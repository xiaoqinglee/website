--- conflicted
+++ resolved
@@ -86,20 +86,18 @@
   pingThing: {
     robotsNoindex: 'noindex',
   },
-<<<<<<< HEAD
   caseStudies: {
     title: 'Case Studies — Neon',
     description:
       'Discover the diverse and captivating stories of our valued partners, each a testament to unique experiences and successes.',
     pathname: LINKS.caseStudies,
     imagePath: '/images/social-previews/case-studies.jpg',
-=======
+  },
   demos: {
     title: 'Serverless showcase: unleashing the power of Neon',
     description: 'Explore interactive demos unveiling cutting-edge apps in the serverless era.',
     pathname: LINKS.demos,
     imagePath: '/images/social-previews/demos.jpg',
->>>>>>> 96cb13cb
   },
 };
 
