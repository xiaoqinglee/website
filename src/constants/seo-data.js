--- conflicted
+++ resolved
@@ -22,16 +22,13 @@
     title: `${title} — Neon Docs`,
     description,
   }),
-<<<<<<< HEAD
   changelog: {
     title: 'Changelog — Neon',
   },
   changelogPost: ({ title }) => ({
     title: `${title} — Neon`,
   }),
-=======
   404: {
     title: 'Page Not Found — Neon',
   },
->>>>>>> 8cc0c4c7
 };