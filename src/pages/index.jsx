--- conflicted
+++ resolved
@@ -18,13 +18,10 @@
     <Advantages />
     <Features />
     <SaaS />
-<<<<<<< HEAD
     <Scalability />
     <Storage />
     <DataBranching />
-=======
     <Subscribe />
->>>>>>> 4208bd04
   </Layout>
 );
 
