'use client';

import { usePathname } from 'next/navigation';
import { ThemeProvider as PreferredProvider } from 'next-themes';

// eslint-disable-next-line react/prop-types
const ThemeProvider = ({ children }) => {
  const pathname = usePathname();
<<<<<<< HEAD
  const isDocPage = pathname.startsWith('/docs');
  const isGuidePage = pathname.startsWith('/guides');
=======
  const isDocPage = pathname.startsWith('/docs') || pathname.startsWith('/flow');
>>>>>>> 2bb16fc3

  return (
    <PreferredProvider
      attribute="class"
      forcedTheme={isDocPage || isGuidePage ? null : 'light'}
      storageKey="neon-theme"
      disableTransitionOnChange
    >
      {children}
    </PreferredProvider>
  );
};
export default ThemeProvider;<|MERGE_RESOLUTION|>--- conflicted
+++ resolved
@@ -6,17 +6,14 @@
 // eslint-disable-next-line react/prop-types
 const ThemeProvider = ({ children }) => {
   const pathname = usePathname();
-<<<<<<< HEAD
   const isDocPage = pathname.startsWith('/docs');
   const isGuidePage = pathname.startsWith('/guides');
-=======
-  const isDocPage = pathname.startsWith('/docs') || pathname.startsWith('/flow');
->>>>>>> 2bb16fc3
+  const isFlowPage = pathname.startsWith('/flow');
 
   return (
     <PreferredProvider
       attribute="class"
-      forcedTheme={isDocPage || isGuidePage ? null : 'light'}
+      forcedTheme={isDocPage || isGuidePage || isFlowPage ? null : 'light'}
       storageKey="neon-theme"
       disableTransitionOnChange
     >
