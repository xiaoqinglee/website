import clsx from 'clsx';
import PropTypes from 'prop-types';
import React, { forwardRef } from 'react';

export const FIELD_TAGS = {
  INPUT: 'input',
  TEXTAREA: 'textarea',
  SELECT: 'select',
};

const Field = forwardRef(
  (
    {
      className,
      name,
      label,
      labelClassName,
      type = 'text',
      children,
      tag: Tag = 'input',
      tagClassName,
      error,
      errorClassName,
      isDisabled,
      ...otherProps
    },
    ref
  ) => (
    <div className={clsx('relative flex flex-col items-start', className)}>
<<<<<<< HEAD
      <label className={clsx('leading-none', labelClassName)} htmlFor={name}>
=======
      <label className="leading-none text-gray-new-80" htmlFor={name}>
>>>>>>> cf849b20
        {label}
      </label>
      <Tag
        className={clsx(
          'remove-autocomplete-styles-black-theme mt-2.5 w-full appearance-none rounded border-[3px] bg-white/[0.04] px-4 text-lg text-white outline-none transition-colors duration-200 focus:bg-black',
          (Tag === FIELD_TAGS.INPUT || Tag === FIELD_TAGS.SELECT) && 'h-14 md:h-12',
          Tag === FIELD_TAGS.TEXTAREA && 'min-h-[112px] py-3.5',
          Tag === FIELD_TAGS.SELECT &&
            'bg-[url(/images/chevron-down.svg)] bg-[center_right_1rem] bg-no-repeat',
          error
            ? 'border-secondary-1 focus:border-secondary-1'
            : 'border-transparent focus:border-primary-1',
          tagClassName
        )}
        ref={ref}
        id={name}
        name={name}
        type={type}
        disabled={isDisabled}
        {...otherProps}
      >
        {Tag === FIELD_TAGS.SELECT ? children : null}
      </Tag>

      {error && (
        <p
          className={clsx(
            'absolute top-[calc(100%+0.5rem)] text-sm leading-none text-secondary-1',
            errorClassName
          )}
          data-test="error-field-message"
        >
          {error}
        </p>
      )}
    </div>
  )
);

Field.propTypes = {
  className: PropTypes.string,
  name: PropTypes.string.isRequired,
  label: PropTypes.string.isRequired,
  labelClassName: PropTypes.string,
  type: PropTypes.string,
  tag: PropTypes.oneOf(Object.values(FIELD_TAGS)),
  tagClassName: PropTypes.string,
  error: PropTypes.string,
  errorClassName: PropTypes.string,
  children: PropTypes.node,
  isDisabled: PropTypes.bool,
};

export default Field;<|MERGE_RESOLUTION|>--- conflicted
+++ resolved
@@ -27,11 +27,7 @@
     ref
   ) => (
     <div className={clsx('relative flex flex-col items-start', className)}>
-<<<<<<< HEAD
-      <label className={clsx('leading-none', labelClassName)} htmlFor={name}>
-=======
-      <label className="leading-none text-gray-new-80" htmlFor={name}>
->>>>>>> cf849b20
+      <label className={clsx('leading-none text-gray-new-80', labelClassName)} htmlFor={name}>
         {label}
       </label>
       <Tag
