--- conflicted
+++ resolved
@@ -19,11 +19,11 @@
 import YoutubeIframe from 'components/pages/doc/youtube-iframe';
 import Testimonial from 'components/pages/use-case/testimonial';
 import UseCaseContext from 'components/pages/use-case/use-case-context';
-import UseCaseCta from 'components/pages/use-case/use-case-cta';
 import UseCaseList from 'components/pages/use-case/use-case-list';
 import Admonition from 'components/shared/admonition';
 import AnchorHeading from 'components/shared/anchor-heading';
 import CodeBlock from 'components/shared/code-block';
+import CtaBlock from 'components/shared/cta-block';
 import Link from 'components/shared/link';
 import LINKS from 'constants/links';
 import getCodeProps from 'lib/rehype-code-props';
@@ -134,15 +134,11 @@
   TabItem,
   InfoBlock,
   DocsList,
-<<<<<<< HEAD
   RegionRequest,
-  CTA: DocCta,
-=======
-  CTA: isUseCase ? UseCaseCta : DocCta,
+  CTA: isUseCase ? CtaBlock : DocCta,
   Testimonial,
   UseCaseList,
   UseCaseContext,
->>>>>>> 51d6bf82
   ...sharedComponents,
 });
 
