'use client';

import clsx from 'clsx';
import Image from 'next/image';
import PropTypes from 'prop-types';

import Link from 'components/shared/link';
import ChevronIcon from 'icons/chevron-down.inline.svg';
import sendGtagEvent from 'utils/send-gtag-event';

import patternImage from './images/pattern.svg';

// TODO: If you want to change the background color of the topbar, please update the themeColor in function getMetadata (src/utils/get-metadata.js) as well
// It is recommended to set background color for tab bar in safari browser https://github.com/neondatabase/website/assets/48465000/d79fba3a-ac4a-4e81-be64-b2cf371d57bc
const TopBar = ({ isDarkTheme }) => (
  <Link
    className={clsx(
      'safe-paddings relative z-50 flex h-9 w-full items-center justify-center gap-x-2.5 overflow-hidden px-4 py-2.5 leading-none transition-colors duration-200 dark:bg-[#0B0C0F] dark:hover:bg-gray-new-8',
      isDarkTheme ? 'bg-[#0B0C0F] hover:bg-gray-new-8' : 'bg-[#F5FBFD] hover:bg-[#f1fcff]'
    )}
    to="https://neon.tech/blog/aws-workshop-neon-dev-rds"
    onClick={() => {
      sendGtagEvent('click_announcement_banner');
    }}
  >
    <span
      className={clsx(
        'absolute left-1/2 -z-20 h-[106px] w-[29px] origin-center -translate-y-1/2 rotate-[226deg] rounded-[100%] mix-blend-plus-lighter blur-lg dark:opacity-100 sm:left-[30%]',
        isDarkTheme
          ? 'top-1/2 translate-x-[-280px] bg-[linear-gradient(-19deg,#FFF_51%,rgba(255,255,255,0)_30.57%)] sm:translate-x-0'
          : '-top-2 z-40 -translate-x-60 bg-[linear-gradient(265.08deg,#FFFFFF_52.92%,rgba(255,255,255,0)_53.57%)] opacity-50 sm:translate-x-0'
      )}
    />
    <span
      className={clsx(
        'absolute left-1/2 top-1/2 -z-10 h-[188px] w-[60px] origin-center -translate-y-[43%] translate-x-[-290px] rotate-[226deg] rounded-[100%] bg-[linear-gradient(-45deg,_#6DC5D8_40.06%,_#6A77E8_48.11%)] mix-blend-plus-lighter blur-2xl dark:opacity-100 sm:left-[30%] sm:translate-x-0',
        !isDarkTheme && 'opacity-70'
      )}
    />
    {!isDarkTheme && (
      <span className="absolute left-1/2 top-1/2 z-0 h-[188px] w-[60px] origin-center -translate-y-[43%] translate-x-[-290px] rotate-[226deg] rounded-[100%] bg-[linear-gradient(-45deg,_#6DC5D8_40.06%,_#6A77E8_48.11%)] opacity-100 blur-2xl dark:hidden sm:left-[30%] sm:translate-x-0" />
    )}
    <Image
      className={clsx(
        'absolute left-1/2 top-0 z-10 -translate-x-[440px] [mask-image:linear-gradient(90deg,rgba(0,0,0,.1)_15%,black_70%,rgba(0,0,0,.1)_100%)] dark:opacity-100 sm:left-0 sm:translate-x-0',
        !isDarkTheme && 'opacity-80 mix-blend-overlay'
      )}
      src={patternImage}
      width={345}
      height={35}
      alt=""
      priority
    />
    {!isDarkTheme && (
      <span
        className="absolute inset-x-0 bottom-0 z-10 block h-px w-full bg-gray-new-98 bg-opacity-40 dark:hidden"
        aria-hidden
      />
    )}
    <span
      className={clsx(
        'absolute inset-x-0 bottom-0 z-10 block h-px w-full mix-blend-overlay dark:bg-white',
        isDarkTheme ? 'bg-white' : 'bg-black-new'
      )}
      aria-hidden
    />
    <span
      className={clsx(
        'relative z-50 truncate py-1 text-sm font-medium tracking-extra-tight dark:text-gray-new-90 sm:text-[13px]',
        isDarkTheme ? 'text-gray-new-90' : 'text-gray-new-15'
      )}
    >
<<<<<<< HEAD
      Automate schema migrations using DizzleORM and GitHub Actions - Manage thousands of tenants
      with this workflow
=======
      AWS Workshop on Feb 27: Learn how to use Neon as a dev environment for AWS RDS - Sign up
>>>>>>> 0711361b
    </span>
    <ChevronIcon
      className={clsx(
        'relative z-50 w-[9px] shrink-0 origin-center -rotate-90 opacity-60 dark:text-white',
        isDarkTheme ? 'text-white' : 'text-black-new'
      )}
    />
  </Link>
);

TopBar.propTypes = {
  isDarkTheme: PropTypes.bool,
};

export default TopBar;<|MERGE_RESOLUTION|>--- conflicted
+++ resolved
@@ -70,12 +70,7 @@
         isDarkTheme ? 'text-gray-new-90' : 'text-gray-new-15'
       )}
     >
-<<<<<<< HEAD
-      Automate schema migrations using DizzleORM and GitHub Actions - Manage thousands of tenants
-      with this workflow
-=======
       AWS Workshop on Feb 27: Learn how to use Neon as a dev environment for AWS RDS - Sign up
->>>>>>> 0711361b
     </span>
     <ChevronIcon
       className={clsx(
