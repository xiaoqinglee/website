--- conflicted
+++ resolved
@@ -107,11 +107,17 @@
                           )}
                         >
                           <img
-                            className={clsx(
-                              'h-5 w-5 dark:opacity-100 dark:invert-0',
-                              !isDarkTheme && 'opacity-90 invert'
-                            )}
-                            src={icon}
+                            className="h-5 w-5 dark:hidden"
+                            src={icon.light}
+                            width={20}
+                            height={20}
+                            loading="lazy"
+                            alt=""
+                            aria-hidden
+                          />
+                          <img
+                            className="hidden h-5 w-5 dark:block"
+                            src={icon.dark}
                             width={20}
                             height={20}
                             loading="lazy"
@@ -203,7 +209,6 @@
         theme={theme}
         withBorder={withBorder}
       >
-<<<<<<< HEAD
         {isDocPage ? (
           <div className="flex">
             <div className="w-[350px] px-[52px]">
@@ -219,155 +224,6 @@
               </div>
               <Sidebar />
             </div>
-=======
-        <Container className="z-10 flex items-center justify-between md:!px-5" size="1344">
-          <div className="flex items-center gap-x-[90px] xl:gap-x-16">
-            <Link to="/">
-              <span className="sr-only">Neon</span>
-              <Logo className="h-7" isDarkTheme={isDarkTheme} width={102} height={28} priority />
-            </Link>
-
-            <nav>
-              <ul className="flex gap-x-10 xl:gap-x-8 lg:hidden">
-                {MENUS.header.map(({ to, text, items }, index) => {
-                  const Tag = to ? Link : 'button';
-                  return (
-                    <li
-                      className={clsx(
-                        'relative [perspective:2000px]',
-                        items?.length > 0 && 'group'
-                      )}
-                      key={index}
-                    >
-                      <Tag
-                        className={clsx(
-                          'flex items-center gap-x-1 whitespace-pre text-sm',
-                          isDarkTheme ? 'text-white' : 'text-black dark:text-white'
-                        )}
-                        to={to}
-                        theme={isDarkTheme && to ? 'white' : 'black'}
-                      >
-                        {text}
-                        {items?.length > 0 && (
-                          <ChevronIcon
-                            className={clsx(
-                              '-mb-px w-2.5 opacity-60 dark:text-white [&_path]:stroke-2',
-                              isDarkTheme ? 'text-white' : 'text-black-new'
-                            )}
-                          />
-                        )}
-                      </Tag>
-                      {items?.length > 0 && (
-                        <div
-                          className={clsx(
-                            'absolute -left-5 top-full w-[300px] pt-5',
-                            'pointer-events-none opacity-0',
-                            'origin-top-left transition-[opacity,transform] duration-200 [transform:rotateX(-12deg)_scale(0.9)]',
-                            'group-hover:pointer-events-auto group-hover:visible group-hover:opacity-100 group-hover:[transform:none]'
-                          )}
-                        >
-                          <ul
-                            className={clsx(
-                              'relative flex min-w-[248px] flex-col gap-y-0.5 rounded-[14px] border p-2.5 dark:border-[#16181D] dark:bg-[#0B0C0F] dark:shadow-[0px_14px_20px_0px_rgba(0,0,0,.5)]',
-                              isDarkTheme
-                                ? 'border-[#16181D] bg-[#0B0C0F] shadow-[0px_14px_20px_0px_rgba(0,0,0,.5)]'
-                                : 'border-gray-new-94 bg-white shadow-[0px_14px_20px_0px_rgba(0,0,0,.1)]'
-                            )}
-                          >
-                            {items.map(({ icon, text, description, to }, index) => (
-                              <li key={index}>
-                                <Link
-                                  className={clsx(
-                                    'group/link relative flex items-center overflow-hidden whitespace-nowrap rounded-[14px] p-2 dark:text-white',
-                                    'before:absolute before:inset-0 before:z-10 before:opacity-0 before:transition-opacity before:duration-200 hover:before:opacity-100 dark:before:bg-[#16181D]',
-                                    isDarkTheme
-                                      ? 'text-white before:bg-[#16181D]'
-                                      : 'text-black-new before:bg-[#f5f5f5]'
-                                  )}
-                                  to={to}
-                                >
-                                  <div
-                                    className={clsx(
-                                      'relative z-10 flex h-10 w-10 shrink-0 items-center justify-center rounded-lg border dark:border-[#2E3038] dark:bg-[#16181D]',
-                                      isDarkTheme
-                                        ? 'border-[#2E3038] bg-[#16181D]'
-                                        : 'border-gray-new-90 bg-[#F5F5F5]'
-                                    )}
-                                  >
-                                    <img
-                                      className="h-5 w-5 dark:hidden"
-                                      src={icon.light}
-                                      width={20}
-                                      height={20}
-                                      loading="lazy"
-                                      alt=""
-                                      aria-hidden
-                                    />
-                                    <img
-                                      className="hidden h-5 w-5 dark:block"
-                                      src={icon.dark}
-                                      width={20}
-                                      height={20}
-                                      loading="lazy"
-                                      alt=""
-                                      aria-hidden
-                                    />
-                                  </div>
-                                  <span className="relative z-10 ml-2.5">
-                                    <span className="block text-sm leading-dense tracking-[-0.01em] transition-colors duration-200">
-                                      {text}
-                                    </span>
-                                    <span
-                                      className={clsx(
-                                        'mt-0.5 block text-[13px] font-light leading-dense tracking-[-0.02em]',
-                                        isDarkTheme
-                                          ? 'text-gray-new-50'
-                                          : 'text-gray-new-40 dark:text-gray-new-50'
-                                      )}
-                                    >
-                                      {description}
-                                    </span>
-                                  </span>
-                                  <ArrowIcon
-                                    className={clsx(
-                                      'relative z-10 ml-auto mr-1.5 h-2.5 w-1.5 -translate-x-1 opacity-0 transition-[opacity,transform] duration-300 group-hover/link:translate-x-0 group-hover/link:opacity-100 dark:text-gray-new-70',
-                                      isDarkTheme ? 'text-gray-new-70' : 'text-gray-new-40'
-                                    )}
-                                  />
-                                </Link>
-                              </li>
-                            ))}
-                          </ul>
-                        </div>
-                      )}
-                    </li>
-                  );
-                })}
-              </ul>
-            </nav>
-          </div>
-
-          <div className="flex items-center gap-x-6 lg:hidden lg:pr-12">
-            <Suspense>
-              <GithubStarCounter isDarkTheme={isDarkTheme} starsCount={starsCount} />
-            </Suspense>
-            <Link
-              className="text-[13px] leading-none tracking-extra-tight lg:hidden"
-              to={LINKS.login}
-              theme={isDarkTheme ? 'white' : 'black'}
-            >
-              Log In
-            </Link>
-
-            <Button
-              className="h-8 px-6 text-[13px] font-semibold leading-none tracking-extra-tight transition-colors duration-200 lg:hidden"
-              to={LINKS.signup}
-              theme="primary"
-              tag_name="Header"
-            >
-              Sign Up
-            </Button>
->>>>>>> 41b90127
           </div>
         ) : (
           <Container className="z-10 flex items-center justify-between md:!px-5" size="1344">
