--- conflicted
+++ resolved
@@ -16,16 +16,18 @@
   headerWithBottomBorder = false,
   footerWithTopBorder = false,
   isDocPage = false,
-<<<<<<< HEAD
+  isBlogPage = false,
 }) => (
   // 44px is the height of the topbar
   <div className="relative flex min-h-[calc(100vh-44px)] flex-col">
     <Header
+      className={headerClassName}
       withBottomBorder={headerWithBottomBorder}
       theme={headerTheme}
       isSignIn={isSignIn}
       isSticky={isHeaderSticky}
       isDocPage={isDocPage}
+      isBlogPage={isBlogPage}
     />
     <main
       className={clsx(
@@ -39,54 +41,6 @@
     <Footer isDocPage={isDocPage} theme={footerTheme} withTopBorder={footerWithTopBorder} />
   </div>
 );
-=======
-  isBlogPage = false,
-}) => {
-  const headerRef = useRef(null);
-  const [isMobileMenuOpen, setIsMobileMenuOpen] = useState(false);
-
-  const handleMobileMenuOutsideClick = () => {
-    if (isMobileMenuOpen) setIsMobileMenuOpen(false);
-  };
-
-  const handleHeaderBurgerClick = () => {
-    setIsMobileMenuOpen((isMobileMenuOpen) => !isMobileMenuOpen);
-  };
-
-  return (
-    // 44px is the height of the topbar
-    <div className="relative flex min-h-[calc(100vh-44px)] flex-col">
-      <Header
-        className={headerClassName}
-        withBottomBorder={headerWithBottomBorder}
-        theme={headerTheme}
-        isMobileMenuOpen={isMobileMenuOpen}
-        ref={headerRef}
-        isSignIn={isSignIn}
-        isSticky={isHeaderSticky}
-        isDocPage={isDocPage}
-        isBlogPage={isBlogPage}
-        onBurgerClick={handleHeaderBurgerClick}
-      />
-      <main
-        className={clsx(
-          withOverflowHidden && 'overflow-hidden',
-          'flex flex-1 flex-col dark:bg-black',
-          className
-        )}
-      >
-        {children}
-      </main>
-      <Footer isDocPage={isDocPage} theme={footerTheme} withTopBorder={footerWithTopBorder} />
-      <MobileMenu
-        isOpen={isMobileMenuOpen}
-        headerRef={headerRef}
-        onOutsideClick={handleMobileMenuOutsideClick}
-      />
-    </div>
-  );
-};
->>>>>>> 90e78951
 
 Layout.propTypes = {
   className: PropTypes.string,
