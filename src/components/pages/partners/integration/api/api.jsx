--- conflicted
+++ resolved
@@ -4,18 +4,10 @@
 import CodeTabs from './code-tabs';
 
 const Api = () => (
-<<<<<<< HEAD
-  <div className="api grid w-full grid-cols-10 items-center gap-x-10 xl:gap-x-6 lg:gap-y-7  md:gap-y-6">
-    <div className="order-1 col-span-5 ml-10 justify-self-start 2xl:ml-8 lg:order-none lg:col-span-full lg:ml-0 lg:justify-self-stretch">
-      <GradientLabel className="block w-fit lg:mx-auto">Integrate</GradientLabel>
-      <h3 className="mt-3 font-title text-4xl font-medium leading-tight tracking-tighter xl:text-[32px] lg:text-center lg:text-[28px] md:text-[22px]">
-        Seamless API integration
-=======
   <div className="api grid w-full grid-cols-12 items-center gap-x-10 xl:gap-x-6 lg:gap-y-7 md:gap-y-6">
     <div className="order-1 col-span-5 col-start-2 justify-self-start 2xl:ml-8 lg:order-none lg:col-span-10 lg:col-start-2 lg:ml-0 sm:col-span-full">
-      <h3 className="text-4xl font-medium leading-tight tracking-tighter xl:text-[28px] lg:text-[24px] md:text-[22px]">
+      <h3 className="font-title text-4xl font-medium leading-tight tracking-tighter xl:text-[28px] lg:text-[24px] md:text-[22px]">
         Full automation with the Neon&nbsp;API
->>>>>>> 72d8e2d2
       </h3>
       <p className="mt-2.5 max-w-[550px] text-lg font-light leading-snug xl:text-base lg:max-w-none md:mt-2">
         Effortlessly integrate Neon into your product suite. Manage expansive database fleets with
