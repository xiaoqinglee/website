import clsx from 'clsx';
import React from 'react';
import { useInView } from 'react-intersection-observer';

import BlinkingText from 'components/shared/blinking-text';
import Button from 'components/shared/button';
import Container from 'components/shared/container';
import Heading from 'components/shared/heading';
// import TypingText from 'components/shared/typing-text';
import LINKS from 'constants/links';
import useLottie from 'hooks/use-lottie';

import animationData from './data/hero-lottie-data.json';

const titlePhrases = ['Serverless', 'Fault-tolerant', 'Branchable', 'Bottomless'];

const Hero = () => {
  // eslint-disable-next-line no-unused-vars
  const [titleRef, isTitleInView, titleEntry] = useInView({ triggerOnce: true, threshold: 0.5 });

  const { animationRef, isAnimationPlaying, animationVisibilityRef } =
    // const { animationRef, isAnimationPlaying, isAnimationFinished, animationVisibilityRef } =
    useLottie({
      lottieOptions: {
        animationData,
        rendererSettings: {
          filterSize: {
            width: '400%',
            height: '400%',
            x: '-100%',
            y: '-100%',
          },
        },
      },
      useInViewOptions: { threshold: 0.5 },
    });

  const titleContent = (
    <span className="lg:hidden">
      <BlinkingText parentElement={titleEntry?.target} shouldAnimationStart={isAnimationPlaying}>
        {'Serverless Postgres'.split('').map((letter, index) => (
          <span
            className={clsx('animate-text-blink', letter === '/' && 'text-secondary-2')}
            style={{ animationPlayState: 'paused' }}
            key={index}
          >
            {letter}
          </span>
        ))}
      </BlinkingText>
    </span>
  );

  const titleContentLg = (
    <span className="hidden lg:inline">
      <BlinkingText parentElement={titleEntry?.target} shouldAnimationStart={isAnimationPlaying}>
        {`${titlePhrases[0]} PostgreSQL`.split('').map((letter, index) => (
          <span className="animate-text-blink" style={{ animationPlayState: 'paused' }} key={index}>
            {letter}
          </span>
        ))}
      </BlinkingText>
    </span>
  );

  return (
    <section className="safe-paddings bg-black pt-[320px] 3xl:pt-[280px] 2xl:pt-[230px] xl:pt-[193px] lg:pt-12 md:pt-6">
      <Container
        className="z-20 flex items-center justify-between lg:flex-col lg:justify-center"
        size="md"
      >
        <div className="relative z-20 max-w-[860px] 3xl:max-w-[750px] 2xl:max-w-[610px] xl:max-w-[535px] lg:text-center">
          <Heading
            id="hero-title"
            className="with-highlighted-text-secondary-2"
            tag="h1"
            size="xl"
            theme="white"
            ref={titleRef}
          >
            {titleContent}
            {titleContentLg}
          </Heading>
          <p className="t-xl mt-7 max-w-[680px] text-white 3xl:max-w-[654px] 2xl:mt-6 2xl:max-w-[480px] xl:mt-5 xl:max-w-[456px] lg:mx-auto lg:max-w-[414px]">
<<<<<<< HEAD
            Neon is a modern fully managed Postgres as a service built for the cloud. Neon separated
            storage and compute to offer autoscaling, branching, and infinite storage. Neon is
            elastic and only charges for what you use delivering up to 10x reduction in cost. Neon
            is open source is written in Rust.
=======
            Neon is a fully managed Postgres with a generous free tier. Neon is built for the cloud
            - it separated storage and compute to offer autoscaling, branching, and infinite
            storage.
>>>>>>> 828ddc73
          </p>
          <Button
            id="hero-button"
            className="mt-10 2xl:mt-8 xl:mt-7 md:mt-6"
            to={LINKS.dashboard}
            size="md"
            theme="primary"
          >
            Get early access
          </Button>
        </div>
        <div
          className="!absolute top-[-165px] -right-1 w-[820px] 3xl:top-[-122px] 3xl:right-[-17px] 3xl:w-[677px] 2xl:top-[-102px] 2xl:right-[-14px] 2xl:w-[564px] xl:top-[-88px] xl:right-[-132px] xl:w-[492px] lg:!relative lg:top-0 lg:right-0 lg:-mr-2.5 lg:mt-10 lg:w-[451px] sm:mt-8 sm:w-[391px] xs:w-[294px]"
          ref={animationVisibilityRef}
          aria-hidden
        >
          <img
            src="data:image/svg+xml;charset=utf-8,%3Csvg width='820' height='830' xmlns='http://www.w3.org/2000/svg' version='1.1'%3E%3C/svg%3E"
            alt=""
            aria-hidden
          />

          <div className="absolute top-0 right-0 z-10 w-full" ref={animationRef} />
          <div className="absolute top-1/2 left-1/2 h-[888px] w-[888px] translate-x-[-51%] translate-y-[-51.6%] rounded-full border-2 border-gray-1 3xl:h-[716px] 3xl:w-[716px] 2xl:h-[600px] 2xl:w-[600px] xl:h-[520px] xl:w-[520px] lg:h-[480px] lg:w-[480px] sm:h-[420px] sm:w-[420px] xs:hidden" />
          <div className="absolute top-1/2 left-1/2 h-[1000px] w-[1000px] translate-x-[-51%] translate-y-[-51.6%] rounded-full border-2 border-gray-1 3xl:h-[796px] 3xl:w-[796px] 2xl:h-[670px] 2xl:w-[670px] xl:h-[590px] xl:w-[590px] lg:h-[540px] lg:w-[540px] sm:h-[470px] sm:w-[470px] xs:hidden" />
          <div className="absolute top-1/2 left-1/2 h-[1160px] w-[1160px] translate-x-[-51%] translate-y-[-51.6%] rounded-full border-2 border-gray-1 3xl:h-[924px] 3xl:w-[924px]  2xl:h-[780px] 2xl:w-[780px] xl:h-[700px] xl:w-[700px] lg:h-[630px] lg:w-[630px] sm:h-[520px] sm:w-[520px] xs:hidden" />

          <div className="absolute top-[-54px] left-[383px] h-6 w-6 3xl:top-[-37px] 3xl:left-[310px] 2xl:top-[-42px] 2xl:left-[126px] xl:hidden">
            <div className="absolute top-0 left-0 h-6 w-12 rounded-l-full bg-black" />
            <div
              className="circle circle-with-text circle-with-text-right !translate-x-0 !translate-y-0"
              data-text="Cloudflare Workers"
            />
          </div>

          <div className="absolute top-[89px] right-[81px] h-6 w-6 3xl:top-[67px] 3xl:right-[81px] 2xl:top-[2px] 2xl:right-[68px] xl:hidden lg:top-[1px] lg:right-[47px] lg:block sm:hidden">
            <div className="absolute top-0 left-0 h-6 w-12 rounded-l-full bg-black" />
            <div
              className="circle circle-with-text circle-with-text-right !translate-x-0 !translate-y-0"
              data-text="Hasura Cloud"
            />
          </div>

          <div className="absolute top-[185px] left-[-5px] h-6 w-6 3xl:top-[152px] 3xl:left-[4px] 2xl:top-[128px] 2xl:left-[-3px] xl:top-[54px] xl:left-[-9px] lg:top-[97px] lg:left-[-3px] sm:hidden">
            <div className="absolute top-0 right-0 h-6 w-12 rounded-r-full bg-black" />
            <div
              className="circle circle-with-text circle-with-text-left !translate-x-0 !translate-y-0"
              data-text="Vercel"
            />
          </div>

          <div className="absolute top-auto bottom-[61px] left-[41px] h-6 w-6 3xl:left-[39px] 2xl:bottom-[51px] 2xl:left-[25px] xl:bottom-[44px] xl:left-[15px] lg:bottom-[36px] lg:left-[17px] sm:hidden">
            <div className="absolute top-0 right-0 h-6 w-12 rounded-r-full bg-black" />
            <div
              className="circle circle-with-text circle-with-text-left !translate-x-0 !translate-y-0"
              data-text="Netlify"
            />
          </div>

          <div className="absolute top-auto bottom-[-48px] right-[233px] h-6 w-6 3xl:bottom-[-28px] 3xl:right-[190px] 2xl:bottom-[-29px] 2xl:right-[162px] xl:hidden lg:right-[131px] lg:block sm:hidden">
            <div className="absolute top-0 left-0 h-6 w-12 rounded-l-full bg-black" />
            <div
              className="circle circle-with-text circle-with-text-right !translate-x-0 !translate-y-0"
              data-text="Amazon Lambda"
            />
          </div>
        </div>
      </Container>
    </section>
  );
};

export default Hero;<|MERGE_RESOLUTION|>--- conflicted
+++ resolved
@@ -82,16 +82,9 @@
             {titleContentLg}
           </Heading>
           <p className="t-xl mt-7 max-w-[680px] text-white 3xl:max-w-[654px] 2xl:mt-6 2xl:max-w-[480px] xl:mt-5 xl:max-w-[456px] lg:mx-auto lg:max-w-[414px]">
-<<<<<<< HEAD
-            Neon is a modern fully managed Postgres as a service built for the cloud. Neon separated
-            storage and compute to offer autoscaling, branching, and infinite storage. Neon is
-            elastic and only charges for what you use delivering up to 10x reduction in cost. Neon
-            is open source is written in Rust.
-=======
             Neon is a fully managed Postgres with a generous free tier. Neon is built for the cloud
             - it separated storage and compute to offer autoscaling, branching, and infinite
             storage.
->>>>>>> 828ddc73
           </p>
           <Button
             id="hero-button"
