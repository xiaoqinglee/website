import dynamic from 'next/dynamic';
import PropTypes from 'prop-types';

import BlogNavLink from 'components/pages/blog/blog-nav-link';
<<<<<<< HEAD
import Socials from 'components/shared/socials';

const Search = dynamic(() => import('components/shared/search/search'));

=======
import LINKS from 'constants/links';
import DiscordIcon from 'icons/discord-sm.inline.svg';
import LinkedInIcon from 'icons/linkedin-sm.inline.svg';
import XIcon from 'icons/x.inline.svg';
import YouTubeIcon from 'icons/youtube-sm.inline.svg';

const Search = dynamic(() => import('components/shared/search/search'));

const socialLinks = [
  {
    name: 'X',
    url: LINKS.twitter,
    icon: XIcon,
  },
  {
    name: 'LinkedIn',
    url: LINKS.linkedin,
    icon: LinkedInIcon,
  },
  {
    name: 'YouTube',
    url: LINKS.youtube,
    icon: YouTubeIcon,
  },
  {
    name: 'Discord',
    url: LINKS.discord,
    icon: DiscordIcon,
  },
];

>>>>>>> edbcc719
const Sidebar = ({ categories }) => {
  const allCategories = [
    {
      name: 'Featured',
      slug: 'all',
    },
    ...categories,
  ];
  return (
    <aside className="w-[192px] shrink-0 pb-10 lt:w-full lt:pb-0">
      <div className="relative flex h-full flex-col gap-y-10 lt:h-auto lt:min-h-fit">
        <div className="relative flex-1">
          <nav className="no-scrollbars sticky top-32 lt:flex lt:items-end lt:justify-between lt:pt-8 md:-mx-4 md:max-w-5xl md:overflow-auto md:px-4">
            <Search
              className="dark z-30 max-w-[152px] lt:order-1 lt:w-full lg:hidden"
              indexName={process.env.NEXT_PUBLIC_ALGOLIA_BLOG_INDEX_NAME}
              isBlog
            />
            <ul className="mt-8 flex flex-col gap-y-3.5 lt:mt-0 lt:flex-row lt:gap-x-7 md:after:shrink-0 md:after:grow-0 md:after:basis-px md:after:content-['']">
              {allCategories.map(({ name, slug }, index) => (
                <li key={index}>
                  <BlogNavLink name={name} slug={slug} />
                </li>
              ))}
            </ul>
          </nav>
        </div>
        <div className="sticky bottom-10 leading-none lt:hidden">
          <span className="text-xs font-semibold uppercase -tracking-extra-tight text-gray-new-70">
            Follow us
          </span>
          <Socials />
        </div>
      </div>
    </aside>
  );
};

export default Sidebar;

Sidebar.propTypes = {
  categories: PropTypes.arrayOf(
    PropTypes.shape({
      name: PropTypes.string,
      slug: PropTypes.string,
    })
  ).isRequired,
};<|MERGE_RESOLUTION|>--- conflicted
+++ resolved
@@ -2,44 +2,10 @@
 import PropTypes from 'prop-types';
 
 import BlogNavLink from 'components/pages/blog/blog-nav-link';
-<<<<<<< HEAD
 import Socials from 'components/shared/socials';
 
 const Search = dynamic(() => import('components/shared/search/search'));
 
-=======
-import LINKS from 'constants/links';
-import DiscordIcon from 'icons/discord-sm.inline.svg';
-import LinkedInIcon from 'icons/linkedin-sm.inline.svg';
-import XIcon from 'icons/x.inline.svg';
-import YouTubeIcon from 'icons/youtube-sm.inline.svg';
-
-const Search = dynamic(() => import('components/shared/search/search'));
-
-const socialLinks = [
-  {
-    name: 'X',
-    url: LINKS.twitter,
-    icon: XIcon,
-  },
-  {
-    name: 'LinkedIn',
-    url: LINKS.linkedin,
-    icon: LinkedInIcon,
-  },
-  {
-    name: 'YouTube',
-    url: LINKS.youtube,
-    icon: YouTubeIcon,
-  },
-  {
-    name: 'Discord',
-    url: LINKS.discord,
-    icon: DiscordIcon,
-  },
-];
-
->>>>>>> edbcc719
 const Sidebar = ({ categories }) => {
   const allCategories = [
     {
