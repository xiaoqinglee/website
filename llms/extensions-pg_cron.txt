# The pg_cron extension

> This guide explains how to use the pg_cron extension to schedule and manage cron jobs directly within your Neon Postgres database, covering installation, job scheduling, cron syntax, and monitoring scheduled tasks.

## Source

- [The pg_cron extension HTML](https://neon.tech/docs/extensions/pg_cron): The original HTML version of this documentation

The `pg_cron` extension provides a simple, cron-based job scheduler for Postgres. It operates directly within your database, allowing you to schedule standard SQL commands or calls to stored procedures using familiar cron syntax. This eliminates the need for external cron utilities for many database maintenance and automation tasks.



This guide provides an introduction to the `pg_cron` extension. You'll learn how to enable the extension, schedule jobs, understand the cron syntax, manage and monitor your scheduled tasks, and about considerations specific to the Neon environment.


<Admonition type="warning">
Please note that `pg_cron` jobs will only run when your compute is active. We therefore recommend only using `pg_cron` on computes that run 24/7 or where you have disabled [scale to zero](https://neon.tech/docs/introduction/scale-to-zero).
</Admonition>


## Enable the `pg_cron` extension

To install `pg_cron` on Neon, you must first enable it by setting the `cron.database_name` parameter to the name of the database where you want to install `pg_cron`. This requires making an [Update compute endpoint](https://api-docs.neon.tech/reference/updateprojectendpoint) API call.

The `cron.database_name` parameter is passed to your Postgres instance through the `pg_settings` option in the endpoint settings object. The following `Update endpoint` API example shows where to specify your Neon `project_id`, `endpoint_id`, [Neon API key](https://neon.tech/docs/manage/api-keys), and database name.

The `project_id` and `endpoint_id` values can be obtained from the Neon Console or [using the Neon API](https://api-docs.neon.tech/reference/path-parameters). In the Neon Console, the `project_id` is found on your project's **Settings** page, and will look something like this: `young-sun-12345678`. The `endpoint_id` is found on the **Compute** tab on your **Branches** page, where it is referred to as the **Endpoint ID**. It will have an `ep` prefix, and look similar to this: `ep-still-rain-abcd1234`.

```bash
curl --request PATCH \
     --url https://console.neon.tech/api/v2/projects/<project_id>/endpoints/<endpoint_id> \
     --header 'accept: application/json' \
     --header 'authorization: Bearer <NEON_API_KEY>' \
     --header 'content-type: application/json' \
     --data '
{
  "endpoint": {
    "settings": {
      "pg_settings": {
        "cron.database_name": "your_dbname"
      }
    }
  }
}
'
```

After setting `cron.database_name`, you must restart your compute to apply the new setting. You can do this using the [Restart compute endpoint](https://api-docs.neon.tech/reference/restartprojectendpoint) API. Specify the same `project_id` and `endpoint_id` used to set the `cron.database_name` parameter above. **Please note that restarting your compute endpoint will drop current connections to your database.**

```bash
curl --request POST \
     --url https://console.neon.tech/api/v2/projects/<project_id>/endpoints/<endpoint_id>/restart \
     --header 'accept: application/json' \
     --header 'authorization: Bearer <NEON_API_KEY>'
```


<<<<<<< HEAD
<Admonition type="note">
The [Restart compute endpoint](https://api-docs.neon.tech/reference/restartprojectendpoint) API only works on an active compute. If your compute is idle, you can start it by running a query to wake it up or running the [Start compute endpoint](https://api-docs.neon.tech/reference/startprojectendpoint) API. For more information and other compute restart options, see [Restart a compute](https://neon.tech/docs/manage/computes#restart-a-compute).
</Admonition>
=======
The [Restart compute endpoint](https://api-docs.neon.tech/reference/restartprojectendpoint) API only works on an active compute. If you're compute is idle, you can start it by running a query to wake it up or running the [Start compute endpoint](https://api-docs.neon.tech/reference/startprojectendpoint) API. For more information and other compute restart options, see [Restart a compute](/docs/manage/computes#restart-a-compute).
>>>>>>> ea79295a


You can then install the `pg_cron` extension by running the following `CREATE EXTENSION` statement in the [Neon SQL Editor](https://neon.tech/docs/get-started-with-neon/query-with-neon-sql-editor) or from a client such as [psql](https://neon.tech/docs/connect/query-with-psql-editor) that is connected to your Neon database.

```sql
CREATE EXTENSION IF NOT EXISTS pg_cron;
```

If you have trouble with this setup, please reach out to [Neon Support](https://console.neon.tech/app/projects?modal=support) or find us on [Discord](https://t.co/kORvEuCUpJ).

## `pg_cron` version availability

Please refer to the [list of all extensions](https://neon.tech/docs/extensions/pg-extensions) available in Neon for up-to-date extension version information.

## Cron schedule syntax

`pg_cron` uses the standard cron syntax, with the following fields:

```
 ┌───────────── min (0 - 59)
 │ ┌────────────── hour (0 - 23)
 │ │ ┌─────────────── day of month (1 - 31) or last day of the month ($)
 │ │ │ ┌──────────────── month (1 - 12)
 │ │ │ │ ┌───────────────── day of week (0 - 6) (0 to 6 are Sunday to
 │ │ │ │ │                  Saturday, or use names; 7 is also Sunday)
 │ │ │ │ │
 │ │ │ │ │
 * * * * *
```

You can use the following special characters:

- `*`: Represents all values within the field.
- `,`: Specifies a list of values (e.g., `1,3,5` for specific days).
- `-`: Specifies a range of values (e.g., `10-12` for hours 10, 11, and 12).
- `/`: Specifies step values (e.g., `*/15` in the minutes field means "every 15 minutes").

Additionally, `pg_cron` supports:

- Interval scheduling using `'[1-59] seconds'` (e.g., `'5 seconds'`).
- `'$'` to indicate the last day of the month.

Remember that all schedules in `pg_cron` are interpreted in UTC. When scheduling jobs, ensure your cron expressions are set accordingly. You can use tools like [crontab.guru](http://crontab.guru/) and adjust for the UTC timezone.

## Schedule a job

You can schedule jobs using the `cron.schedule()` function. The basic syntax involves providing a cron schedule string and the command to execute.

Let's look at some examples to understand how to schedule jobs with `pg_cron`.

### Automating data archival

Imagine you have an `orders` table and you want to archive orders older than 90 days to a separate `orders_archive` table every Sunday at 2:00 AM UTC to maintain performance on your main table.

```sql
SELECT cron.schedule(
    'archive-old-orders',
    '0 2 * * 0',  -- Runs every Sunday at 2:00 AM UTC
    $$
        WITH OldOrders AS (
            SELECT *
            FROM orders
            WHERE order_date < NOW() - INTERVAL '90 days'
        )
        INSERT INTO orders_archive SELECT * FROM OldOrders;
        DELETE FROM orders WHERE order_id IN (SELECT order_id FROM OldOrders);
    $$
);
```

Here's a breakdown of the command:

- `'archive-old-orders'`: This is the name you're giving to this scheduled job. It helps you identify and manage the job later.
- `'0 2 * * 0'`: This is the cron schedule string.
  - `0`: The job will run when the minute is `0`.
  - `2`: The job will run when the hour is `2` (2 AM UTC).
  - `*`: The job will run every day of the month.
  - `*`: The job will run every month.
  - `0`: The job will run on Sunday (where 0 represents Sunday).
    Therefore, this job is scheduled to run at 2:00 AM UTC every Sunday.
- `$$ ... $$`: This is a way to define a string literal in PostgreSQL, especially useful for multi-line commands.
- `INSERT INTO orders_archive ...`: This is the SQL command that will be executed. It selects all rows from the `orders` table older than 90 days and inserts them into the `orders_archive` table. (A CTE is used to make sure the same rows are used for both the `INSERT` and `DELETE` commands.)
- `DELETE FROM orders ...`: This command then deletes the archived orders from the main `orders` table.

This example demonstrates how to automate a common database maintenance task, ensuring your main tables remain manageable and performant.

### Purging cron job logs

The `cron.job_run_details` table keeps a record of your scheduled job executions. Over time, this table can grow and consume storage. Regularly purging older entries is a good practice to keep its size manageable.

You can schedule a job using `pg_cron` itself to automatically delete old records from `cron.job_run_details`. Here's how you can schedule a job to purge entries older than seven days, running every day at midnight UTC:

```sql
SELECT cron.schedule(
    'purge-cron-history',
    '0 0 * * *',  -- Runs every day at midnight UTC
    $$
        DELETE FROM cron.job_run_details
        WHERE end_time < NOW() - INTERVAL '7 days';
    $$
);
```

Here's a breakdown of the command:

- **purge-cron-history**: The name of the scheduled job for purging history.

- '0 0 \* \* \*': The cron schedule, set to run at minute 0, hour 0 (midnight), every day of the month, every month, and every day of the week (all in UTC).

- `DELETE FROM cron.job_run_details WHERE end_time < NOW() - INTERVAL '7 days'`: This is the SQL command that will be executed. It deletes all records from the `cron.job_run_details` table where the end_time is older than seven days from the current time.

### Running jobs every `n` seconds

`pg_cron` also lets you schedule a job every `n` seconds, which is not possible with traditional cron jobs. Here `n` can be any value between 1 and 59 inclusive.

For example, to run a job every 10 seconds, you can use the following command:

```sql
SELECT cron.schedule('every-10-seconds', '10 seconds', 'SELECT 1');
```

## View scheduled jobs

To see the jobs currently scheduled in your database, query the `cron.job` table:

```sql
SELECT * FROM cron.job;
```

This will show you details like the job ID, schedule, command, and the user who scheduled it.

## Unschedule jobs

You can remove scheduled jobs using the `cron.unschedule()` function, either by providing the job name or the job ID.

### Unschedule by name

Let's say you want to unschedule the job we created earlier to archive old orders:

```sql
SELECT cron.unschedule('archive-old-orders');
```

### Unschedule by ID

You can also unschedule a job by providing the job ID:

```sql
SELECT cron.unschedule(26);
```

## View job run details

The `cron.job_run_details` table provides information about the execution of scheduled jobs.

```sql
SELECT * FROM cron.job_run_details ORDER BY start_time DESC LIMIT 5;
```

This table includes details like the job ID, run ID, execution status, start and end times, and any return messages.

## Running pg_cron jobs in multiple databases

The `pg_cron` extension can only be installed in one database per Postgres cluster (each compute in a Neon project runs a Postgres instance, i.e., a Postgres cluster). If you need to schedule jobs in multiple databases, you can use the `cron.schedule_in_database()` function. This function allows you to create a cron job that runs in a specific database, even if `pg_cron` is installed in a different database.

### Example: Scheduling a job in a different database

To schedule a job in another database, use `cron.schedule_in_database()` and specify the target database name:

```sql
SELECT cron.schedule_in_database(
    'my_job',                     -- Job name
    '0 * * * *',                  -- Cron schedule (every hour)
    'my_database',                 -- Target database
    'VACUUM ANALYZE my_table'      -- SQL command to run
);
```

In this example:

- The job named `my_job` runs every hour `(0 * * * *)`.
- It executes `VACUUM ANALYZE my_table` in `my_database`, even if `pg_cron` is installed in another database.

## Extension settings

`pg_cron` has several configuration parameters that influence its behavior. These settings are managed by Neon and cannot be directly modified by users. Understanding these settings can be helpful for monitoring and troubleshooting. You can view the current configuration in your Neon database using the following query:

```sql
SELECT * FROM pg_settings WHERE name LIKE 'cron.%';
```

Here are a few key `pg_cron` settings and their descriptions:

| Setting                       | Default   | Description                                                                                                                                                                                                                                      |
| ----------------------------- | --------- | ------------------------------------------------------------------------------------------------------------------------------------------------------------------------------------------------------------------------------------------------ |
| `cron.launch_active_jobs`     | `on`      | When set to `off`, this setting disables all active `pg_cron` jobs without requiring a server restart.                                                                                                                                           |
| `cron.log_min_messages`       | `WARNING` | This setting determines the minimum severity level of log messages generated by the `pg_cron` launcher background worker.                                                                                                                        |
| `cron.log_run`                | `on`      | When enabled (`on`), details of each job run are logged in the `cron.job_run_details` table.                                                                                                                                                     |
| `cron.log_statement`          | `on`      | If enabled (`on`), the SQL command of each scheduled job is logged before execution.                                                                                                                                                             |
| `cron.max_running_jobs`       | `32`      | This parameter defines the maximum number of `pg_cron` jobs that can run concurrently.                                                                                                                                                           |
| `cron.timezone`               | `GMT`     | Specifies the timezone in which the `pg_cron` background worker operates. **Note:** Although this setting exists, `pg_cron` internally interprets all job schedules in UTC. Changing this parameter has no effect on how schedules are executed. |
| `cron.use_background_workers` | `off`     | When enabled (`on`), `pg_cron` uses background workers instead of direct client connections to execute jobs. This may require adjustments to the `max_worker_processes` PostgreSQL setting.                                                      |


<<<<<<< HEAD
<Admonition type="important">
It's important to note that because `pg_cron` is managed by Neon, modifying these settings requires superuser privileges. Therefore, you cannot directly alter these `pg_cron` configuration parameters yourself. If you have a specific need to adjust any of these settings, please [open a support ticket](https://console.neon.tech/app/projects?modal=support). **After Neon support implements the requested configuration change, you will need to [restart your Neon compute](https://neon.tech/docs/manage/endpoints#restart-a-compute) for the new settings to take effect.**
</Admonition>
=======
It's important to note that because `pg_cron` is managed by Neon, modifying these settings requires superuser privileges. Therefore, you cannot directly alter these `pg_cron` configuration parameters yourself. If you have a specific need to adjust any of these settings, please [open a support ticket](https://console.neon.tech/app/projects?modal=support). **After Neon support implements the requested configuration change, you will need to [restart your Neon compute](/docs/manage/computes#restart-a-compute) for the new settings to take effect.**.
>>>>>>> ea79295a



## Conclusion

You have successfully learned how to enable and use the `pg_cron` extension within your Neon Postgres environment. You can now schedule routine database tasks directly within your database, simplifying automation and maintenance. Remember that `pg_cron` schedules are interpreted in UTC and will only run when your compute is active.

## Resources

- [pg_cron GitHub Repository](https://github.com/citusdata/pg_cron)
- [crontab.guru](http://crontab.guru/)<|MERGE_RESOLUTION|>--- conflicted
+++ resolved
@@ -54,15 +54,7 @@
      --header 'authorization: Bearer <NEON_API_KEY>'
 ```
 
-
-<<<<<<< HEAD
-<Admonition type="note">
-The [Restart compute endpoint](https://api-docs.neon.tech/reference/restartprojectendpoint) API only works on an active compute. If your compute is idle, you can start it by running a query to wake it up or running the [Start compute endpoint](https://api-docs.neon.tech/reference/startprojectendpoint) API. For more information and other compute restart options, see [Restart a compute](https://neon.tech/docs/manage/computes#restart-a-compute).
-</Admonition>
-=======
 The [Restart compute endpoint](https://api-docs.neon.tech/reference/restartprojectendpoint) API only works on an active compute. If you're compute is idle, you can start it by running a query to wake it up or running the [Start compute endpoint](https://api-docs.neon.tech/reference/startprojectendpoint) API. For more information and other compute restart options, see [Restart a compute](/docs/manage/computes#restart-a-compute).
->>>>>>> ea79295a
-
 
 You can then install the `pg_cron` extension by running the following `CREATE EXTENSION` statement in the [Neon SQL Editor](https://neon.tech/docs/get-started-with-neon/query-with-neon-sql-editor) or from a client such as [psql](https://neon.tech/docs/connect/query-with-psql-editor) that is connected to your Neon database.
 
@@ -266,15 +258,7 @@
 | `cron.use_background_workers` | `off`     | When enabled (`on`), `pg_cron` uses background workers instead of direct client connections to execute jobs. This may require adjustments to the `max_worker_processes` PostgreSQL setting.                                                      |
 
 
-<<<<<<< HEAD
-<Admonition type="important">
 It's important to note that because `pg_cron` is managed by Neon, modifying these settings requires superuser privileges. Therefore, you cannot directly alter these `pg_cron` configuration parameters yourself. If you have a specific need to adjust any of these settings, please [open a support ticket](https://console.neon.tech/app/projects?modal=support). **After Neon support implements the requested configuration change, you will need to [restart your Neon compute](https://neon.tech/docs/manage/endpoints#restart-a-compute) for the new settings to take effect.**
-</Admonition>
-=======
-It's important to note that because `pg_cron` is managed by Neon, modifying these settings requires superuser privileges. Therefore, you cannot directly alter these `pg_cron` configuration parameters yourself. If you have a specific need to adjust any of these settings, please [open a support ticket](https://console.neon.tech/app/projects?modal=support). **After Neon support implements the requested configuration change, you will need to [restart your Neon compute](/docs/manage/computes#restart-a-compute) for the new settings to take effect.**.
->>>>>>> ea79295a
-
-
 
 ## Conclusion
 
