--- conflicted
+++ resolved
@@ -16,11 +16,7 @@
 - **Autoscaling on Free Plan**: Free Plan users can now experience Neon's Autoscaling, within reasonable limits. Learn more in the [Autoscaling Guide](/docs/guides/autoscaling-guide).
 - **A New Business Plan**: Offers 500 GiB of storage and 1,000 compute hours, with potential cost savings for customers needing more storage than offered by our Scale plan. Learn more on our [Pricing](https://neon.tech/pricing) and [Plans](/docs/introduction/plans) pages.
 
-<<<<<<< HEAD
 For a peak at what we'll be delivering next, checkout the [Neon roadmap](/docs/introduction/roadmap). You can expect to see some additions here as soon as we finish fine-tuning our Q4 plan. Stay tuned!
-=======
-You can expect to see some additions to the roadmap as soon as we wrap up our Q4 planning. Stay tuned!
->>>>>>> 1e4117d0
 
 We do have a few small updates to share this week, which you can check out below.
 
