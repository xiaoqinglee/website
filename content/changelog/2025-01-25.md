--- conflicted
+++ resolved
@@ -2,23 +2,6 @@
 description: Neon Chat for VS Code, scheduled updates, and more
 ---
 
-<<<<<<< HEAD
-=======
-### The Neon Slack App is available for early access
-
-![Neon Slack App](/docs/relnotes/slack_app.png)
-
-The Neon Slack App helps you stay connected to your Neon Serverless Postgres databases. Here’s what you can do with it:
-
-- 📈 Track compute and storage usage in real time
-- 🔔 Receive alerts when your database approaches its usage limits
-- 🟢 Quickly verify the Neon platform's status
-
-We’d love to hear your feedback. Use the `/neon feedback` command in Slack to share your thoughts and feature requests.
-
-👉 [Install Neon Slack App](https://slack.com/apps/A083ZAHGL1Z) or check out the [documentation](/docs/manage/slack-app) to get started.
-
->>>>>>> 70bfbea3
 ### Neon Chat for Visual Studio Code
 
 The [Neon Chat for Visual Studio Code](https://marketplace.visualstudio.com/items?itemName=buildwithlayer.neon-integration-expert-15j6N) extension is now available in the GitHub Marketplace. This AI-powered assistant lets you chat with the latest Neon documentation without leaving your IDE.
