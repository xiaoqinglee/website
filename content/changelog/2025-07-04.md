---
title: Name your computes, OAuth provider management in Neon Auth, and more
---

## Give your computes a custom name

You can now assign custom names to your branch’s computes. In the Neon Console, go to the **Branches** page, select a branch, and open the **Compute** tab. Click the edit icon next to a compute to rename it.

![Naming computes](/docs/relnotes/name_computes.png)

You can also set a name when _adding_ a new compute.

This enhancement is supported for both primary (read-write) and [read replica](/docs/introduction/read-replicas) computes.

## OAuth provider management for Neon Auth

You can now manage your project's OAuth providers (Google, GitHub, Microsoft) directly in the **Neon Auth** config tab—enable or disable providers, and choose between using shared Stack Auth credentials or setting up your own custom client credentials.

New API endpoints also let you manage providers programmatically:

- [Add an OAuth provider](https://api-docs.neon.tech/reference/addneonauthoauthprovider)
- [List OAuth providers](https://api-docs.neon.tech/reference/listneonauthoauthproviders)
- [Update an OAuth provider](https://api-docs.neon.tech/reference/updateneonauthoauthprovider)
- [Delete an OAuth provider](https://api-docs.neon.tech/reference/deleteneonauthoauthprovider)

To learn more, see the [Neon Auth](/docs/neon-auth/overview) documentation.

<<<<<<< HEAD
## OpenTelemetry integration enhancement

We recently introduced support for **OpenTelemetry**, allowing to send metrics and Postgres logs from Neon to any OpenTelemetry-compatible backend. This week, we improved on the integration with non-blocking validation. When setting up an integration, we now check connectivity to the specified collector endpoint and provide immediate feedback. If validation fails, you can choose to **Continue anyway**, giving you the flexibility to proceed without a successful check.

This change helps surface misconfigurations early while preserving control for advanced use cases.

To learn more about the OpenTelemetry integration, refer to our [OpenTelemetry docs](/docs/guides/opentelemetry).

=======
## OpenTelemetry integration enhancements

We recently introduced supports OpenTelemetry, allowing to send metrics and Postgres logs from Neon to any OpenTelemetry-compatible backend. This week, we introduced some enhancements:

- **Non-blocking validation for OpenTelemetry integrations**: When setting up an integration, we now check connectivity to the specified collector endpoint and provide immediate feedback. If validation fails, you can choose to **Continue anyway**, giving you the flexibility to proceed without a successful check.
- **Enhanced telemetry monitoring**: We'll now show warnings in the UI when no exported telemetry counts are found for a project, including the project ID for improved debugging and monitoring visibility.

For more about our OpenTelemetry, refer to our [OpenTelemetry docs](/docs/guides/opentelemetry).

**API update:** The `OpentelemetryIntegrationCreateRequest` and `OpentelemetryIntegrationUpdateRequest` objects now include an optional `skip_validation` field to bypass endpoint checks programmatically.

This change helps surface misconfigurations early while preserving control for advanced use cases.

>>>>>>> 6c90a385
<details>

<summary>**Fixes & improvements**</summary>

- **Neon CLI**
<<<<<<< HEAD

  - The Neon CLI now supports a `--name` option that you can use when adding a compute or a read replica to a Neon branch.
=======
  - The Neon CLI now supports a `--name` option that you can use to name a compute when adding a compute to a Neon branch. This option is helpful when a branch has multiple computes. A Neon branch can have a single read-write compute and multiple read-only computes, serving as [read replicas](https://neon.com/docs/introduction/read-replicas).
>>>>>>> 6c90a385

    ```bash
    neon branches add-compute mybranch --name myreplica --type read_only
    ```

  - The CLI now automatically detects invalid credentials (401 responses), deletes them, and prompts for re-authentication instead of failing immediately

  🚀 If you're not using the Neon CLI yet, get set up in just a few steps with the [Neon CLI Quickstart](/docs/reference/cli-quickstart).

<<<<<<< HEAD
=======
- **Neon Console**
  - [Console improvements to be added]

>>>>>>> 6c90a385
- **Fixes**

  - Addressed an issue where projects created via Netlify and claimed into Vercel-managed or accounts could lose certain project configuration settings. To avoid this issue, transfers of projects created via Netlify to Vercel-managed org accounts are currently not supported.

</details><|MERGE_RESOLUTION|>--- conflicted
+++ resolved
@@ -25,7 +25,6 @@
 
 To learn more, see the [Neon Auth](/docs/neon-auth/overview) documentation.
 
-<<<<<<< HEAD
 ## OpenTelemetry integration enhancement
 
 We recently introduced support for **OpenTelemetry**, allowing to send metrics and Postgres logs from Neon to any OpenTelemetry-compatible backend. This week, we improved on the integration with non-blocking validation. When setting up an integration, we now check connectivity to the specified collector endpoint and provide immediate feedback. If validation fails, you can choose to **Continue anyway**, giving you the flexibility to proceed without a successful check.
@@ -34,32 +33,13 @@
 
 To learn more about the OpenTelemetry integration, refer to our [OpenTelemetry docs](/docs/guides/opentelemetry).
 
-=======
-## OpenTelemetry integration enhancements
-
-We recently introduced supports OpenTelemetry, allowing to send metrics and Postgres logs from Neon to any OpenTelemetry-compatible backend. This week, we introduced some enhancements:
-
-- **Non-blocking validation for OpenTelemetry integrations**: When setting up an integration, we now check connectivity to the specified collector endpoint and provide immediate feedback. If validation fails, you can choose to **Continue anyway**, giving you the flexibility to proceed without a successful check.
-- **Enhanced telemetry monitoring**: We'll now show warnings in the UI when no exported telemetry counts are found for a project, including the project ID for improved debugging and monitoring visibility.
-
-For more about our OpenTelemetry, refer to our [OpenTelemetry docs](/docs/guides/opentelemetry).
-
-**API update:** The `OpentelemetryIntegrationCreateRequest` and `OpentelemetryIntegrationUpdateRequest` objects now include an optional `skip_validation` field to bypass endpoint checks programmatically.
-
-This change helps surface misconfigurations early while preserving control for advanced use cases.
-
->>>>>>> 6c90a385
 <details>
 
 <summary>**Fixes & improvements**</summary>
 
 - **Neon CLI**
-<<<<<<< HEAD
 
   - The Neon CLI now supports a `--name` option that you can use when adding a compute or a read replica to a Neon branch.
-=======
-  - The Neon CLI now supports a `--name` option that you can use to name a compute when adding a compute to a Neon branch. This option is helpful when a branch has multiple computes. A Neon branch can have a single read-write compute and multiple read-only computes, serving as [read replicas](https://neon.com/docs/introduction/read-replicas).
->>>>>>> 6c90a385
 
     ```bash
     neon branches add-compute mybranch --name myreplica --type read_only
@@ -69,12 +49,6 @@
 
   🚀 If you're not using the Neon CLI yet, get set up in just a few steps with the [Neon CLI Quickstart](/docs/reference/cli-quickstart).
 
-<<<<<<< HEAD
-=======
-- **Neon Console**
-  - [Console improvements to be added]
-
->>>>>>> 6c90a385
 - **Fixes**
 
   - Addressed an issue where projects created via Netlify and claimed into Vercel-managed or accounts could lose certain project configuration settings. To avoid this issue, transfers of projects created via Netlify to Vercel-managed org accounts are currently not supported.
