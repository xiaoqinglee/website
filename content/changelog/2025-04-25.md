--- conflicted
+++ resolved
@@ -26,18 +26,10 @@
 
 To use pg_search, you'll need to load the required libraries with a simple Update project API call before installing the extension. Detailed instructions are available in our documentation: [Enable the pg_search extension](/docs/extensions/pg_search#enable-the-pgsearch-extension).
 
-<<<<<<< HEAD
 For more information and guidance, check out our guides:
 - [The pg_search extension](/docs/extensions/pg_search)
 - [Comparing Text Search Strategies: pg_search vs. tsvector vs. External Engines](/guides/pg-search-vs-tsvector)
 - [Building an End-to-End Full-Text Search Experience With pg_search on Neon](/guides/pg-search)
-=======
-For more information and implementation guidance, check out our comprehensive guides:
-
-- [The pg_search extension](https://neon.tech/docs/extensions/pg_search)
-- [Comparing Text Search Strategies: pg_search vs. tsvector vs. External Engines](https://neon.tech/guides/pg-search-vs-tsvecto)
-- [Building an End-to-End Full-Text Search Experience With pg_search on Neon](https://neon.tech/guides/pg-search)
->>>>>>> 834118ee
 
 ## Read replica compute limit on the Free plan
 
