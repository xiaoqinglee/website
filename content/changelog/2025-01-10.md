--- conflicted
+++ resolved
@@ -27,17 +27,6 @@
 
 ### More support for AI agents
 
-<<<<<<< HEAD
-=======
-Before the New Year, we introduced several tools to support AI Agents:
-
-- [@neondatabase/toolkit](https://github.com/neondatabase/toolkit) — a terse client that lets you spin up a Postgres database in seconds and run SQL queries.
-- [Neon Model Context Protocol (MCP) server](https://github.com/neondatabase/mcp-server-neon) — enables any MCP Client to interact with Neon’s API using natural language.
-- [Model Context Protocol (MCP) Client CLI](https://github.com/neondatabase/mcp-server-neon/tree/main/mcp-client) — a CLI client that can be used to interact with any MCP server.
-
-**We're back at it.**
-
->>>>>>> 110bf5cd
 Neon is now available as a tool for AI agents on both **AgentStack** and **Composio**.
 
 - [AgentStack](https://github.com/AgentOps-AI/AgentStack) let's you create AI agent projects from the command line. The Neon tool allows agents to create ephemeral or long-lived Postgres instances for structured data storage. View the Neon tool [here](https://github.com/AgentOps-AI/AgentStack/blob/main/agentstack/templates/crewai/tools/neon_tool.py) to see how an AI agent can create a Neon database in less than 500 ms, connect to the database, and run SQL DDL and DML statements.
@@ -64,18 +53,7 @@
 
 - [Composio](https://composio.dev/) lets you connect 200+ tools to AI Agents — and it now supports Neon, enabling full integration between LLMs and AI agents and Neon's API.
 
-<<<<<<< HEAD
   ![Composio integration](/docs/relnotes/composio.png)
-=======
-    <div style={{ display: 'flex' }}>
-      <div style={{ flex: 1 }}>
-
-  ![Composio integration](/docs/relnotes/composio.png)
-
-      </div>
-
-    </div>
->>>>>>> 110bf5cd
 
 ### Neon Auth.js adapter
 
