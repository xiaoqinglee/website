--- conflicted
+++ resolved
@@ -3,16 +3,11 @@
 ---
 
 ## Introducing the Neon Data API (Private Preview)
+## Introducing the Neon Data API (Private Preview)
 
 We're excited to announce the **Neon Data API**, now available in Private Preview! Instantly turn your Neon Postgres database into a REST API. No backend required. Query tables, views, and functions right from your client app using standard HTTP verbs (GET, POST, PATCH, DELETE), powered by [PostgREST](https://postgrest.org).
 
-<<<<<<< HEAD
 ![Data API enabled view with Project URL](/docs/data-api/data-api-enabled.png)
-=======
-<Admonition type="comingSoon" title="Request Access">
-Want to try it out? Message us from the [Console](https://console.neon.tech/app/projects?modal=feedback) or on [Discord](https://discord.com/channels/1176467419317940276/1176788564890112042) and we'll send you an invite.
-</Admonition>
->>>>>>> a0030766
 
 **What can you do with the Neon Data API?**
 
