---
title: Bring your own email server to Neon Auth, Neon AI Assistant now available for Free plan users, Devin can now use Neon's MCP Server, and more
---

## Bring your own email server to Neon Auth

We added the ability to configure your own email server to Neon Auth. This lets you send invite and other auth-related emails from your own domain — making Neon Auth's email handling production-ready.

You can use our shared email server for development, then switch to your own SMTP server when you're ready. Read more in the [docs](/docs/neon-auth/email-configuration).

![Neon Auth Email Configuration](/docs/relnotes/neon_auth_email.png)

## Neon AI Assistant now available for Free plan users

We've expanded access to our Neon AI Assistant! Previously available for Launch and Scale plan users, the AI Assistant is now available for **all users, including Free plan**. Find it under **?** > **Get help** in the Console. Our AI assistant can help:

- Answer questions about Neon features, workflows, and troubleshooting.
- Find relevant documentation and best practices.
- Create support tickets related to your issue, connecting you directly with our support team when you need deeper help.

![Neon AI Assistant in Console](/docs/relnotes/neon_ai_assistant.png)

## Devin AI integrates with Neon through MCP Marketplace

You can now use **Devin**, Cognition Lab's AI software engineer, with Neon's [MCP server](hhttps://github.com/neondatabase-labs/mcp-server-neon) through Cognition Lab's new MCP (Model Context Protocol) [marketplace](https://app.devin.ai/settings/mcp-marketplace)! This helps Devin manage your Neon databases using natural language commands for tasks like creating projects, running SQL queries, and performing database migrations.

This integration demonstrates how Neon's MCP server, designed as a workflow-first API for LLMs, enables AI agents to safely and confidently tackle complex database challenges.

[Read the full blog post](https://neon.com/blog/devin-and-neon-mcp-marketplace) to learn more, or read our [MCP server docs](/docs/ai/neon-mcp-server) to see how it works.

## Updated connection strings from Neon CLI and Neon API

Recently, we added the `channel_binding=require` option to connection strings and snippets in the Neon console, improving connection security. You can read more about this update in our [blog post](https://neon.com/blog/postgres-needs-better-connection-security-defaults).

Now, we've also updated the connection strings returned by the Neon CLI and Neon API to include the same security enhancement.

**CLI example**

```bash shouldWrap
neon cs --project-id purple-cake-43891234
```

**Will now return**

```bash shouldWrap
postgresql://neondb_owner:[password]@ep-shiny-sound-a5ydo1ie.us-east-2.aws.neon.tech/testingneon?sslmode=require&channel_binding=require
```

For upgrade instructions for the CLI, see [Upgrading the Neon CLI](/docs/reference/cli-install#upgrade).

<<<<<<< HEAD
## 📈 OpenTelemetry integration now supports Grafana Cloud
=======
### OpenTelemetry integration now supports Grafana Cloud
>>>>>>> 20178bc4

You can now monitor your Neon databases with Grafana Cloud using our OpenTelemetry integration. This lets you forward metrics and Postgres logs from Neon to any OTEL-compatible observability platform, including Grafana Cloud.

Check out the [Grafana Cloud integration guide](https://neon.com/docs/guides/grafana-cloud) for setup instructions, a list of available metrics, and example dashboards.

<<<<<<< HEAD
OTEL support is available on Neon's Scale, Business, and Enterprise plans.
=======
OTEL support is available on Neon’s Scale, Business, and Enterprise plans.
>>>>>>> 20178bc4

<details>

<summary>**Fixes & improvements**</summary>

- **MCP server updates**
  - We've deprecated Server-Sent Events (SSE) and now recommend **streamable HTTP** as the preferred connection method. The [README](https://github.com/neondatabase-labs/mcp-server-neon/blob/main/README.md) has been updated to reflect this change.

  - Introduced a **list_organizations** tool to list all organizations that the current user has access to. This tool allows optional filtering by organization name or ID.

- **Datadog and OpenTelemetry integrations**
  - We enhanced the integration cards (accessible from your project's **Integrations** page in the Neon Console) for [Datadog](/docs/guides/datadog) and [OpenTelemetry](/docs/guides/opentelemetry) to give you better visibility into your export activity:
    - **Export statistics** now show how many metrics and logs were exported in the last 5 minutes, using easy-to-read K/M formatting.
    - **Failure alerts** warn you of recent export issues with clear error and warning messages.

    These updates make it easier to monitor your integrations at a glance.

  - We also resolved an issue where entering an incorrect API key in the OpenTelemetry integration would incorrectly reset the authentication method, showing both API key and Bearer inputs. The form now correctly resets to the chosen method.

</details><|MERGE_RESOLUTION|>--- conflicted
+++ resolved
@@ -48,21 +48,14 @@
 
 For upgrade instructions for the CLI, see [Upgrading the Neon CLI](/docs/reference/cli-install#upgrade).
 
-<<<<<<< HEAD
-## 📈 OpenTelemetry integration now supports Grafana Cloud
-=======
-### OpenTelemetry integration now supports Grafana Cloud
->>>>>>> 20178bc4
+## OpenTelemetry integration now supports Grafana Cloud
 
 You can now monitor your Neon databases with Grafana Cloud using our OpenTelemetry integration. This lets you forward metrics and Postgres logs from Neon to any OTEL-compatible observability platform, including Grafana Cloud.
 
 Check out the [Grafana Cloud integration guide](https://neon.com/docs/guides/grafana-cloud) for setup instructions, a list of available metrics, and example dashboards.
 
-<<<<<<< HEAD
 OTEL support is available on Neon's Scale, Business, and Enterprise plans.
-=======
-OTEL support is available on Neon’s Scale, Business, and Enterprise plans.
->>>>>>> 20178bc4
+
 
 <details>
 
