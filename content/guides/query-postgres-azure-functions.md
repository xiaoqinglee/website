---
title: Query your Postgres Database Using Azure Functions
subtitle: Learn how to query your Postgres database using Azure Functions
author: adalbert-pungu
enableTableOfContents: true
createdAt: '2024-10-19T21:00:00.000Z'
---

In this guide, we will explore how to query a **Postgres** database hosted on **Neon** using **Azure Functions**. This combination allows you to take advantage of a flexible, high-performance infrastructure without worrying about server management.

## Prerequisites

You will need:

- An [Azure](https://azure.microsoft.com/) account with a subscription to deploy Azure Functions.
- A Neon account. If you don’t have one yet, you can [sign up](https://console.neon.tech/signup).
- Basic knowledge of Node.js and SQL.
- Familiarity with using Visual Studio Code.

## Why Neon?

Neon stands out as a cloud-native Postgres solution with an innovative architecture that separates compute and storage, offering a truly serverless database. This means Neon automatically adjusts its resources based on your application’s needs, making it ideal for projects that require flexible scalability without directly managing the infrastructure. In other words, Neon allows you to accelerate project delivery by focusing solely on development, while having an infrastructure that scales on demand.

> Neon Database is cloud-native Serverless Postgres, meaning it has completly separated storage from compute. This means Neon automatically adjusts its resources based on your application’s needs, making it ideal for projects that require flexible scaling without directly managing the infrastructure. In other words, Neon Database is a fully managed database service that allows you to focus on building your application without worrying about the underlying infrastructure.

Azure Functions are also a serverless compute service, which enables you to run event-driven code without having to manage infrastructure. It is a great choice for building serverless applications, microservices, and APIs. By combining Neon Database with Azure Functions, you can create a powerful and scalable application that can handle a wide range of use cases.

At the same time, Azure Functions enables you to run code in response to events without worrying about the underlying infrastructure. It will create microservices that respond to events, such as **HTTP requests**, without the need to deploy or manage servers.

To illustrate this, we will discuss an example of client management (hotel reservation management), which is a common use case in application development. We will use the technologies mentioned above to query and process data.

## Context

Imagine you are developing a solution to manage hotel reservations. You want to allow users (via an app or website) to view available reservations and interact with a Postgres database hosted on **Neon**.

The application's features will include:

- **View available rooms**: The application will allow users to check available hotel rooms for booking.
- **Add a new reservation**: When a customer makes a reservation, their information will be stored in the Neon.
- **Cancel a reservation**: Customers can cancel a reservation by deleting the corresponding record from the database.

---

## Step 1: Create and Configure the Database on Neon

**Sign up and create the database**

Sign up on [Neon](https://neon.tech/) and follow the steps to create a Postgres database. The database will be named **neondb**.

After creating the database, make sure to copy the connection details (such as **host**, **user**, **password**, **database**) somewhere safe, as they will be used to configure **Azure Functions** to connect to **Neon**.

1. **Creating the tables**

   Once the database is created, you should see an option named "SQL Editor" on the left to write and execute queries.

   In the query editor, copy and paste the SQL code below to create the `clients` and `hotels` tables. These are reference tables, as the `reservations` table will refer to these tables via foreign keys:

   ```sql
   CREATE TABLE clients (
       client_id SERIAL PRIMARY KEY,
       first_name VARCHAR(100),
       last_name VARCHAR(100),
       email VARCHAR(100),
       phone_number VARCHAR(20)
   );

   CREATE TABLE hotels (
       hotel_id SERIAL PRIMARY KEY,
       name VARCHAR(100),
       location VARCHAR(100)
   );
   ```

   Here is the SQL script to create the `reservations` table:

   ```sql
   CREATE TABLE reservations (
       reservation_id SERIAL PRIMARY KEY,
       client_id INT NOT NULL,
       hotel_id INT NOT NULL,
       check_in_date DATE NOT NULL,
       check_out_date DATE NOT NULL,
       number_of_guests INT NOT NULL,
       created_at TIMESTAMP DEFAULT CURRENT_TIMESTAMP,
       FOREIGN KEY (client_id) REFERENCES clients(client_id),
       FOREIGN KEY (hotel_id) REFERENCES hotels(hotel_id)
   );
   ```

2. **Inserting test data**

   You can insert some example data into the database to ensure that everything is working fine up to this point.

   Here is the SQL script to insert data into the `clients` table:

   ```sql
   INSERT INTO clients (first_name, last_name, email, phone_number) VALUES
   ('Alice', 'Dupont', 'alice.dupont@example.com', '0123456789'),
   ('Bob', 'Martin', 'bob.martin@example.com', '0987654321'),
   ('Chloé', 'Lefevre', 'chloe.lefevre@example.com', '0147253689');
   ```

   Here is the SQL script to insert data into the `hotels` table:

   ```sql
   INSERT INTO hotels (name, location) VALUES
   ('Hôtel Le Paris', 'Paris'),
   ('Hôtel des Alpes', 'Annecy'),
   ('Hôtel de la Plage', 'Nice');
   ```

   Here is the SQL script to insert data into the `reservations` table:

   ```sql
   INSERT INTO reservations (client_id, hotel_id, check_in_date, check_out_date, number_of_guests) VALUES
   (1, 1, '2024-11-01', '2024-11-05', 2),
   (2, 2, '2024-11-10', '2024-11-15', 1),
   (3, 3, '2024-12-01', '2024-12-10', 4);
   ```

## Step 2: Create an Azure Function to Manage Products

1.  **Sign in to Azure**

    If you don't already have an account, sign up on the Microsoft [Azure](https://portal.azure.com/) portal.

    We will initialize an Azure Functions project where we will create an **HTTP Trigger function** in Visual Studio Code (VS Code) using the **Azure Functions extension**.

2.  **Install the Azure Functions extension**:

    - Open VS Code, or install [Visual Studio Code](https://code.visualstudio.com/) if it's not yet installed.
    - Go to the extensions tab or press `Ctrl+Shift+X`.
    - Search for "Azure Functions" and install the official extension.

3.  **Create an Azure Functions Project**

    Open the command palette or press `Ctrl+Shift+P` to open the command palette.

    - Type `Azure Functions: Create New Project...` and select that option.
    - Choose a directory where you want to create the project.
    - Select the programming language (`JavaScript` in our case).
    - Choose a JavaScript programming model (`Model V4`).
    - Choose a function template, and select `HTTP trigger`.
    - Give your function a name, for example, `manageClients`.

    Once confirmed, the project will be created with some default code.

4.  **Install the Postgres client**

<<<<<<< HEAD
    In the terminal of your Azure Functions project, install either **neon** postgres driver or the **pg** package, which will be used to connect to Postgres:

    <CodeTabs labels={["neon", "pg"]}>
=======
    In the terminal of your Azure Functions project, install either [Neon serverless driver](/docs/serverless/serverless-driver) or the `node-postgres` (`pg`) package, which will be used to connect to Postgres:

    <CodeTabs labels={["Neon serverless driver", "node-postgres"]}>
>>>>>>> 0711361b

    ```bash
    npm install @neondatabase/serverless
    ```

    ```bash
    npm install pg
    ```

    </CodeTabs>

5.  **Azure Functions Core Tools**

    Install Azure Functions Core Tools to run functions locally.

    ```bash
    npm install -g azure-functions-core-tools@4 --unsafe-perm true
    ```

    <Admonition type="note" title="suggested folder structure">

    Since there are three tables in the database (`Clients`, `Hotels`, and `Reservations`), using a separate file for each feature or interaction with the database is a good practice to maintain clear and organized code.

    ```
    src/
      ├──index.js
      ├──functions/
      │   ├──manageClients.js
      │   ├──manageHotels.js
      │   └──manageReservations.js
      └──database/
          ├──client.js
          ├──hotel.js
          └──reservation.js
    ```

    </Admonition>

6.  **Configure Environment Variables**

    On the Neon dashboard, go to `Connection string`, select `Node.js`, and click `.env`. Then, click `show password` and copy the database connection string. If you don't click `show password`, you'll copy a connection string without the password (which is masked).

    Create a `.env` file at the root of the project to store your database connection information from the Neon.

    Here's an example of the connection string you'll copy:

    ```bash shouldWrap
    DATABASE_URL='postgresql://neondb_owner:************@ep-quiet-leaf-a85k5wbg.eastus2.azure.neon.tech/neondb?sslmode=require'
    ```

7.  **Modify the `local.settings.json` file**

    The `local.settings.json` file is used by Azure Functions for **local executions**. Azure Functions does not directly read the `.env` file. Instead, it relies on `local.settings.json` to inject environment variable values during local execution. In production, you will define the same settings through `App Settings` in the Azure portal.

    Here's an example of the `local.settings.json` file :

    ```JSON
    {
      "IsEncrypted": false,
      "Values": {
        "AzureWebJobsStorage": "",
        "FUNCTIONS_WORKER_RUNTIME": "node",
        "DATABASE_URL": "postgresql://neondb_owner:************@ep-quiet-leaf-a85k5wbg.eastus2.azure.neon.tech/neondb?sslmode=require"
      }
    }
    ```

<<<<<<< HEAD
    For clarity, you can break this connection string down like this:

    ```JSON
    {
      "IsEncrypted": false,
      "Values": {
        "AzureWebJobsStorage": "",
        "FUNCTIONS_WORKER_RUNTIME": "node",
        "DB_USER": "neondb_owner",
        "DB_HOST": "ep-quiet-leaf-a85k5wbg.eastus2.azure.neon.tech",
        "DB_NAME": "neondb",
        "DB_PASSWORD": "your_db_password",
        "DB_PORT": "5432"
      }
    }
    ```

    Install the `dotenv` package by opening the terminal in your Azure Functions project. This package will allow you to load environment variables from the `.env` file:

    ```bash
    npm install dotenv
    ```

8.  **Manage Each Table**

    a. Create a separate file for each table in the `database/` folder.

    Here, you can use either the `neon` package or the `pg` package to connect to the database.

    **Example code for `client.js`**

    <CodeTabs labels={["neon", "pg"]}>

=======
    Install the `dotenv` package by opening the terminal in your Azure Functions project. This package will allow you to load environment variables from the `.env` file:

    ```bash
    npm install dotenv
    ```

8.  **Manage Each Table**

    a. Create a separate file for each table in the `database/` folder.

    Here, you can use either the `neon` package or the `pg` package to connect to the database.

    **Example code for `client.js`**

    <CodeTabs labels={["Neon serverless driver", "node-postgres"]}>

>>>>>>> 0711361b
    ```javascript
    import { neon } from '@neondatabase/serverless';
    import dotenv from 'dotenv';

    dotenv.config();

    const sql = neon(process.env.DATABASE_URL);

    const getAllClients = async () => {
      const rows = await sql`SELECT * FROM clients`;
      return rows;
    };

    const addClient = async (first_name, last_name, email, phone_number) => {
      const [newClient] = await sql`
        INSERT INTO clients (first_name, last_name, email, phone_number)
        VALUES (${first_name}, ${last_name}, ${email}, ${phone_number})
        RETURNING *`;
      return newClient;
    };

    export { getAllClients, addClient };
    ```

    ```javascript
    const { Client } = require('pg');
    require('dotenv').config();

    const client = new Client({
      connectionString: process.env.DATABASE_URL,
    });

    const connectDB = async () => {
      if (!client._connected) {
        await client.connect();
      }
    };

    const getAllClients = async () => {
      await connectDB();
      const result = await client.query('SELECT * FROM clients');
      return result.rows;
    };

    const addClient = async (first_name, last_name, email, phone_number) => {
      await connectDB();
      const result = await client.query(
        `INSERT INTO clients (first_name, last_name, email, phone_number)
            VALUES ($1, $2, $3, $4)
            RETURNING *`,
        [first_name, last_name, email, phone_number]
      );
      return result.rows[0];
    };

    module.exports = {
      getAllClients,
      addClient,
    };
    ```

    </CodeTabs>

    **Example code for `hotel.js`**

<<<<<<< HEAD
    <CodeTabs labels={["neon", "pg"]}>
=======
    <CodeTabs labels={["Neon serverless driver", "node-postgres"]}>
>>>>>>> 0711361b

    ```javascript
    import { neon } from '@neondatabase/serverless';
    import dotenv from 'dotenv';

    dotenv.config();

    const sql = neon(process.env.DATABASE_URL);

    const getAllHotels = async () => {
      const rows = await sql`SELECT * FROM hotels`;
      return rows;
    };

    export { getAllHotels };
    ```

    ```javascript
    const { Client } = require('pg');
    require('dotenv').config();

    const client = new Client({
        connectionString: process.env.DATABASE_URL,
    });

    const connectDB = async () => {
        if (!client.\_connected) {
            await client.connect();
        }
    };

    const getAllHotels = async () => {
        await connectDB();
        const result = await client.query('SELECT \* FROM hotels');
        return result.rows;
    };

    module.exports = {
        getAllHotels,
        client,
    };
    ```

    </CodeTabs>

    **Example code for `reservation.js`**

<<<<<<< HEAD
    <CodeTabs labels={["neon", "pg"]}>
=======
    <CodeTabs labels={["Neon serverless driver", "node-postgres"]}>
>>>>>>> 0711361b

    ```javascript
    import { neon } from '@neondatabase/serverless';
    import dotenv from 'dotenv';

    dotenv.config();

    const sql = neon(process.env.DATABASE_URL);

    const getAvailableReservations = async () => {
      const rows = await sql`
            SELECT * FROM reservations WHERE status = ${'available'}
        `;
      return rows;
    };

    export { getAvailableReservations };
    ```

    ```javascript
    const { Client } = require('pg');
    require('dotenv').config();

    const client = new Client({
      connectionString: process.env.DATABASE_URL,
    });

    const connectDB = async () => {
      if (!client._connected) {
        await client.connect();
      }
    };

    const getAvailableReservations = async () => {
      await connectDB();
      const result = await client.query('SELECT * FROM reservations WHERE status = $1', [
        'available',
      ]);
      return result.rows;
    };

    module.exports = {
      getAvailableReservations,
      client,
    };
    ```

    </CodeTabs>

    b. Modify the `functions/` folder by adding the function files:

    In the `functions/` folder, remove the default file, and then add three function management files (`manageClients.js`, `manageHotels.js`, and `manageReservations.js`).

    **Example for `manageClients.js`**

    ```javascript
    // src/functions/manageClients.js
    const { app } = require('@azure/functions');
    const { getAllClients, addClient } = require('../database/client');

    app.http('manageClients', {
      methods: ['GET', 'POST'],
      authLevel: 'anonymous',
      handler: async (request, context) => {
        context.log(`HTTP function processed request for url "${request.url}"`);

        if (request.method === 'GET') {
          try {
            const clients = await getAllClients();
            console.table(clients);
            return {
              body: clients,
            };
          } catch (error) {
            context.log('Error fetching clients:', error);
            return {
              status: 500,
              body: 'Error retrieving clients.',
            };
          }
        }

        if (request.method === 'POST') {
          try {
            const { first_name, last_name, email, phone_number } = await request.json();

            if (!first_name || !last_name || !email || !phone_number) {
              return {
                status: 400,
                body: 'Missing required fields: first_name, last_name, email, phone_number.',
              };
            }

            const newClient = await addClient(first_name, last_name, email, phone_number);
            console.table(newClient);
            return {
              status: 201,
              body: newClient,
            };
          } catch (error) {
            context.log('Error adding client:', error);
            return {
              status: 500,
              body: 'Error adding client.',
            };
          }
        }
      },
    });
    ```

    **Example for `manageHotels.js`**

    ```javascript
    // src/functions/manageHotels.js
    const { app } = require('@azure/functions');
    const { getAllHotels } = require('../database/hotel');

    app.http('manageHotels', {
      methods: ['GET'],
      authLevel: 'anonymous',
      handler: async (request, context) => {
        context.log(`HTTP function processed request for url "${request.url}"`);

        try {
          const hotels = await getAllHotels();
          return {
            body: hotels,
          };
        } catch (error) {
          context.log('Error fetching hotels:', error);
          return {
            status: 500,
            body: 'Error retrieving hotels.',
          };
        }
      },
    });
    ```

    **Example for `manageReservations.js`**

    ```javascript
    // src/functions/manageReservations.js
    const { app } = require('@azure/functions');
    const { getAvailableReservations } = require('../database/reservation');

    app.http('manageReservations', {
      methods: ['GET'],
      authLevel: 'anonymous',
      handler: async (request, context) => {
        context.log(`HTTP function processed request for url "${request.url}"`);

        try {
          const reservations = await getAvailableReservations();
          return {
            body: reservations,
          };
        } catch (error) {
          context.log('Error fetching reservations:', error);
          return {
            status: 500,
            body: 'Error retrieving available reservations.',
          };
        }
      },
    });
    ```

    Feel free to extend this structure to include features such as adding new clients, creating new reservations, or even updating and deleting data, each with **its own file** and **its own logic**.

## Step 3: Test the Function Locally

1. **Run the Function Locally**:

   - Open the integrated terminal in VS Code.
   - Run the following command `npm run start`, which will execute `func start` to start the project and launch the functions:

     ```bash
     npm run start
     ```

2. **Test with a Browser or Postman**:

   - Open a browser and navigate to `http://localhost:7071/api/manageClients` to test your function.
   - You can also use a tool like **Postman** to send **HTTP requests**.

## Step 4: Test and Deploy the Function to Azure

1. **Deploy Your Function**:

   - Open the command palette with `Ctrl+Shift+P` and type `Azure Functions: Deploy to Function App...`.
   - Follow the instructions to select your Azure subscription and choose or create a Function App, then complete the deployment process.

2. **Test the Function**:

   Use a tool like Postman to send an HTTP request to the Azure Function, for example:

   ```arduino
   https://your-azure-function-url?client_id=1234
   ```

   This will return the information of the client with the ID **1234**, if present in the database.

## Conclusion

We have demonstrated how combining Neon and Azure Functions enables the development of fast, scalable applications while reducing the complexity associated with managing infrastructure. With this combination, you can efficiently query your Postgres database without worrying about server maintenance. Moreover, Neon simplifies the scalability of your applications, making it an ideal choice for many modern projects.

## Additional Resources

- [Neon Documentation](/docs) - Comprehensive documentation for Neon's database services, including guides, tutorials, and API references.
- [Azure Functions Documentation](https://learn.microsoft.com/en-us/azure/azure-functions/)

<NeedHelp /><|MERGE_RESOLUTION|>--- conflicted
+++ resolved
@@ -147,15 +147,9 @@
 
 4.  **Install the Postgres client**
 
-<<<<<<< HEAD
-    In the terminal of your Azure Functions project, install either **neon** postgres driver or the **pg** package, which will be used to connect to Postgres:
-
-    <CodeTabs labels={["neon", "pg"]}>
-=======
     In the terminal of your Azure Functions project, install either [Neon serverless driver](/docs/serverless/serverless-driver) or the `node-postgres` (`pg`) package, which will be used to connect to Postgres:
 
     <CodeTabs labels={["Neon serverless driver", "node-postgres"]}>
->>>>>>> 0711361b
 
     ```bash
     npm install @neondatabase/serverless
@@ -223,24 +217,6 @@
     }
     ```
 
-<<<<<<< HEAD
-    For clarity, you can break this connection string down like this:
-
-    ```JSON
-    {
-      "IsEncrypted": false,
-      "Values": {
-        "AzureWebJobsStorage": "",
-        "FUNCTIONS_WORKER_RUNTIME": "node",
-        "DB_USER": "neondb_owner",
-        "DB_HOST": "ep-quiet-leaf-a85k5wbg.eastus2.azure.neon.tech",
-        "DB_NAME": "neondb",
-        "DB_PASSWORD": "your_db_password",
-        "DB_PORT": "5432"
-      }
-    }
-    ```
-
     Install the `dotenv` package by opening the terminal in your Azure Functions project. This package will allow you to load environment variables from the `.env` file:
 
     ```bash
@@ -255,26 +231,8 @@
 
     **Example code for `client.js`**
 
-    <CodeTabs labels={["neon", "pg"]}>
-
-=======
-    Install the `dotenv` package by opening the terminal in your Azure Functions project. This package will allow you to load environment variables from the `.env` file:
-
-    ```bash
-    npm install dotenv
-    ```
-
-8.  **Manage Each Table**
-
-    a. Create a separate file for each table in the `database/` folder.
-
-    Here, you can use either the `neon` package or the `pg` package to connect to the database.
-
-    **Example code for `client.js`**
-
     <CodeTabs labels={["Neon serverless driver", "node-postgres"]}>
 
->>>>>>> 0711361b
     ```javascript
     import { neon } from '@neondatabase/serverless';
     import dotenv from 'dotenv';
@@ -340,11 +298,7 @@
 
     **Example code for `hotel.js`**
 
-<<<<<<< HEAD
-    <CodeTabs labels={["neon", "pg"]}>
-=======
     <CodeTabs labels={["Neon serverless driver", "node-postgres"]}>
->>>>>>> 0711361b
 
     ```javascript
     import { neon } from '@neondatabase/serverless';
@@ -392,11 +346,7 @@
 
     **Example code for `reservation.js`**
 
-<<<<<<< HEAD
-    <CodeTabs labels={["neon", "pg"]}>
-=======
     <CodeTabs labels={["Neon serverless driver", "node-postgres"]}>
->>>>>>> 0711361b
 
     ```javascript
     import { neon } from '@neondatabase/serverless';
