---
title: The pg_mooncake extension
subtitle: Fast analytics in Postgres with columnstore tables and DuckDB execution
enableTableOfContents: true
updatedOn: '2024-01-13T18:45:00.000Z'
---

The [pg_mooncake](https://github.com/Mooncake-Labs/pg_mooncake) extension enables fast analytic workloads in Postgres by adding native columnstore tables and vectorized execution (DuckDB). 

Columnstore tables improve analytical queries by storing data vertically, enabling compression and efficient column-specific retrieval with vectorized execution. 

`pg_mooncake` columnstore tables are designed so that only metadata is stored in Postgres, while data is stored in an object store as Parquet files with [Iceberg](https://iceberg.apache.org/)or [Delta Lake](https://delta.io/) metadata.

Queries on `pg_mooncake` columnstore tables are executed by DuckDB. 

<CTA />

You can create and use `pg_mooncake` columnstore tables like regular Postgres heap tables to run: 

- Transactional `INSERT`, `SELECT`, `UPDATE`, `DELETE`, and `COPY` operations
- Joins with regular Postgres tables

In addition, you can:
- Load Parquet, CSV, and JSON files into columnstore tables
- Load Hugging Face datasets
- Run DuckDB specific aggregate functions like `approx_count_distinct`
- Read existing Iceberg and Delta Lake tables
- Write Delta Lake tables from Postgres tables

**Version availability:**

`pg_mooncake` is supported on the following versions of Postgres.

- Postgres 14 - `pg_mooncake` 0.1.0
- Postgres 15 - `pg_mooncake` 0.1.0
- Postgres 16 - `pg_mooncake` 0.1.0
- Postgres 17 -`pg_mooncake` 0.1.0

<Admonition type="note">
`pg_mooncake` is an open-source extension for Postgres that can be installed on any Neon Project using the instructions below.
</Admonition>

## Use cases for pg_mooncake

`pg_mooncake` supports several use cases, including:

1. Analytics on Postgres data
2. Time Series & Log Analytics
3. Exporting Postgres tables to your Lake or Lakehouse
4. Querying and updating existing Lakehouse tables and Parquet files directly in Postgres

This guide provides a quickstart to the `pg_mooncake` extension. 

## Enable the extension

<Admonition type="note">
The `pg_mooncake` extension is currently in beta. A separate, dedicated Neon project is recommended when using an extension that is still in Beta.
</Admonition>

1. While the `pg_mooncake` extension is in Beta, you need to explicitly allow it to be used on Neon before you can install it. To do so, connect to your Neon database via an SQL client like [psql](/docs/connect/query-with-psql-editor) or the [Neon SQL Editor](/docs/get-started-with-neon/query-with-neon-sql-editor) and run the `SET` command shown below.

    ```sql
    SET neon.allow_unstable_extensions='true';
    ```

2. Install the extension:

    ```sql
    CREATE EXTENSION pg_mooncake;
    ```

## Set up your object store

Run the commands outlined in the following steps on your Neon database to setup your object store.

<Admonition type="tip">
If you don't have an object storage bucket, you can get a free S3 express bucket [here](https://s3.pgmooncake.com/). When using the free s3 bucket, the `SELECT`` and `SET` statements defined in the following below are generated for you, which you can quickly copy and run.
</Admonition>  

1. Add your object storage credentials. In this case, S3:

    ```sql
    SELECT mooncake.create_secret('<name>', 'S3', '<key_id>', 
            '<secret>', '{"REGION": "<s3-region>"}');
    ```

2. Set your default bucket:

    ```sql
    ALTER DATABASE <database> SET mooncake.default_bucket = 's3://<bucket>';
    ```

    <Admonition type="note">
    If you're Neon compute scales to zero (the default), session settings are lost, so you will be required to set your default bucket again 
    </Admonition>

<Admonition type="note">
In the future, you will not have to bring your own bucket to use `pg_mooncake` with Neon. 
</Admonition>

## Create a columnstore table with `USING columnstore`

<<<<<<< HEAD
Run the following SQL statement on your Neon database to create a columnstore table:
=======
For example, run the following SQL statement from a connected SQL client or the Neon SQL Editor to create a columnstore table:
>>>>>>> cffa5f70

```sql
CREATE TABLE reddit_comments(
    author TEXT,
    body TEXT,
    controversiality BIGINT,
    created_utc BIGINT,
    link_id TEXT,
    score BIGINT,
    subreddit TEXT,
    subreddit_id TEXT,
    id TEXT
) using columnstore;
```
## Load data

You can find a list of data sources [here](https://pgmooncake.com/docs/load-data).
This dataset has 13 million rows and may take a few minutes to load.

```sql
INSERT INTO reddit_comments_columnar 
(SELECT author, body, controversiality, created_utc, link_id, score, subreddit, subreddit_id, id 
FROM mooncake.read_parquet('hf://datasets/fddemarco/pushshift-reddit-comments/data/RC_2012-01.parquet') 
AS (author TEXT, body TEXT, controversiality BIGINT, created_utc BIGINT, link_id TEXT, score BIGINT, subreddit TEXT, subreddit_id TEXT, id TEXT));
```

## Query the table

Queries on columnstore tables are executed by DuckDB. For example, this aggregate query runs in ~200 milliseconds on 13 million rows:

```sql
-- Top commenters (excluding [deleted] users)
SELECT 
    author,
    COUNT(*) as comment_count,
    AVG(score) as avg_score,
    SUM(score) as total_score
FROM reddit_comments
WHERE author != '[deleted]'
GROUP BY author
ORDER BY comment_count DESC
LIMIT 10;
```

Results:

```sql
      author      | comment_count |     avg_score      | total_score 
------------------+---------------+--------------------+-------------
 qkme_transcriber |         10805 |   2.77325312355391 |       29965
 andrewsmith1986  |          5017 |  26.36037472593183 |      132250
 jigby61          |          4701 |  1.885556264624548 |        8864
 original-finder  |          4383 |  4.445357061373488 |       19484
 NinjaDiscoJesus  |          4346 | 3.0460193281178096 |       13238
 karmasters       |          3987 |  1.038625532982192 |        4141
 Lots42           |          3800 |  3.477894736842105 |       13216
 Aspel            |          3062 | 3.0610711952971914 |        9373
 Bornhuetter      |          2854 |  1.374562018220042 |        3923
 Simmerian        |          2743 |  6.431644185198688 |       17642
(10 rows)

```

## References

- [Repository](https://github.com/Mooncake-Labs/pg_mooncake)
- [Documentation](https://pgmooncake.com/docs)
- [Architecture](https://www.mooncake.dev/blog/how-we-built-pgmooncake)<|MERGE_RESOLUTION|>--- conflicted
+++ resolved
@@ -100,11 +100,7 @@
 
 ## Create a columnstore table with `USING columnstore`
 
-<<<<<<< HEAD
 Run the following SQL statement on your Neon database to create a columnstore table:
-=======
-For example, run the following SQL statement from a connected SQL client or the Neon SQL Editor to create a columnstore table:
->>>>>>> cffa5f70
 
 ```sql
 CREATE TABLE reddit_comments(
@@ -119,6 +115,7 @@
     id TEXT
 ) using columnstore;
 ```
+
 ## Load data
 
 You can find a list of data sources [here](https://pgmooncake.com/docs/load-data).
