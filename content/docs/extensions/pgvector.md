---
title: The pgvector extension
subtitle: Enable Postgres as a vector store with the pgvector extension
enableTableOfContents: true
redirectFrom:
  - /docs/extensions/pg_embedding
updatedOn: '2025-01-30T21:03:38.101Z'
---

The `pgvector` extension enables you to store vector embeddings and perform vector similarity search in Postgres. It is particularly useful for applications involving natural language processing, such as those built on top of OpenAI's GPT models.

`pgvector` supports:

- Exact and approximate nearest neighbor search
- Single-precision, half-precision, binary, and sparse vectors
- L2 distance, inner product, cosine distance, L1 distance, Hamming distance, and Jaccard distance
- Any language with a Postgres client
- ACID compliance, point-in-time recovery, JOINs, and all other Postgres features

This topic describes how to enable the `pgvector` extension in Neon and how to create, store, and query vectors.

<CTA />

## Enable the pgvector extension

You can enable the `pgvector` extension by running the following `CREATE EXTENSION` statement in the [Neon SQL Editor](<(/docs/get-started-with-neon/query-with-neon-sql-editor)>) or from a client such as [psql](<(/docs/connect/query-with-psql-editor)>) that is connected to Neon.

```sql
CREATE EXTENSION vector;
```

## Use a previous version of pgvector

Neon allows you to install the previous version of `pgvector`, which is one version behind the latest supported version.

For example, if Neon’s latest supported `pgvector` version is 0.8.0, you can install the prior version, 0.7.4, by specifying the version number:

```sql
CREATE EXTENSION vector VERSION '0.7.4';
```

To check the latest supported `pgvector` version on Neon, visit our [Postgres extension page](/docs/extensions/extensions-intro). You can install one version back from that version.

For a full version history, see the [pgvector changelog](https://github.com/pgvector/pgvector/blob/master/CHANGELOG.md). Note that `pgvector` versions are not always sequential — for example, version 0.7.4 was followed by 0.8.0.

## Create a table to store vectors

To create a table for storing vectors, you would use an SQL command similar to the following. Embeddings are stored in the `VECTOR` type column. You can adjust the number of dimensions as needed.

```sql
CREATE TABLE items (
  id BIGSERIAL PRIMARY KEY,
  embedding VECTOR(3)
);
```

<Admonition type="note">
The `pgvector` extension supports some specialized types other than `VECTOR` for storing embeddings. See [HNSW vector types](#hnsw-vector-types), and [IVFFlat vector types](#ivfflat-vector-types).
</Admonition>

This command generates a table named `items` with an `embedding` column capable of storing vectors with 3 dimensions. OpenAI's `text-embedding-3-small` model supports 1536 dimensions by default for each piece of text, which creates more accurate embeddings for natural language processing tasks. However, using larger embeddings generally costs more and consumes more compute, memory, and storage than using smaller embeddings. To learn more about embeddings and the cost-performance tradeoff, see [Embeddings](https://platform.openai.com/docs/guides/embeddings/what-are-embeddings), in the _OpenAI documentation_.

## Storing embeddings

After generating embeddings using a service like [OpenAI’s Embeddings API](https://platform.openai.com/docs/api-reference/embeddings), you can store them in your database. Using a Postgres client library in your preferred programming language, you can execute an `INSERT` statement similar to the following to store embeddings.

- Insert two new rows into the `items` table with the provided embeddings.

  ```sql
  INSERT INTO items (embedding) VALUES ('[1,2,3]'), ('[4,5,6]');
  ```

- Load vectors in bulk using the `COPY` command:

  ```sql
  COPY items (embedding) FROM STDIN WITH (FORMAT BINARY);
  ```

   <Admonition type="tip">
   For a Python script that loads embeddings in bulk, refer to this [Bulk loading with COPY](https://github.com/pgvector/pgvector-python/blob/master/examples/loading/example.py) example provided in the `pgvector` GitHub repository.
   </Admonition>

- Upsert vectors:

  ```sql
  INSERT INTO items (id, embedding) VALUES (1, '[1,2,3]'), (2, '[4,5,6]')
     ON CONFLICT (id) DO UPDATE SET embedding = EXCLUDED.embedding;
  ```

- Update vectors:

  ```sql
  UPDATE items SET embedding = '[1,2,3]' WHERE id = 1;
  ```

- Delete vectors:

  ```sql
  DELETE FROM items WHERE id = 1;
  ```

## Querying vectors

To retrieve vectors and calculate similarity, use `SELECT` statements and the distance function operators supported by `pgvector`.

- Get the nearest neighbor to a vector by L2 distance:

  ```sql
  SELECT * FROM items ORDER BY embedding <-> '[3,1,2]' LIMIT 5;
  ```

- Get the nearest neighbor to a row by L2 distance:

  ```sql
  SELECT * FROM items WHERE id != 1 ORDER BY embedding <-> (SELECT embedding FROM items WHERE id = 1) LIMIT 5;
  ```

- Get rows within a certain distance by L2 distance:

  ```sql
  SELECT * FROM items WHERE embedding <-> '[3,1,2]' < 5;
  ```

   <Admonition type="note">
   To use an index with a query, include `ORDER BY` and `LIMIT` clauses, as shown in the second query example above.
   </Admonition>

### Distance function operators

- `<->` - L2 distance
- `<#>` - (negative) inner product
- `<=>` - cosine distance
- `<+>` - L1 distance

<Admonition type="note">
The inner product operator (`<#>`) returns the negative inner product since Postgres only supports `ASC` order index scans on operators.
</Admonition>

### Distance queries

- Get the distances:

  ```sql
  SELECT embedding <-> '[3,1,2]' AS distance FROM items;
  ```

- For inner product, multiply by `-1` (since `<#>` returns the negative inner product):

  ```sql
  SELECT (embedding <#> '[3,1,2]') * -1 AS inner_product FROM items;
  ```

- For cosine similarity, use `1 -` cosine distance:

  ```sql
  SELECT 1 - (embedding <=> '[3,1,2]') AS cosine_similarity FROM items;
  ```

### Aggregate queries

- To average vectors:

  ```sql
  SELECT AVG(embedding) FROM items;
  ```

- To average groups of vectors:

  ```sql
  SELECT category_id, AVG(embedding) FROM items GROUP BY category_id;
  ```

## Indexing vectors

By default, `pgvector` performs exact nearest neighbor search, providing perfect recall. Adding an index on the vector column can improve query performance with a minor cost in recall. Unlike typical indexes, you will see different results for queries after adding an approximate index.

Supported index types include:

- [HNSW](#hnsw)
- [IVFFLAT](#ivfflat)

### HNSW

An HNSW index creates a multilayer graph. It has better query performance than an IVFFlat index (in terms of speed-recall tradeoff), but has slower build times and uses more memory. Also, an HNSW index can be created without any data in the table since there isn’t a training step like there is for an IVFFlat index.

#### HNSW vector types

HNSW indexes are supported with the following vector types:

- `vector` - up to 2,000 dimensions
- `halfvec` - up to 4,000 dimensions
- `bit` - up to 64,000 dimensions
- `sparsevec` - up to 1,000 non-zero elements

<Admonition type="note">
Notice how indexes are defined differently depending on the distance function being used. For example `vector_l2_ops` is specified for L2 distance, `vector_ip_ops` for inner product, and so on. Make sure you define your index according to the distance function you intend to use.
</Admonition>

- L2 distance:

  ```sql
  CREATE INDEX ON items USING hnsw (embedding vector_l2_ops);
  ```

- Inner product:

  ```sql
  CREATE INDEX ON items USING hnsw (embedding vector_ip_ops);
  ```

- Cosine distance:

  ```sql
  CREATE INDEX ON items USING hnsw (embedding vector_cosine_ops);
  ```

- L1 distance:

  ```sql
  CREATE INDEX ON items USING hnsw (embedding vector_l1_ops);
  ```

- Hamming distance:

  ```sql
  CREATE INDEX ON items USING hnsw (embedding bit_hamming_ops);
  ```

- Jaccard distance:

  ```sql
  CREATE INDEX ON items USING hnsw (embedding bit_jaccard_ops);
  ```

#### HNSW index build options

- `m` - the max number of connections per layer (16 by default)
- `ef_construction` - the size of the dynamic candidate list for constructing the graph (`64` by default)

This example demonstrates how to set the parameters:

```sql
CREATE INDEX ON items USING hnsw (embedding vector_l2_ops) WITH (m = 16, ef_construction = 64);
```

A higher value of `ef_construction` provides better recall at the cost of index build time and insert speed.

#### HNSW index query options

You can specify the size of the candidate list for search. The size is `40` by default.

```sql
SET hnsw.ef_search = 100;
```

A higher value provides better recall at the cost of speed.

This query shows how to use `SET LOCAL` inside a transaction to set `ef_search` for a single query:

```sql
BEGIN;
SET LOCAL hnsw.ef_search = 100;
SELECT ...
COMMIT;
```

#### HNSW index build time

To optimize index build time, consider configuring the `maintenance_work_mem` and `max_parallel_maintenance_workers` session variables before building an index:

<Admonition type="note">
Like other index types, it’s faster to create an index after loading your initial data.
</Admonition>

- `maintenance_work_mem`

  Indexes build significantly faster when the graph fits into Postgres `maintenance_work_mem`.

  A notice is shown when the graph no longer fits:

  ```text
  NOTICE:  hnsw graph no longer fits into maintenance_work_mem after 100000 tuples
  DETAIL:  Building will take significantly more time.
  HINT:  Increase maintenance_work_mem to speed up builds.
  ```

  In Postgres, the `maintenance_work_mem` setting determines the maximum memory allocation for tasks such as `CREATE INDEX`. The default `maintenance_work_mem` value in Neon is set according to your Neon [compute size](/docs/manage/endpoints#how-to-size-your-compute).

  To optimize `pgvector` index build time, you can increase the `maintenance_work_mem` setting for the current session with a command similar to the following:

  ```sql
  SET maintenance_work_mem='10 GB';
  ```

  The recommended setting is your working set size (the size of your tuples for vector index creation). However, your `maintenance_work_mem` setting should not exceed 50 to 60 percent of your compute's available RAM. For example, the `maintenance_work_mem='10 GB'` setting shown above has been successfully tested on a 7 CU compute, which has 28 GB of RAM, as 10 GB is less than 50% of the RAM available for that compute size.

- `max_parallel_maintenance_workers`

  You can also speed up index creation by increasing the number of parallel workers. The default is `2`.

  The `max_parallel_maintenance_workers` sets the maximum number of parallel workers that can be started by a single utility command such as `CREATE INDEX`. By default, the `max_parallel_maintenance_workers` setting is `2`. For efficient parallel index creation, you can increase this setting. Parallel workers are taken from the pool of processes established by `max_worker_processes` (`10`), limited by `max_parallel_workers` (`8`).

  You can increase the `maintenance_work_mem` setting for the current session with a command similar to the following:

  ```sql
  SET max_parallel_maintenance_workers = 7
  ```

  For example, if you have a 7 CU compute size, you could set `max_parallel_maintenance_workers` to 7, before index creation, to make use of all of the vCPUs available.

  For a large number of workers, you may also need to increase the Postgres `max_parallel_workers`, which is `8` by default.

#### Check indexing progress

You can check indexing progress with the following query:

```sql shouldWrap
SELECT phase, round(100.0 * blocks_done / nullif(blocks_total, 0), 1) AS "%" FROM pg_stat_progress_create_index;
```

The phases for HNSW are:

1. initializing
2. loading tuples

For related information, see [CREATE INDEX Progress Reporting](https://www.postgresql.org/docs/current/progress-reporting.html#CREATE-INDEX-PROGRESS-REPORTING), in the _PostgreSQL documentation_.

### IVFFlat

An IVFFlat index divides vectors into lists and searches a subset of those lists that are closest to the query vector. It has faster build times and uses less memory than HNSW, but has lower query performance with respect to the speed-recall tradeoff.

Keys to achieving good recall include:

- Creating the index after the table has some data
- Choosing an appropriate number of lists. A good starting point is rows/1000 for up to 1M rows and `sqrt(rows)` for over 1M rows.
- Specifying an appropriate number of [probes](#hnsw-query-options) when querying. A higher number is better for recall, and a lower is better for speed. A good starting point is `sqrt(lists)`.

#### IVFFlat vector types

IVFFlat indexes are supported with the following vector types:

- `vector` - up to 2,000 dimensions
- `halfvec` - up to 4,000 dimensions (added in 0.7.0)
- `bit` - up to 64,000 dimensions (added in 0.7.0)

The following examples show how to add an index for each distance function:

<Admonition type="note">
Notice how indexes are defined differently depending on the distance function being used. For example `vector_l2_ops` is specified for L2 distance, `vector_cosine_ops` for cosine distance, and so on. 
</Admonition>

The following examples show how to add an index for each distance function:

- L2 distance

  ```sql
  CREATE INDEX ON items USING ivfflat (embedding vector_l2_ops) WITH (lists = 100);
  ```

   <Admonition type="note">
   Use `halfvec_l2_ops` for halfvec (and similar with the other distance functions).
   </Admonition>

- Inner product

  ```sql
  CREATE INDEX ON items USING ivfflat (embedding vector_ip_ops) WITH (lists = 100);
  ```

- Cosine distance

  ```sql
  CREATE INDEX ON items USING ivfflat (embedding vector_cosine_ops) WITH (lists = 100);
  ```

- Hamming distance

  ```sql
  CREATE INDEX ON items USING ivfflat (embedding bit_hamming_ops) WITH (lists = 100);
  ```

#### IVFFlat query options

You can specify the number of probes, which is `1` by default.

```sql
SET ivfflat.probes = 10;
```

A higher value provides better recall at the cost of speed. You can set the value to the number of lists for exact nearest neighbor search, at which point the planner won’t use the index.

You can also use `SET LOCAL` inside a transaction to set the number of probes for a single query:

```sql
BEGIN;
SET LOCAL ivfflat.probes = 10;
SELECT ...
COMMIT;
```

#### IVFFlat index build time

To optimize index build time, consider configuring the `maintenance_work_mem` and `max_parallel_maintenance_workers` session variables before building an index:

<Admonition type="note">
Like other index types, it’s faster to create an index after loading your initial data.
</Admonition>

<Admonition type="note">
Like other index types, it’s faster to create an index after loading your initial data.
</Admonition>

- `maintenance_work_mem`

  In Postgres, the `maintenance_work_mem` setting determines the maximum memory allocation for tasks such as `CREATE INDEX`. The default `maintenance_work_mem` value in Neon is set according to your Neon [compute size](/docs/manage/endpoints#how-to-size-your-compute).

  To optimize `pgvector` index build time, you can increase the `maintenance_work_mem` setting for the current session with a command similar to the following:

  ```sql
  SET maintenance_work_mem='10 GB';
  ```

<<<<<<< HEAD
    The recommended setting is your working set size (the size of your tuples for vector index creation). However, your `maintenance_work_mem` setting should not exceed 50 to 60 percent of your compute's available RAM. For example, the `maintenance_work_mem='10 GB'` setting shown above has been successfully tested on a 7 CU compute, which has 28 GB of RAM, as 10 GB is less than 50% of the RAM available for that compute size.
=======
  The recommended setting is your working set size (the size of your tuples for vector index creation). However, your `maintenance_work_mem` setting should not exceed 50 to 60 percent of your compute's available RAM (see the table above). For example, the `maintenance_work_mem='10 GB'` setting shown above has been successfully tested on a 7 CU compute, which has 28 GB of RAM, as 10 GB is less than 50% of the RAM available for that compute size.
>>>>>>> 5739f819

- `max_parallel_maintenance_workers`

  You can also speed up index creation by increasing the number of parallel workers. The default is `2`.

  The `max_parallel_maintenance_workers` sets the maximum number of parallel workers that can be started by a single utility command such as `CREATE INDEX`. By default, the `max_parallel_maintenance_workers` setting is `2`. For efficient parallel index creation, you can increase this setting. Parallel workers are taken from the pool of processes established by `max_worker_processes` (`10`), limited by `max_parallel_workers` (`8`).

  You can increase the `maintenance_work_mem` setting for the current session with a command similar to the following:

  ```sql
  SET max_parallel_maintenance_workers = 7
  ```

  For example, if you have a 7 CU compute size, you could set `max_parallel_maintenance_workers` to 7, before index creation, to make use of all of the vCPUs available.

  For a large number of workers, you may also need to increase the Postgres `max_parallel_workers`, which is `8` by default.

#### Check indexing progress

You can check indexing progress with the following query:

```sql shouldWrap
SELECT phase, round(100.0 * blocks_done / nullif(blocks_total, 0), 1) AS "%" FROM pg_stat_progress_create_index;
```

The phases for HNSW are:

1. initializing
2. loading tuples

For related information, see [CREATE INDEX Progress Reporting](https://www.postgresql.org/docs/current/progress-reporting.html#CREATE-INDEX-PROGRESS-REPORTING), in the _PostgreSQL documentation_.

## Filtering

There are a few ways to index nearest neighbor queries with a `WHERE` clause:

```sql
SELECT * FROM items WHERE category_id = 123 ORDER BY embedding <-> '[3,1,2]' LIMIT 5;
```

Create an index on one or more of the `WHERE` columns for exact search"

```sql
CREATE INDEX ON items (category_id);
```

Create a [partial index](https://www.postgresql.org/docs/current/indexes-partial.html) on the vector column for approximate search:

```sql
CREATE INDEX ON items USING hnsw (embedding vector_l2_ops) WHERE (category_id = 123);
```

Use [partitioning](https://www.postgresql.org/docs/current/ddl-partitioning.html) for approximate search on many different values of the `WHERE` columns:

```sql
CREATE TABLE items (embedding vector(3), category_id int) PARTITION BY LIST(category_id);
```

## Half-precision vectors

Half-precision vectors enable the storage of vector embeddings using 16-bit floating-point numbers, or half-precision, which reduces both storage size and memory usage by nearly half compared 32-bit floats. This efficiency comes with minimal loss in precision, making half-precision vectors beneficial for applications dealing with large datasets or facing memory constraints.

When integrating OpenAI's embeddings, you can take advantage of half-precision vectors by storing embeddings in a compressed format. For instance, OpenAI’s high-dimensional embeddings can be effectively stored with half-precision vectors, achieving high levels of accuracy, such as a 98% rate. This approach optimizes memory usage while maintaining performance.

You can use the `halfvec` type to store half-precision vectors, as shown here:

```sql
CREATE TABLE items (id bigserial PRIMARY KEY, embedding halfvec(3));
```

## Binary vectors

Binary vector embeddings are a form of vector representation where each component is encoded as a binary digit, typically 0 or 1. For example, the word "cat" might be represented as `[0, 1, 0, 1, 1, 0, 0, 1, ...],` with each position in the vector being binary.

These embeddings are advantageous for their efficiency in both storage and computation. Because they use only one bit per dimension, binary embeddings require less memory compared to traditional embeddings that use floating-point numbers. This makes them useful when there is limited memory or when dealing with large datasets. Additionally, operations with binary values are generally quicker than those involving real numbers, leading to faster computations.

However, the trade-off with binary vector embeddings is a potential loss in accuracy. Unlike denser embeddings, which have real-valued entries and can represent subtleties in the data, binary embeddings simplify the representation. This can result in a loss of information and may not fully capture the intricacies of the data they represent.

Use the `bit` type to store binary vector embeddings:

```sql
CREATE TABLE items (id bigserial PRIMARY KEY, embedding bit(3));
INSERT INTO items (embedding) VALUES ('000'), ('111');
```

Get the nearest neighbors by Hamming distance (added in 0.7.0)

```sql
SELECT * FROM items ORDER BY embedding <~> '101' LIMIT 5;
```

Or (before 0.7.0)

```sql
SELECT * FROM items ORDER BY bit_count(embedding # '101') LIMIT 5;
```

Jaccard distance (`<%>`) is also supported with binary vector embeddings.

## Binary quantization

Binary quantization is a process that transforms dense or sparse embeddings into binary representations by thresholding vector dimensions to either 0 or 1.

Use expression indexing for binary quantization:

```sql
CREATE INDEX ON items USING hnsw ((binary_quantize(embedding)::bit(3)) bit_hamming_ops);
```

Get the nearest neighbors by Hamming distance:

```sql
SELECT * FROM items ORDER BY binary_quantize(embedding)::bit(3) <~> binary_quantize('[1,-2,3]') LIMIT 5;
```

Re-rank by the original vectors for better recall:

```sql
SELECT * FROM (
    SELECT * FROM items ORDER BY binary_quantize(embedding)::bit(3) <~> binary_quantize('[1,-2,3]') LIMIT 20
) ORDER BY embedding <=> '[1,-2,3]' LIMIT 5;
```

## Sparse vectors

Sparse vectors have a large number of dimensions, where only a small proportion are non-zero.

Use the `sparsevec` type to store sparse vectors:

```sql
CREATE TABLE items (id bigserial PRIMARY KEY, embedding sparsevec(5));
```

Insert vectors:

```sql
INSERT INTO items (embedding) VALUES ('{1:1,3:2,5:3}/5'), ('{1:4,3:5,5:6}/5');
```

The format is `{index1:value1,index2:value2}/dimensions` and indices start at 1 like SQL arrays.

Get the nearest neighbors by L2 distance:

```sql
SELECT * FROM items ORDER BY embedding <-> '{1:3,3:1,5:2}/5' LIMIT 5;
```

## Differences in behaviour between pgvector 0.5.1 and 0.7.0

Differences in behavior in the following corner cases were found during our testing of `pgvector` 0.7.0:

### Distance between a valid and NULL vector

The distance between a valid and `NULL` vector (`NULL::vector`) with `pgvector` 0.7.0 differs from `pgvector` 0.5.1 when using an HNSW or IVFFLAT index, as shown in the following examples:

**HNSW**

For the following script, comparing the `NULL::vector` to non-null vectors the resulting output changes:

```sql
SET enable_seqscan = off;

CREATE TABLE t (val vector(3));
INSERT INTO t (val) VALUES ('[0,0,0]'), ('[1,2,3]'), ('[1,1,1]'), (NULL);
CREATE INDEX ON t USING hnsw (val vector_l2_ops);

INSERT INTO t (val) VALUES ('[1,2,4]');

SELECT * FROM t ORDER BY val <-> (SELECT NULL::vector);
```

`pgvector` 0.7.0 output:

```
   val
---------
 [1,1,1]
 [1,2,4]
 [1,2,3]
 [0,0,0]
```

`pgvector` 0.5.1 output:

```
   val
---------
 [0,0,0]
 [1,1,1]
 [1,2,3]
 [1,2,4]
```

**IVFFLAT**

For the following script, comparing the `NULL::vector` to non-null vectors the resulting output changes:

```sql
SET enable_seqscan = off;

CREATE TABLE t (val vector(3));
INSERT INTO t (val) VALUES ('[0,0,0]'), ('[1,2,3]'), ('[1,1,1]'), (NULL);
CREATE INDEX ON t USING ivfflat (val vector_l2_ops) WITH (lists = 1);

INSERT INTO t (val) VALUES ('[1,2,4]');

SELECT * FROM t ORDER BY val <-> (SELECT NULL::vector);
```

`pgvector` 0.7.0 output:

```sql
   val
---------
 [0,0,0]
 [1,2,3]
 [1,1,1]
 [1,2,4]
```

`pgvector` 0.5.1 output:

```sql
   val
---------
[0,0,0]
[1,1,1]
[1,2,3]
[1,2,4]
```

### Error messages improvement for invalid literals

If you use an invalid literal value for the `vector` data type, you will now see the following error message:

```sql
SELECT '[4e38,1]'::vector;
ERROR:  "4e38" is out of range for type vector
LINE 1: SELECT '[4e38,1]'::vector;
```

## Resources

`pgvector` source code: [https://github.com/pgvector/pgvector](https://github.com/pgvector/pgvector)

<NeedHelp/><|MERGE_RESOLUTION|>--- conflicted
+++ resolved
@@ -420,11 +420,7 @@
   SET maintenance_work_mem='10 GB';
   ```
 
-<<<<<<< HEAD
     The recommended setting is your working set size (the size of your tuples for vector index creation). However, your `maintenance_work_mem` setting should not exceed 50 to 60 percent of your compute's available RAM. For example, the `maintenance_work_mem='10 GB'` setting shown above has been successfully tested on a 7 CU compute, which has 28 GB of RAM, as 10 GB is less than 50% of the RAM available for that compute size.
-=======
-  The recommended setting is your working set size (the size of your tuples for vector index creation). However, your `maintenance_work_mem` setting should not exceed 50 to 60 percent of your compute's available RAM (see the table above). For example, the `maintenance_work_mem='10 GB'` setting shown above has been successfully tested on a 7 CU compute, which has 28 GB of RAM, as 10 GB is less than 50% of the RAM available for that compute size.
->>>>>>> 5739f819
 
 - `max_parallel_maintenance_workers`
 
