--- conflicted
+++ resolved
@@ -5,15 +5,7 @@
 isDraft: false
 redirectFrom:
   - /docs/guides/prisma-tutorial
-<<<<<<< HEAD
-<<<<<<< HEAD
-updatedOn: '2023-10-07T10:43:33.432Z'
-=======
 updatedOn: '2023-10-19T23:10:12.859Z'
->>>>>>> main
-=======
-updatedOn: '2023-10-20T14:08:54.562Z'
->>>>>>> aed575a3
 ---
 
 Prisma is an open source next-generation ORM that consists of the following parts:
