--- conflicted
+++ resolved
@@ -5,11 +5,7 @@
 isDraft: false
 redirectFrom:
   - /docs/guides/prisma-tutorial
-<<<<<<< HEAD
-updatedOn: '2023-10-19T23:10:12.859Z'
-=======
 updatedOn: '2023-11-24T11:25:06.768Z'
->>>>>>> c85868d5
 ---
 
 Prisma is an open source next-generation ORM that consists of the following parts:
