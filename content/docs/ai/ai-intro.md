---
title: AI & embeddings
subtitle: Build AI applications with Neon serverless Postgres as your vector database
enableTableOfContents: true
updatedOn: '2023-10-07T10:43:33.361Z'
---

Vector databases enable efficient storage and retrieval of vector data, which is an essential component in building AI applications that leverage Large Language Models (LLMs) such as OpenAI.

Neon supports the `pgvector` open-source extension, which enables Postgres as a vector database for storing and querying embeddings. This means you can leverage the trusted open-source database that you trust without the hassle of data migration or relying on third-party vector storage solutions.

Neon's AI Starter Kit provides resources, starter apps, and examples to help get you started.

<CTA title="Ship faster with Neon's AI Starter Kit" description="Sign up for Neon Postgres and jumpstart your AI application.  Our starter apps and resources are designed to help you get up and running quickly." buttonText="Sign Up" buttonUrl="https://console.neon.tech/signup" />

The **Neon AI Starter Kit** includes:

- Neon Postgres with the latest version of the Postgres [pgvector](https://neon.tech/docs/extensions/pgvector) extension for storing vector embeddings
- A variety of hackable, fully-featured [AI starter apps](#ai-starter-apps) to get you up and running:
  - AI Chatbot
  - RAG chatbot
  - Semantic search
  - Hybrid search
  - Reverse image search
  - Chat with PDF
- A [vector search optimization guide](/docs/ai/ai-vector-search-optimization) for better AI application performance
- A [scaling guide](/docs/ai/ai-scale-with-neon) for scaling your app with Neon's Autoscaling and Read Replica features
- A collection of [AI apps built with Neon](#ai-apps-built-with-neon) that you can reference while building your own app

## AI basics

<DetailIconCards>
<<<<<<< HEAD
<a href="/docs/ai/ai-concepts" description="Learn how embeddings are used to build AI applications" icon="openai">AI concepts</a>
=======

<a href="/docs/ai/ai-concepts" description="The basics of building AI applications with Postgres" icon="openai">AI concepts</a>
>>>>>>> d9a9dfe2

<a href="/docs/extensions/pgvector" description="Learn about the pgvector Postgres extension" icon="openai">The pgvector extension</a>

</DetailIconCards>

## Preparing your AI app for production

<DetailIconCards>

<a href="ai-vector-search-optimization" description="Optimize vector search for better application performance" icon="openai">Vector search optimization</a>

<a href="/docs/ai/ai-scale-with-neon" description="Scale your app with Neon's Autoscaling, Read Replica, and serverless driver features" icon="openai">Neon AI scaling guide</a>

</DetailIconCards>

## AI starter apps

Hackable, fully-featured, pre-built [starter apps](#ai-starter-apps) to get you up and running.

<DetailIconCards>

<a href="https://github.com/neondatabase/examples/tree/main/ai/llamaindex/chatbot-nextjs" description="A fully-featured, hackable Netx.js AI chatbot built with OpenAI and LlamaIndex" icon="github">AI chatbot (OpenAI + LllamIndex)</a>

<a href="https://github.com/neondatabase/examples/tree/main/ai/langchain/chatbot-nextjs" description="A fully-featured, hackable Netx.js AI chatbot built with OpenAI and LangChain" icon="github">AI chatbot (OpenAI + LangChain)</a>

<a href="https://github.com/neondatabase/examples/tree/main/ai/llamaindex/rag-nextjs" description="A fully-featured, hackable Next.js RAG chatbot built with OpenAI and LlamaIndex" icon="github">RAG chatbot (OpenAI + LlamaIndex)</a>

<a href="https://github.com/neondatabase/examples/tree/main/ai/langchain/rag-nextjs" description="A fully-featured, hackable Next.js RAG chatbot built with OpenAI and LangChain" icon="github">RAG chatbot (OpenAI + LangChain)</a>

<a href="https://github.com/neondatabase/examples/tree/main/ai/llamaindex/semantic-search-nextjs" description="A fully-featured, hackable Next.js Semantic Search chatbot built with OpenAI and LlamaIndex" icon="github">Semantic search chatbot (OpenAI + LlamaIndex)</a>

<a href="https://github.com/neondatabase/examples/tree/main/ai/langchain/semantic-search-nextjs" description="A fully-featured, hackable Next.js Semantic Search chatbot built with OpenAI and LangChain" icon="github">Semantic search chatbot (OpenAI + LangChain)</a>

<a href="https://github.com/neondatabase/examples/tree/main/ai/hybrid-search-nextjs" description="A full-featured, hackable Next.js Hybrid Search built with OpenAI" icon="github">Hybrid search (OpenAI)</a>

<a href="https://github.com/neondatabase/examples/tree/main/ai/llamaindex/reverse-image-search-nextjs" description="A fully-featured, hackable Next.js Reverse Image Search Engine built with OpenAI and LlamaIndex" icon="github">Reverse image search (OpenAI + LlamaIndex)</a>

<a href="https://github.com/neondatabase/examples/tree/main/ai/langchain/reverse-image-search-nextjs" description="A full-featured, hackable Next.js Reverse Image Search Engine built with OpenAI and LangChain" icon="github">Reverse image search (OpenAI + LangChain)</a>

<a href="https://github.com/neondatabase/examples/tree/main/ai/llamaindex/chat-with-pdf-nextjs" description="A fully-featured, hackable Next.js Chat with PDF chatbot built with OpenAI and LlamaIndex" icon="github">Chat with PDF (OpenAI + LlamaIndex)</a>

<a href="https://github.com/neondatabase/examples/tree/main/ai/langchain/chat-with-pdf-nextjs" description="A fully-featured, hackable Next.js Chat with PDF chatbot built with OpenAI and LangChain" icon="github">Chat with PDF (OpenAI + LangChain)</a>

</DetailIconCards>

## AI integrations

Learn how to integrate Neon Postgres with various LLMs and AI platforms.

<DetailIconCards>

<a href="/docs/ai/langchain" description="Learn how to use LangChain with OpenAI to create AI applications faster" icon="langchain">LangChain</a>

</DetailIconCards>

## AI apps built with Neon

AI applications built with Neon Postgres that you can reference as code examples or inspiration.

<Admonition type="note" title="Feature your app here">
To have your AI app featured here, post it to our **#showcase** channel on [Discord](https://discord.gg/92vNTzKDGp) for consideration.
</Admonition>

<DetailIconCards>

<a href="https://neon.tech/guides/chatbot-astro-postgres-llamaindex" description="Build a RAG chatbot in an Astro application with LlamaIndex and Postgres" icon="openai">Guide: Build a RAG chatbot</a>

<a href="https://neon.tech/guides/llamaindex-postgres-search-images" description="Using LlamaIndex with Postgres to Build your own Reverse Image Search Engine" icon="openai">Guide: Build a Reverse Image Search Engine</a>

<a href="https://github.com/neondatabase/ask-neon" description="An Ask Neon AI-powered chatbot built with pgvector" icon="github">Ask Neon Chatbot</a>

<a href="https://vercel.com/templates/next.js/postgres-pgvector" description="Enable vector similarity search with Vercel Postgres powered by Neon" icon="github">Vercel Postgres pgvector Starter</a>

<a href="https://github.com/neondatabase/yc-idea-matcher" description="YCombinator semantic search application" icon="github">YCombinator Semantic Search App</a>

<a href="https://github.com/neondatabase/postgres-ai-playground" description="An AI-enabled SQL playground application for natural language queries" icon="github">Web-based AI SQL Playground</a>

<a href="https://github.com/neondatabase/neon-vector-search-openai-notebooks" description="Jupyter Notebook for vector search with Neon, pgvector, and OpenAI" icon="github">Jupyter Notebook for vector search with Neon</a>

<a href="https://github.com/ItzCrazyKns/Neon-Image-Search" description="An image serch app built with Neon and Vertex AI" icon="github">Image search with Neon and Vertex AI</a>

<a href="https://github.com/mistralai/cookbook/blob/main/third_party/Neon/neon_text_to_sql.ipynb" description="A Text-to-SQL conversion app built with Mistral AI, Neon, and LangChain" icon="github">Text-to-SQL conversion with Mistral + LangChain</a>

<a href="https://neon.tech/blog/openais-gpt-store-is-live-create-and-publish-a-custom-postgres-gpt-expert" description="Blog + repo: Create and publish a custom Postgres GPT Expert using OpenAI's GPT" icon="openai">Postgres GPT Expert</a>

</DetailIconCards>

## AI tools

Learn about popular AI tools and how to use them with Neon Postgres.

<DetailIconCards>

<a href="/docs/ai/ai-google-colab" description="A cloud-based environment to write and execute Python code, perfect for machine learning and data science tasks" icon="openai">Google Colab</a>

<a href="/docs/ai/ai-azure-notebooks" description="A cloud-based Jupyter notebook service integrated with Azure Data Studio for creating, running, and sharing notebooks" icon="openai">Azure Data Studio Notebooks</a>

<a href="/docs/guides/askyourdatabase" description="Chat with your Neon Postgres database without writing SQL" icon="openai">Chat with Neon Postgres with AskYourDatabase</a>

<a href="/docs/guides/outerbase" description="Connect the AI-poweredd Outerbase client to your Neon project with the Neon Outerbase integration" icon="openai">Connect Outerbase to Neon</a>

</DetailIconCards><|MERGE_RESOLUTION|>--- conflicted
+++ resolved
@@ -30,12 +30,7 @@
 ## AI basics
 
 <DetailIconCards>
-<<<<<<< HEAD
 <a href="/docs/ai/ai-concepts" description="Learn how embeddings are used to build AI applications" icon="openai">AI concepts</a>
-=======
-
-<a href="/docs/ai/ai-concepts" description="The basics of building AI applications with Postgres" icon="openai">AI concepts</a>
->>>>>>> d9a9dfe2
 
 <a href="/docs/extensions/pgvector" description="Learn about the pgvector Postgres extension" icon="openai">The pgvector extension</a>
 
