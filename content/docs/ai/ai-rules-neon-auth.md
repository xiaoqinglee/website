--- conflicted
+++ resolved
@@ -1,11 +1,6 @@
 ---
 title: 'AI Rules: Neon Auth'
-<<<<<<< HEAD
 subtitle: Context rules for AI tools to help implement authentication with Stack Auth and Neon databases
-=======
-subtitle: Context rules for AI tools to help implement authentication with Stack Auth
-  and Neon databases
->>>>>>> 6080e5d0
 enableTableOfContents: true
 updatedOn: '2025-04-08T22:55:27.440Z'
 ---
