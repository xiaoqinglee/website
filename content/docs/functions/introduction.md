---
title: Postgres functions
enableTableOfContents: false
redirectFrom:
  - /docs/postgres/functions-intro
updatedOn: '2024-06-28T21:51:40.610Z'
---

Get started with commonly-used Postgres functions with Neon's function guides. For other functions that Postgres supports, visit the official Postgres [Functions and Operators](https://www.postgresql.org/docs/current/functions.html) documentation.


<<<<<<< HEAD
=======
<DetailIconCards>

<a href="/docs/functions/array_agg" description="Aggregate elements into an array" icon="app-store">array_agg()</a>

>>>>>>> 519946d6
## Aggregate functions

<DetailIconCards>

<a href="/docs/functions/array_agg" description="Aggregate elements into an array" icon="app-store">array_agg()</a>

<a href="/docs/functions/avg" description="Calculate the average of a set of values" icon="app-store">avg()</a>



</DetailIconCards>

## JSON functions

<DetailIconCards>

<a href="/docs/functions/array_to_json" description="Convert an SQL array to a JSON array" icon="app-store">array_to_json()</a>

<a href="/docs/functions/json_array_elements" description="Expand a JSON array into a set of rows" icon="app-store">json_array_elements()</a>

<a href="/docs/functions/jsonb_array_elements" description="Expand a JSONB array into a set of rows" icon="app-store">jsonb_array_elements()</a>

<a href="/docs/functions/json_build_object" description="Build a JSON object out of a variadic argument list" icon="app-store">json_build_object()</a>

<a href="/docs/functions/json_each" description="Expand JSON into a record per key-value pair" icon="app-store">json_each()</a>

<a href="/docs/functions/jsonb_each" description="Expand JSONB into a record per key-value pair" icon="app-store">jsonb_each()</a>

<a href="/docs/functions/json_extract_path" description="Extract a JSON sub-object at the specified path" icon="app-store">json_extract_path()</a>

<a href="/docs/functions/jsonb_extract_path" description="Extract a JSONB sub-object at the specified path" icon="app-store">jsonb_extract_path()</a>

<a href="/docs/functions/json_extract_path_text" description="Extract a JSON sub-object at the specified path as text" icon="app-store">json_extract_path_text()</a>

<a href="/docs/functions/jsonb_extract_path_text" description="Extract a JSONB sub-object at the specified path as text" icon="app-store">jsonb_extract_path_text()</a>

<a href="/docs/functions/json_object" description="Create a JSON object from key-value pairs" icon="app-store">json_object()</a>

<a href="/docs/functions/jsonb_object" description="Create a JSONB object from key-value pairs" icon="app-store">jsonb_object()</a>

<a href="/docs/functions/json_populate_record" description="Cast a JSON object to a record" icon="app-store">json_populate_record()</a>

<a href="/docs/functions/jsonb_populate_record" description="Cast a JSONB object to a record" icon="app-store">jsonb_populate_record()</a>

<a href="/docs/functions/json_to_record" description="Convert a JSON object to a record" icon="app-store">json_to_record()</a>

<a href="/docs/functions/jsonb_to_record" description="Convert a JSONB object to a record" icon="app-store">jsonb_to_record()</a>

</DetailIconCards>

## Mathematical functions

<DetailIconCards>

<a href="/docs/functions/math-abs" description="Calculate the absolute value of a number" icon="app-store">abs()</a>

<a href="/docs/functions/math-random" description="Generate a random number between 0 and 1" icon="app-store">random()</a>

<a href="/docs/functions/math-round" description="Round numbers to a specified precision" icon="app-store">round()</a>

</DetailIconCards>

## String functions

<DetailIconCards>

<a href="/docs/functions/concat" description="Concatenate strings" icon="app-store">concat()</a>

<a href="/docs/functions/lower" description="Convert a string to lowercase" icon="app-store">lower()</a>

<a href="/docs/functions/substring" description="Extract a substring from a string" icon="app-store">substring()</a>

<a href="/docs/functions/trim" description="Remove leading and trailing characters from a string" icon="app-store">trim()</a>

</DetailIconCards>

## Window functions

<DetailIconCards>

<a href="/docs/functions/dense_rank" description="Return the rank of the current row without gaps" icon="app-store">dense_rank()</a>

<a href="/docs/functions/window-lag" description="Access values from previous rows in a result set" icon="app-store">lag()</a>

<a href="/docs/functions/window-lead" description="Access values from subsequent rows in a result set" icon="app-store">lead()</a>

<a href="/docs/functions/window-rank" description="Assign ranks to rows within a result set" icon="app-store">rank()</a>

</DetailIconCards><|MERGE_RESOLUTION|>--- conflicted
+++ resolved
@@ -7,15 +7,7 @@
 ---
 
 Get started with commonly-used Postgres functions with Neon's function guides. For other functions that Postgres supports, visit the official Postgres [Functions and Operators](https://www.postgresql.org/docs/current/functions.html) documentation.
-
-
-<<<<<<< HEAD
-=======
-<DetailIconCards>
-
-<a href="/docs/functions/array_agg" description="Aggregate elements into an array" icon="app-store">array_agg()</a>
-
->>>>>>> 519946d6
+ß
 ## Aggregate functions
 
 <DetailIconCards>
@@ -23,8 +15,6 @@
 <a href="/docs/functions/array_agg" description="Aggregate elements into an array" icon="app-store">array_agg()</a>
 
 <a href="/docs/functions/avg" description="Calculate the average of a set of values" icon="app-store">avg()</a>
-
-
 
 </DetailIconCards>
 
