---
title: Postgres functions
enableTableOfContents: false
redirectFrom:
  - /docs/postgres/functions-intro
updatedOn: '2024-06-30T11:39:13.121Z'
---

Get started with commonly-used Postgres functions with Neon's function guides. For other functions that Postgres supports, visit the official Postgres [Functions and Operators](https://www.postgresql.org/docs/current/functions.html) documentation.

<<<<<<< HEAD
## Data and time functions

<DetailIconCards>

<a href="/docs/functions/now" description="Get the current date and time" icon="app-store">now()</a>
=======
## Aggregate functions

<DetailIconCards>

<a href="/docs/functions/array_agg" description="Aggregate elements into an array" icon="app-store">array_agg()</a>

<a href="/docs/functions/avg" description="Calculate the average of a set of values" icon="app-store">avg()</a>

<a href="/docs/functions/count" description="Count rows or non-null values in a result set" icon="app-store">count()</a>

<a href="/docs/functions/max" description="Find the maximum value in a set of values" icon="app-store">max()</a>

<a href="/docs/functions/sum" description="Calculate the sum of a set of values" icon="app-store">sum()</a>

</DetailIconCards>

## Date / Time functions

<DetailIconCards>

<a href="/docs/functions/extract" description="Extract date and time components from timestamps and intervals" icon="app-store">extract()</a>

<a href="/docs/functions/age" description="Calculate the difference between timestamps or between a timestamp and the current date/time" icon="app-store">age()</a>
>>>>>>> d5bd56c4

</DetailIconCards>

## JSON functions

<DetailIconCards>

<a href="/docs/functions/array_to_json" description="Convert an SQL array to a JSON array" icon="app-store">array_to_json()</a>

<a href="/docs/functions/json_agg" description="Aggregate values into a JSON array" icon="app-store">json_agg()</a>

<a href="/docs/functions/json_array_elements" description="Expand a JSON array into a set of rows" icon="app-store">json_array_elements()</a>

<a href="/docs/functions/jsonb_array_elements" description="Expand a JSONB array into a set of rows" icon="app-store">jsonb_array_elements()</a>

<a href="/docs/functions/json_build_object" description="Build a JSON object out of a variadic argument list" icon="app-store">json_build_object()</a>

<a href="/docs/functions/json_each" description="Expand JSON into a record per key-value pair" icon="app-store">json_each()</a>

<a href="/docs/functions/jsonb_each" description="Expand JSONB into a record per key-value pair" icon="app-store">jsonb_each()</a>

<a href="/docs/functions/json_extract_path" description="Extract a JSON sub-object at the specified path" icon="app-store">json_extract_path()</a>

<a href="/docs/functions/jsonb_extract_path" description="Extract a JSONB sub-object at the specified path" icon="app-store">jsonb_extract_path()</a>

<a href="/docs/functions/json_extract_path_text" description="Extract a JSON sub-object at the specified path as text" icon="app-store">json_extract_path_text()</a>

<a href="/docs/functions/jsonb_extract_path_text" description="Extract a JSONB sub-object at the specified path as text" icon="app-store">jsonb_extract_path_text()</a>

<a href="/docs/functions/json_object" description="Create a JSON object from key-value pairs" icon="app-store">json_object()</a>

<a href="/docs/functions/jsonb_object" description="Create a JSONB object from key-value pairs" icon="app-store">jsonb_object()</a>

<a href="/docs/functions/json_populate_record" description="Cast a JSON object to a record" icon="app-store">json_populate_record()</a>

<a href="/docs/functions/jsonb_populate_record" description="Cast a JSONB object to a record" icon="app-store">jsonb_populate_record()</a>

<a href="/docs/functions/json_to_record" description="Convert a JSON object to a record" icon="app-store">json_to_record()</a>

<a href="/docs/functions/jsonb_to_record" description="Convert a JSONB object to a record" icon="app-store">jsonb_to_record()</a>

</DetailIconCards>

## Mathematical functions

<DetailIconCards>

<a href="/docs/functions/math-abs" description="Calculate the absolute value of a number" icon="app-store">abs()</a>

<a href="/docs/functions/math-random" description="Generate a random number between 0 and 1" icon="app-store">random()</a>

<a href="/docs/functions/math-round" description="Round numbers to a specified precision" icon="app-store">round()</a>

</DetailIconCards>

## String functions

<DetailIconCards>

<a href="/docs/functions/concat" description="Concatenate strings" icon="app-store">concat()</a>

<a href="/docs/functions/lower" description="Convert a string to lowercase" icon="app-store">lower()</a>

<a href="/docs/functions/substring" description="Extract a substring from a string" icon="app-store">substring()</a>

<a href="/docs/functions/trim" description="Remove leading and trailing characters from a string" icon="app-store">trim()</a>

</DetailIconCards>

## Window functions

<DetailIconCards>

<a href="/docs/functions/dense_rank" description="Return the rank of the current row without gaps" icon="app-store">dense_rank()</a>

<a href="/docs/functions/window-lag" description="Access values from previous rows in a result set" icon="app-store">lag()</a>

<a href="/docs/functions/window-lead" description="Access values from subsequent rows in a result set" icon="app-store">lead()</a>

<a href="/docs/functions/window-rank" description="Assign ranks to rows within a result set" icon="app-store">rank()</a>

</DetailIconCards><|MERGE_RESOLUTION|>--- conflicted
+++ resolved
@@ -8,13 +8,6 @@
 
 Get started with commonly-used Postgres functions with Neon's function guides. For other functions that Postgres supports, visit the official Postgres [Functions and Operators](https://www.postgresql.org/docs/current/functions.html) documentation.
 
-<<<<<<< HEAD
-## Data and time functions
-
-<DetailIconCards>
-
-<a href="/docs/functions/now" description="Get the current date and time" icon="app-store">now()</a>
-=======
 ## Aggregate functions
 
 <DetailIconCards>
@@ -35,10 +28,11 @@
 
 <DetailIconCards>
 
+<a href="/docs/functions/age" description="Calculate the difference between timestamps or between a timestamp and the current date/time" icon="app-store">age()</a>
+
 <a href="/docs/functions/extract" description="Extract date and time components from timestamps and intervals" icon="app-store">extract()</a>
 
-<a href="/docs/functions/age" description="Calculate the difference between timestamps or between a timestamp and the current date/time" icon="app-store">age()</a>
->>>>>>> d5bd56c4
+<a href="/docs/functions/now" description="Get the current date and time" icon="app-store">now()</a>
 
 </DetailIconCards>
 
