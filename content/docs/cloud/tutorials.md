---
title: Tutorials
---

## Import an existing database to Neon

Migrating an existing Postgres database to Neon can be done almost in the same way
as copying database from one server to another. Postgres provides several ways to do it.

The most straightforward and efficient is to use the `pg_dump` utility:

```bash
<<<<<<< HEAD
pg_dump -h HOST -U USER DBNAME | psql -h pg.neon.tech
=======
pg_dump -h HOST-U USER DBNAME|psql -h pg.neon.tech main
>>>>>>> 3d9b661b
```

In this command, replace `HOST`, `USER`, and `DBNAME` with the appropriate values for the database you are importing into neon.

You may need to make `pg_dump` to create data in non-plain-text format.

In this case `pg_restore` utility should be used instead of `psql`.

Please notice that Neon is not able to create databases. So you can not use `pg_dumpall` or
`pg_dump` with `-C` option. If you have multiple databases in the Project you are migrating, you will have to migrate each database separately.

Since `pg_dump` dumps a single database, it doesn't include information about roles that are stored in the global pg_authid catalog. Also Neon doesn't allow you to create users and roles through psql, you can only do it through UI. If you have not created roles in the UI before importing the schema, you will get multiple "role does not exist" errors when import. This warning can be ignored: data will be imported in any case.

You can also configure logical replication to let Neon receive stream of updates from an existing system.

Please note that some of Postgres features that require access to the local file system are not supported by Neon. For example tablespaces, large objects. Please take it in account when migrating an existing database schema to Neon.

You can definitely copy not only the whole database, but also particular tables. It can be done using `COPY` command in the same way as populating table in vanilla Postgres. The only specific of Neon is that populated data is transferred through replication stream and so may affect speed of execution of some other queries even not related with this table.

## Query via UI

In console ([https://console.neon.tech/](https://console.neon.tech/)) select your Project to see the Project details.

Select the SQL Editor tab.

Paste a query

```sql
create table t (c int);
insert into t select generate_series(1,100);
select count(*) from t;
```

Click run button to see the results.

## Query with psql

To follow this guide you will need a working installation of [psql](https://www.postgresql.org/download/), the PostgreSQL interactive terminal.

In the console go to the Project Dashboard, click “Generate Token” button, and follow the instructions to save the password into .pgpass file

Copy the connection string and run it in the shell:

```bash
psql -h postgres://<username>@<project_id>.cloud.neon.tech main
```

Run a simple query:

```sql
create my_table as select now();
select * from my_table;
```

## Quick connect with github single-sign on

```bash
psql -h pg.neon.tech
```

The above command connects to your Project called 'main'. If it doesn't already exist, it is created. The "main" Project is a great way to get started. However, before moving to production, it is recommended to create a separate Project for each application.

By default, psql connects to a database with the same name as your OS username. For example, if your OS username is "alice", the above command will connect to a database called "alice".

To connect to a different Project:

```bash
psql -h <project>.pg.neon.tech
```<|MERGE_RESOLUTION|>--- conflicted
+++ resolved
@@ -10,11 +10,7 @@
 The most straightforward and efficient is to use the `pg_dump` utility:
 
 ```bash
-<<<<<<< HEAD
 pg_dump -h HOST -U USER DBNAME | psql -h pg.neon.tech
-=======
-pg_dump -h HOST-U USER DBNAME|psql -h pg.neon.tech main
->>>>>>> 3d9b661b
 ```
 
 In this command, replace `HOST`, `USER`, and `DBNAME` with the appropriate values for the database you are importing into neon.
