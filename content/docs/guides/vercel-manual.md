---
title: Connect Vercel and Neon manually
subtitle: Learn how to connect a Vercel project to a Neon database manually
enableTableOfContents: true
<<<<<<< HEAD
updatedOn: '2023-10-20T14:08:54.550Z'
=======
updatedOn: '2023-11-24T11:25:06.756Z'
>>>>>>> c85868d5
---

This guide describes how to manually connect a Vercel project to a Neon database.

<Admonition type="note">
For other Vercel integration options, refer to the [Neon and Vercel integration overview](/docs/guides/vercel-overview).
</Admonition>

## Prerequisites

- A Neon project. If you do not have one, see [Create a project](/docs/manage/projects#create-a-project).
- A [Vercel account](https://vercel.com).
- A project deployed to Vercel. If you do not have one, see [Creating a project](https://vercel.com/docs/concepts/projects/overview#creating-a-project), in the _Vercel documentation_.

## Gather your Neon connection details

You can these details from the **Connection Details** widget on the **Neon Dashboard**. Select a branch, a role, and the database you want to connect to. A connection string is constructed for you.

![Connection details widget](/docs/connect/connection_details.png)

The connection string includes the role name, hostname, and database name. For example:

```text
postgres://alex:AbC123dEf@ep-cool-darkness-123456.us-east-2.aws.neon.tech/dbname
           ^              ^                                               ^
           |- <role>      |- <hostname>                                   |- <database>
```

- role name: `alex`
- hostname: `ep-cool-darkness-123456.us-east-2.aws.neon.tech
- database name: `dbname`

## Configure project environment variables in Vercel

The environment variables required to connect your application to Neon depend on your application. Some applications use a `DATABASE_URL` environment variable with a database connection string:

```text
DATABASE_URL="postgres://alex:AbC123dEf@ep-cool-darkness-123456.us-east-2.aws.neon.tech/dbname"
```

Other applications may use `PG*` environment variables to define database connection details:

```text
PGUSER=alex
PGHOST=ep-cool-darkness-123456.us-east-2.aws.neon.tech
PGDATABASE=dbname
PGPASSWORD=AbC123dEf
PGPORT=5432
```

<Admonition type="note">
Neon uses the default Postgres port, `5432`.
</Admonition>

To configure the environment variables required by your application:

<Admonition type="note">
Vercel environment variables can also be configured when you first deploy an application to Vercel.
</Admonition>

1. Navigate to the [Vercel dashboard](https://vercel.com/).
1. Select your Vercel project.
1. Select **Settings**.
1. Select **Environment variables**.
1. Enter the environment variable name in the **Key** field and add the value.
1. Click **Add another** if you need to add more variables.
1. Select the Vercel environments to which the variable(s) will apply (**Production**, **Preview**, **Development**).
1. Click **Save**.

![Add Vercel environment variable settings](/docs/guides/vercel_env_settings.png)

You must redeploy your application in Vercel for the environment variable settings to take effect.

<NeedHelp/><|MERGE_RESOLUTION|>--- conflicted
+++ resolved
@@ -2,11 +2,7 @@
 title: Connect Vercel and Neon manually
 subtitle: Learn how to connect a Vercel project to a Neon database manually
 enableTableOfContents: true
-<<<<<<< HEAD
-updatedOn: '2023-10-20T14:08:54.550Z'
-=======
 updatedOn: '2023-11-24T11:25:06.756Z'
->>>>>>> c85868d5
 ---
 
 This guide describes how to manually connect a Vercel project to a Neon database.
