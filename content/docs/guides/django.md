--- conflicted
+++ resolved
@@ -6,11 +6,7 @@
   - /docs/integrations/
   - /docs/quickstart/django/
   - /docs/cloud/integrations/django/
-<<<<<<< HEAD
-updatedOn: '2023-10-20T14:08:54.541Z'
-=======
 updatedOn: '2023-11-24T11:25:06.750Z'
->>>>>>> c85868d5
 ---
 
 To connect to Neon from a Django application:
