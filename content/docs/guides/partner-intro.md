---
title: Partner guide
subtitle: Learn how you can partner with Neon
enableTableOfContents: true
isDraft: false
<<<<<<< HEAD
updatedOn: '2023-11-01T19:04:17.188Z'
=======
updatedOn: '2023-11-03T14:56:23.454Z'
>>>>>>> 775b65f7
---

Find relevant documentation explaining how partners can integrate with Neon, how to set usage quotas, and links to where you can apply to become a Neon partner.

## Partnering with Neon

Apply for partnership with Neon.

<DetailIconCards>

<a href="https://neon.tech/partners" description="Discover the benefits of partnering with Neon for serverless Postgres" icon="hourglass">Partner Page</a>

<a href="https://neon.tech/partners#partners-apply" description="Request partnership online" icon="setup">Apply</a>

</DetailIconCards>

## Integrate with Neon
Find details about the different ways you can integrate with Neon.

<DetailIconCards>

<a href="/docs/guides/oauth-integration" description="Integrate with Neon using OAuth" icon="hourglass">OAuth</a>

<a href="/docs/reference/api-reference" description="Integrate using the Neon API" icon="setup">API</a>

<a href="https://neon-experimental.vercel.app/" description="See a sample application using OAuth" icon="hourglass">Sample OAuth</a>

</DetailIconCards>

## Billing

Learn how to set up quotas on key consumption metrics for your projects.

<DetailIconCards>

<a href="/docs/guides/partner-billing" description="Use the Neon API to configure billing quotas for your customers" icon="setup">Set up usage quotas</a>

</DetailIconCards><|MERGE_RESOLUTION|>--- conflicted
+++ resolved
@@ -3,11 +3,7 @@
 subtitle: Learn how you can partner with Neon
 enableTableOfContents: true
 isDraft: false
-<<<<<<< HEAD
-updatedOn: '2023-11-01T19:04:17.188Z'
-=======
 updatedOn: '2023-11-03T14:56:23.454Z'
->>>>>>> 775b65f7
 ---
 
 Find relevant documentation explaining how partners can integrate with Neon, how to set usage quotas, and links to where you can apply to become a Neon partner.
