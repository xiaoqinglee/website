--- conflicted
+++ resolved
@@ -138,18 +138,9 @@
 - The `main` root branch created with each Neon project counts toward the _root branch allowance per project_, as do certain [backup branches](/docs/reference/glossary#backup-branch) created by restore operations.
 - There is a storage allowance for schema-only branches. The storage allowances do not apply when restoring data to a schema-only branch from another branch.
 
-<<<<<<< HEAD
 | Plan      | Root branch allowance per project | Storage allowance per schema-only branches |
 |:----------|:---------------------------------|:-----------------------------------------|
 | Free      | 3                                | 0.5 GB                                   |
 | Launch    | 5                                | 3 GB                                     |
 | Scale     | 10                               | 5 GB                                     |
-| Business  | 25                               | 20 GB                                    |
-=======
-  | Plan     | Root branch allowance per project      | Storage allowance per schema-only branches |
-  | :------- | :------------------------------------- | :----------------------------------------- |
-  | Free     | 3 (including your `main` root branch)  | 0.5 GB                                     |
-  | Launch   | 5 (including your `main` root branch)  | 3 GB                                       |
-  | Scale    | 10 (including your `main` root branch) | 5 GB                                       |
-  | Business | 25 (including your `main` root branch) | 20 GB                                      |
->>>>>>> 56e654df
+| Business  | 25                               | 20 GB                                    |