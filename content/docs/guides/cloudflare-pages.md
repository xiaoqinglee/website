---
title: Use Neon with Cloudflare Pages
subtitle: Connect a Neon Postgres database to your Cloudflare Pages web application
enableTableOfContents: true
updatedOn: '2024-02-21T23:59:47.047Z'
---

`Cloudflare Pages` is a modern web application hosting platform that allows you to build, deploy, and scale your web applications. While it is typically used to host static websites, you can also use it to host interactive web applications by leveraging `functions` to run server-side code. Internally, Cloudflare functions are powered by `Cloudflare Workers`, a serverless platform that allows you to run JavaScript code on Cloudflare's edge network.

This guide demonstrates how to connect to a Neon Postgres database from your Cloudflare Pages application. We'll create a simple web application using `React` that tracks our reading list using the database and provides a form to add new books to it.

We'll use the [Neon serverless driver](https://neon.tech/docs/serverless/serverless-driver) to connect to the database and make queries.

## Prerequisites

To follow along with this guide, you will need:

- A Neon account. If you do not have one, sign up at [Neon](https://neon.tech). Your Neon project comes with a ready-to-use Postgres database named `neondb`. We'll use this database in the following examples.
- A Cloudflare account. If you do not have one, sign up for [Cloudflare Pages](https://pages.cloudflare.com/) to get started.
- [Node.js](https://nodejs.org/) and [npm](https://www.npmjs.com/) installed on your local machine. We'll use Node.js to build and deploy our `Pages` application.

## Setting up your Neon database

### Initialize a new project

1. Log in to the Neon Console and navigate to the [Projects](https://console.neon.tech/app/projects) section.

2. Click the **New Project** button to create a new project.

3. From your project dashboard, navigate to the **SQL Editor** from the sidebar, and run the following SQL command to create a new table in your database:

   ```sql
   CREATE TABLE books_to_read (
       id SERIAL PRIMARY KEY,
       title TEXT,
       author TEXT
   );
   ```

   Next, we insert some sample data into the `books_to_read` table, so we can query it later:

   ```sql
   INSERT INTO books_to_read (title, author)
   VALUES
       ('The Way of Kings', 'Brandon Sanderson'),
       ('The Name of the Wind', 'Patrick Rothfuss'),
       ('Coders at Work', 'Peter Seibel'),
       ('1984', 'George Orwell');
   ```

### Retrieve your Neon database connection string

Log in to the Neon Console and navigate to the **Connection Details** section to find your database connection string. It should look similar to this:

```bash
postgres://alex:AbC123dEf@ep-cool-darkness-123456.us-east-2.aws.neon.tech/dbname?sslmode=require
```

Keep your connection string handy for later use.

## Setting up your Cloudflare Pages project

### Create a new project

We will create a simple React application using the Vite bundler framework. Run the following command in a terminal window to set up a new Vite project:

```bash
npm create vite@latest
```

This initiates an interactive CLI prompt to generate a new project. To follow along with this guide, you can use the following settings:

```bash
✔ Project name: … my-neon-page
✔ Select a framework: › React
✔ Select a variant: › JavaScript

Scaffolding project in /Users/ishananand/repos/javascript/my-neon-page...

Done. Now run:

  cd my-neon-page
  npm install
  npm run dev
```

We set up a template React configured to be built using Vite.

### Implement the application frontend

Navigate to the `my-neon-page` directory and open the `src/App.jsx` file. Replace the contents of this file with the following code:

```jsx
// src/App.jsx

import React, { useState, useEffect } from 'react';

function App() {
  const [books, setBooks] = useState([]);
  const [bookName, setBookName] = useState('');
  const [authorName, setAuthorName] = useState('');

  // Function to fetch books
  const fetchBooks = async () => {
    try {
      const response = await fetch('/books');
      const data = await response.json();
      setBooks(data);
    } catch (error) {
      console.error('Error fetching books:', error);
    }
  };

  useEffect(() => {
    fetchBooks();
  }, []);

  const handleSubmit = async (event) => {
    event.preventDefault();
    try {
      const response = await fetch('/books/add', {
        method: 'POST',
        headers: {
          'Content-Type': 'application/json',
        },
        body: JSON.stringify({ title: bookName, author: authorName }),
      });
      const data = await response.json();

      if (data.success) {
        console.log('Success:', data);
        setBooks([...books, { title: bookName, author: authorName }]);
      } else {
        console.error('Error adding book:', data.error);
      }
    } catch (error) {
      console.error('Error:', error);
    }

    // Reset form fields
    setBookName('');
    setAuthorName('');
  };

  return (
    <div className="App">
      <h1>Book List</h1>
      <ul>
        {books.map((book, index) => (
          <li key={index}>
            {book.title} by {book.author}
          </li>
        ))}
      </ul>

      <h2>Add a Book</h2>
      <form onSubmit={handleSubmit}>
        <label>
          Book Name:
          <input type="text" value={bookName} onChange={(e) => setBookName(e.target.value)} />
        </label>
        <label>
          Author Name:
          <input type="text" value={authorName} onChange={(e) => setAuthorName(e.target.value)} />
        </label>
        <button type="submit">Add Book</button>
      </form>
    </div>
  );
}

export default App;
```

The `App` component fetches the list of books from the server and displays them. It also provides a form to add new books to the list. `Cloudflare` Pages allows us to define the API endpoints as serverless functions, which we'll implement next.

### Implement the serverless functions

We'll use the [Neon serverless driver](https://neon.tech/docs/serverless/serverless-driver) to connect to the Neon database, so we first need to install it as a dependency:

```bash
npm install @neondatabase/serverless
```

Next, we'll create two serverless functions for the application. In a `Cloudflare Pages` project, these must be defined in the `functions` directory at the root of the project. For further details, refer to the [Cloudflare Pages - Functions documentation](https://developers.cloudflare.com/pages/functions/).

#### Function to fetch list of books from the database

Create a new file named `functions/books/index.js` in the project directory with the following content:

```js
import { Client } from '@neondatabase/serverless';

export async function onRequestGet(context) {
  const client = new Client(context.env.DATABASE_URL);
  await client.connect();

  // Logic to fetch books from your database
  const { rows } = await client.query('SELECT * FROM books_to_read;');
  return new Response(JSON.stringify(rows));
}
```

This function fetches the list of books from the `books_to_read` table in the database and returns it as a JSON response.

#### Function to add a new book to the database

Create another file named `functions/books/add.js` in the project directory with the following content:

```js
import { Client } from '@neondatabase/serverless';

export async function onRequestPost(context) {
  const client = new Client(context.env.DATABASE_URL);
  await client.connect();

  // Extract the book details from the request body
  const book = await context.request.json();

  // Logic to insert a new book into your database
<<<<<<< HEAD
  const resp = await client.query('INSERT INTO books_to_read (title, author) VALUES ($1, $2); ', [
    data.title,
    data.author,
  ]);
=======
  const resp = await client.query(
    "INSERT INTO books_to_read (title, author) VALUES ($1, $2); ",
    [book.title, book.author],
  );
>>>>>>> 4a76a8c6

  // Check if insert query was successful
  if (resp.rowCount === 1) {
    return new Response(JSON.stringify({ success: true, error: null, data: book }), {
      headers: { 'Content-Type': 'application/json' },
    });
  } else {
    return new Response(
      JSON.stringify({
        success: false,
        error: 'Failed to insert book',
        data: book,
      }),
      {
        headers: { 'Content-Type': 'application/json' },
        status: 500,
      }
    );
  }
}
```

This function extracts the book details from the request body and inserts it into the `books_to_read` table in the database. It returns a JSON response indicating the success or failure of the operation.

### Test the application locally

Our application is now ready to be tested locally. However, we first need to configure the `DATABASE_URL` environment variable to point to our Neon database.

We can do this by creating a `.dev.vars` file at the root of the project directory with the following content:

```text
DATABASE_URL=YOUR_NEON_CONNECTION_STRING
```

Now, to test the `Pages` application locally, we can use the `wrangler` CLI tool used to manage Cloudflare projects. We can use it using the `npx` command as:

```bash
npx wrangler pages dev -- npm run dev
```

This command starts a local server simulating the Cloudflare environment. The function endpoints are run by the Wrangler tool while requests to the root URL are proxied to the Vite development server.

```bash
❯ npx wrangler pages dev -- npm run dev
Running npm run dev...
.
.
.
.
-------------------
Using vars defined in .dev.vars
Your worker has access to the following bindings:
- Vars:
  - DATABASE_URL: "(hidden)"
⎔ Starting local server...
[wrangler:inf] Ready on http://localhost:8788
```

Visit the printed localhost URL in your browser to interact with the application. You should see the list of books fetched from the database and a form to add new books.

## Deploying your application with Cloudflare Pages

### Authenticate Wrangler with your Cloudflare account

Run the following command to link the Wrangler tool to your Cloudflare account:

```bash
npx wrangler login
```

This command will open a browser window and prompt you to log into your Cloudflare account. After logging in and approving the access request for `Wrangler`, you can close the browser window and return to your terminal.

### Publish your Pages application and verify the deployment

Now, you can deploy your application to `Cloudflare Pages` by running the following command:

```bash
npm run build
npx wrangler pages deploy dist --project-name <NAME_OF_YOUR_PROJECT>
```

Give a unique name to your `Cloudflare Pages` project above. The Wrangler CLI will output the URL of your application hosted on the Cloudflare platform. Visit this URL in your browser to interact with it.

```bash
✨ Compiled Worker successfully
🌍  Uploading... (4/4)

✨ Success! Uploaded 0 files (4 already uploaded) (0.72 sec)

✨ Uploading Functions bundle
✨ Deployment complete! Take a peek over at https://21ea2a57.my-neon-page.pages.dev
```

### Add your Neon connection string as an environment variable

The Cloudflare production deployment doesn't have access to the `DATABASE_URL` environment variable yet. Hence, we need to navigate to the Cloudflare dashboard and add it manually.

Navigate to the dashboard and select the `Settings` section in your project. Go to the **Environment Variables** tab and add a new environment variable named `DATABASE_URL` with the value of your Neon database connection string.

To make sure the environment variable is available to the serverless functions, go back to the terminal and redeploy the project using the `wrangler` CLI:

```bash
npx wrangler pages deploy dist --project-name <NAME_OF_YOUR_PROJECT>
```

Now, visit the URL of your `Cloudflare Pages` application to interact with it. You should see the list of books fetched from the Neon database and a form to add new books.

## Removing the example application and Neon project

To delete your `Cloudflare Pages` application, you can use the Cloudflare dashboard. Refer to the [Pages documentation](https://developers.cloudflare.com/pages) for more details.

To delete your Neon project, follow the steps outlined in the Neon documentation under [Delete a project](/docs/manage/projects#delete-a-project).

## Resources

- [Cloudflare Pages](https://pages.cloudflare.com/)
- [Cloudflare Pages - Documentation](https://developers.cloudflare.com/pages/)
- [Wrangler CLI](https://developers.cloudflare.com/workers/wrangler/)
- [Neon](https://neon.tech)

<NeedHelp/><|MERGE_RESOLUTION|>--- conflicted
+++ resolved
@@ -218,17 +218,10 @@
   const book = await context.request.json();
 
   // Logic to insert a new book into your database
-<<<<<<< HEAD
   const resp = await client.query('INSERT INTO books_to_read (title, author) VALUES ($1, $2); ', [
-    data.title,
-    data.author,
+    book.title,
+    book.author,
   ]);
-=======
-  const resp = await client.query(
-    "INSERT INTO books_to_read (title, author) VALUES ($1, $2); ",
-    [book.title, book.author],
-  );
->>>>>>> 4a76a8c6
 
   // Check if insert query was successful
   if (resp.rowCount === 1) {
