--- conflicted
+++ resolved
@@ -58,19 +58,12 @@
 
 Add a `.env` file to your project directory and add your Neon connection details to it. You can find the connection details for your database in the **Connection Details** widget on the Neon **Dashboard**. Please select Node.js from the **Connection string** dropdown. For more information, see [Connect from any application](/docs/connect/connect-from-any-app).
 
-<<<<<<< HEAD
 ```shell shouldWrap
-DATABASE_URL=ppostgres://[user]:[password]@[neon_hostname]/[dbname]?options=endpoint%3D[endpoint_id]
-=======
-<CodeBlock shouldWrap>
-
-```shell
 PGHOST='[neon_hostname]'
 PGDATABASE='[dbname]'
 PGUSER='[user]'
 PGPASSWORD='[password]'
 ENDPOINT_ID='[endpoint_id]'
->>>>>>> 0bea84a9
 ```
 
 <Admonition type="note">
