---
title: Connect a Node.js application to Neon
subtitle: Set up a Neon project in seconds and connect from a Node.js application
enableTableOfContents: true
redirectFrom:
  - /docs/quickstart/node
  - /docs/integrations/node
---

This guide describes how to create a Neon project and connect to it from a Node.js application. Examples are provided for using the [node-postgres](https://www.npmjs.com/package/pg) and [Postgres.js](https://www.npmjs.com/package/postgres) clients. Use the client you prefer.

<Admonition type="note">
The same configuration steps can be used for Express and Next.js applications.
</Admonition>

To connect to Neon from a Node.js application:

1. [Create a Neon Project](#create-a-neon-project)
2. [Create a NodeJS project and add dependencies](#create-a-nodejs-project-and-add-dependencies)
3. [Store your Neon credentials](#store-your-neon-credentials)
4. [Configure the app.js file](#configure-the-appjs-file)
5. [Run app.js](#run-appjs)

## Create a Neon project

If you do not have one already, create a Neon project.

1. Navigate to the [Projects](https://console.neon.tech/app/projects) page in the Neon Console.
2. Click **New Project**.
3. Specify your project settings and click **Create Project**.

## Create a NodeJS project and add dependencies

1. Create a NodeJS project and change to the newly created directory.

   ```shell
   mkdir neon-nodejs-example
   cd neon-nodejs-example
   npm init -y
   ```

2. Add project dependencies using one of the following commands:

<<<<<<< HEAD
   If you are using the `node-postgres` client:

   ```shell
   npm install pg dotenv
   ```

   If you are using the `Postgres.js` client:

   ```shell
   npm install postgres dotenv
   ```

=======
    <CodeTabs labels={["node-postgres", "postgres.js"]}>
      ```shell
      npm install pg dotenv
      ```

      ```shell
      npm install postgres dotenv
      ```
    </CodeTabs>
    
    
>>>>>>> de647483
## Store your Neon credentials

Add a `.env` file to your project directory and add your Neon connection string to it. You can find the connection string for your database in the **Connection Details** widget on the Neon **Dashboard**. For more information, see [Connect from any application](../connect/connect-from-any-app).

<CodeBlock shouldWrap>

```shell
DATABASE_URL=postgres://<users>:<password>@ep-snowy-unit-550577.us-east-2.aws.neon.tech/neondb?options=endpoint%3Dep-snowy-unit-550577
```

</CodeBlock>

<Admonition type="note">
A special `endpoint` connection option is appended to the connection string above: `options=endpoint%3Dep-snowy-unit-550577`. This option is used with PostgreSQL clients such as `node-postgres` and `Postgres.js` that do not support Server Name Indication (SNI), which Neon relies on to route incoming connections. For more information, see [connection workarounds](../connect/connectivity-issues#a-pass-the-endpoint-id-as-an-option).
</Admonition>

<Admonition type="important">
To ensure the security of your data, never expose your Neon credentials to the browser.
</Admonition>

## Configure the app.js file

Add an `app.js` file to your project directory and add the following code snippet to connect to your Neon database:
  
<CodeTabs labels={["node-postgres", "postgres.js"]}>
  ```javascript
  const { Pool } = require('pg');
  require('dotenv').config();

  const { DATABASE_URL } = process.env;

  const pool = new Pool({
    connectionString: DATABASE_URL,
    ssl: {
      rejectUnauthorized: false,
    },
  });

  async function getPostgresVersion() {
    const client = await pool.connect();
    try {
      const res = await client.query('SELECT version()');
      console.log(res.rows[0]);
    } finally {
      client.release();
    }
  }

  getPostgresVersion();
  ```
  ```js
  const postgres = require('postgres');
  require('dotenv').config();

  const { DATABASE_URL } = process.env;

  const sql = postgres(DATABASE_URL, { ssl: 'require' });

  async function getPostgresVersion() {
    const result = await sql`select version()`;
    console.log(result);
  }

  getPostgresVersion();
  ```
</CodeTabs>

## Run app.js

Run `node app.js` to view the result.

```shell
node app.js

Result(1) [
  {
    version: 'PostgreSQL 15.0 on x86_64-pc-linux-gnu, compiled by gcc (Debian 10.2.1-6) 10.2.1 20210110, 64-bit'
  }
]
```

## Need help?

Send a request to [support@neon.tech](mailto:support@neon.tech), or join the [Neon community forum](https://community.neon.tech/).<|MERGE_RESOLUTION|>--- conflicted
+++ resolved
@@ -41,20 +41,6 @@
 
 2. Add project dependencies using one of the following commands:
 
-<<<<<<< HEAD
-   If you are using the `node-postgres` client:
-
-   ```shell
-   npm install pg dotenv
-   ```
-
-   If you are using the `Postgres.js` client:
-
-   ```shell
-   npm install postgres dotenv
-   ```
-
-=======
     <CodeTabs labels={["node-postgres", "postgres.js"]}>
       ```shell
       npm install pg dotenv
@@ -65,8 +51,6 @@
       ```
     </CodeTabs>
     
-    
->>>>>>> de647483
 ## Store your Neon credentials
 
 Add a `.env` file to your project directory and add your Neon connection string to it. You can find the connection string for your database in the **Connection Details** widget on the Neon **Dashboard**. For more information, see [Connect from any application](../connect/connect-from-any-app).
