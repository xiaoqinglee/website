--- conflicted
+++ resolved
@@ -42,15 +42,11 @@
 
 2. Add project dependencies using one of the following commands:
 
-<<<<<<< HEAD
-   <CodeTabs labels={["node-postgres", "postgres.js"]}>
-=======
-    <CodeTabs labels={["Neon serverless driver", "node-postgres", "postgres.js"]}>
-
-      ```shell
-      npm install @neondatabase/serverless dotenv
-      ```
->>>>>>> 184b026f
+   <CodeTabs labels={["Neon serverless driver", "node-postgres", "postgres.js"]}>
+
+   ```shell
+   npm install @neondatabase/serverless dotenv
+   ```
 
    ```shell
    npm install pg dotenv
@@ -85,13 +81,29 @@
 ## Configure the Postgres client
 
 Add an `app.js` file to your project directory and add the following code snippet to connect to your Neon database:
-<<<<<<< HEAD
-
-<CodeTabs labels={["node-postgres", "postgres.js"]}>
-
-```javascript
+
+<CodeTabs labels={["Neon serverless driver", "node-postgres", "postgres.js"]}>
+
+```javascript
+require('dotenv').config();
+
+const { neon } = require('@neondatabase/serverless');
+
+const { PGHOST, PGDATABASE, PGUSER, PGPASSWORD } = process.env;
+const sql = neon(`postgresql://${PGUSER}:${PGPASSWORD}@${PGHOST}/${PGDATABASE}?sslmode=require`)
+
+async function getPgVersion() {
+    const result = await sql`SELECT version()`l
+    console.log(result[0]);
+}
+
+getPgVersion();
+```
+
+```javascript
+require('dotenv').config();
+
 const { Pool } = require('pg');
-require('dotenv').config();
 
 let { PGHOST, PGDATABASE, PGUSER, PGPASSWORD } = process.env;
 
@@ -113,73 +125,18 @@
     console.log(result.rows[0]);
   } finally {
     client.release();
-=======
-  
-<CodeTabs labels={["Neon serverless driver", "node-postgres", "postgres.js"]}>
-
-  ```javascript
-  require('dotenv').config();
-
-  const { neon } = require('@neondatabase/serverless');
-
-  const { PGHOST, PGDATABASE, PGUSER, PGPASSWORD } = process.env;
-  const sql = neon(`postgresql://${PGUSER}:${PGPASSWORD}@${PGHOST}/${PGDATABASE}?sslmode=require`)
-
-  async function getPgVersion() {
-      const result = await sql`SELECT version()`l
-      console.log(result[0]);
   }
-
-  getPgVersion();
-  ```
-
-  ```javascript
-  require('dotenv').config();
-
-  const { Pool } = require('pg');
-
-  let { PGHOST, PGDATABASE, PGUSER, PGPASSWORD } = process.env;
-
-  const pool = new Pool({
-    host: PGHOST,
-    database: PGDATABASE,
-    username: PGUSER,
-    password: PGPASSWORD,
-    port: 5432,
-    ssl: {
-      require: true,
-    },
-  });
-
-  async function getPgVersion() {
-    const client = await pool.connect();
-    try {
-      const result = await client.query('SELECT version()');
-      console.log(result.rows[0]);
-    } finally {
-      client.release();
-    }
->>>>>>> 184b026f
-  }
-}
-
-getPgVersion();
-```
-
-<<<<<<< HEAD
-```javascript
+}
+
+getPgVersion();
+```
+
+```javascript
+require('dotenv').config();
+
 const postgres = require('postgres');
-require('dotenv').config();
 
 let { PGHOST, PGDATABASE, PGUSER, PGPASSWORD } = process.env;
-=======
-  ```javascript
-  require('dotenv').config();
-
-  const postgres = require('postgres');
-
-  let { PGHOST, PGDATABASE, PGUSER, PGPASSWORD } = process.env;
->>>>>>> 184b026f
 
 const sql = postgres({
   host: PGHOST,
