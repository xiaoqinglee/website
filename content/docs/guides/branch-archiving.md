---
title: Branch archiving
subtitle: Learn how Neon automatically archives inactive branches to cost-effective storage
enableTableOfContents: true
updatedOn: '2024-10-15T17:19:50.116Z'
---

<Admonition type="note" title="Only enabled on the Free Plan">
Automatic archiving of inactive branches is only enabled on the Free Plan. Branch archiving will be introduced on paid plans at a later date.
</Admonition>

To minimize storage costs, Neon automatically archives branches that are:

- Older than **14 days**.
- Have not been accessed for the past **24 hours**

Both conditions must be true for a branch to be archived.

## Unarchiving a branch

**No action is required to unarchive a branch. It happens automatically.** 

Connecting to an archived branch, querying it, or performing some other action that accesses it will trigger the unarchive process. Connection times and query times may be slower while a branch is unarchived.

The following actions will automatically unarchive a branch, transferring the branch's data from archive storage back to regular Neon storage:

- Connecting to or querying the branch from a client or application
- Querying the branch from the Neon SQL Editor
- Viewing the branch on the Tables page in the Neon Console
- Creating a child branch
- Creating a role on a branch
- Creating a database on a branch
- Reset the branch from its parent
- Performing a restore operation on a branch
- Setting the branch as protected
- Running Neon CLI commands and API calls that access the branch

## Identifying archived branches

Archived branches can be easily identified in the Neon Console. On the **Branches** page, archived branches are identified by an archive icon, as shown below:

![archived_branch_icon](/docs/guides/archived_branch_icon.png)

If you select an archived branch on the **Branches** page to view its details, you can find out when the branch was archived:

![archived_branch_icon](/docs/guides/archived_branch_details.png)

Archive and unarchive operations can also be monitored in the Neon Console or using the Neon API. See [Monitoring branch archiving](#monitoring-branch-archiving).

## About archive storage

For Neon projects created in AWS regions, inactive branches are archived to Amazon S3 storage. For Neon projects created in Azure regions, branches are archived to Azure Blob storage.

## Is automatic branch archiving configurable?

<<<<<<< HEAD
Branch archiving  is not configurable on the Neon Free Plan. When branch archiving becomes available on Neon paid plan, configuration options such as disabling archiving may be offered on those plans.
=======
Branch archiving is not configurable on the Neon Free Plan. When branch archiving becomes available on Neon paid plan, configuration options such as disabling archiving will be available on those plans.

## Actions that automatically unarchive branches

Any action that accesses an archived branch will trigger the the unarchive process, which transfers the branch from archive storage back to regular Neon storage. Any actions that accesses a branch will unarchive it. For example these action unarchive a branch:

- **Connecting to the branch**
- **Querying the branch from the Neon SQL Editor**
- **Viewing the branch on the Tables page in the Neon Console**
- **Creating a child branch**
- **Creating a role on a branch**
- **Creating a database on a branch**
- **Reset from parent**
- **Restore**
- **Delete**
- **Setting the branch as protected**
- **Setting the branch as default**
- **Renaming the branch**
- **Any Neon CLI commands and API calls that access the branch**

## Checking branch archive status

In the Neon Console, you can check the state of a Neon branch on the **Branches** page. Archived branches are listed with an archive icon.

[branches page with archived branches](/docs/guides/archived_branches.png)

For additional details, such as when the branch was archived, select the branch to view details about the branch including its **Archive status**, which provides a timestamp for when the brach was archived.

[branches page with archived branches](/docs/guides/archived_branch_status.png)
>>>>>>> 4f25ccff

## Monitoring branch archiving

You can monitor branch archive and unarchive operations from the **System operations** tab on the **Monitoring** page in the Neon Console. Look for the following operations:

- `Timeline archive`: The time when the branch archive operation was initiated
- `Timeline unarchive`: The time when the branch unarchive operation was initiated

You can also monitor branch archive and unarchive operations using Neon's [Get branch details](https://api-docs.neon.tech/reference/getprojectbranch) API.

```bash
curl --request GET \
     --url https://console.neon.tech/api/v2/projects/{project-id}/branches/{branch_id} \
     --header 'accept: application/json' \
     --header 'authorization: Bearer $NEON_API_KEY'
```

The endpoint response includes either the branch's `current_state` or `pending_state`. A pending state is reported if the branch is transitioning between states. State values include:

- `init` - the branch is being created but is not available for querying.
- `ready` - the branch is fully operational and ready for querying. Expect normal query response times.
- `archived` - the branch is stored in cost-effective archival storage. Expect slow query response times.

```json {6}
{
  "branch": {
    "id": "br-cool-bread-a5mb9shh",
    "project_id": "dark-bar-78675274",
    "name": "main",
    "current_state": "ready",
    "state_changed_at": "2024-10-31T15:49:48Z",
    "logical_size": 30900224,
    "creation_source": "console",
    "primary": true,
    "default": true,
    "protected": false,
...
```

For example, if a branch is in the process of being archived, the `pending_state` will be `archived`. When a branch is being unarchived, the `pending_state` will be `ready`.<|MERGE_RESOLUTION|>--- conflicted
+++ resolved
@@ -53,39 +53,7 @@
 
 ## Is automatic branch archiving configurable?
 
-<<<<<<< HEAD
 Branch archiving  is not configurable on the Neon Free Plan. When branch archiving becomes available on Neon paid plan, configuration options such as disabling archiving may be offered on those plans.
-=======
-Branch archiving is not configurable on the Neon Free Plan. When branch archiving becomes available on Neon paid plan, configuration options such as disabling archiving will be available on those plans.
-
-## Actions that automatically unarchive branches
-
-Any action that accesses an archived branch will trigger the the unarchive process, which transfers the branch from archive storage back to regular Neon storage. Any actions that accesses a branch will unarchive it. For example these action unarchive a branch:
-
-- **Connecting to the branch**
-- **Querying the branch from the Neon SQL Editor**
-- **Viewing the branch on the Tables page in the Neon Console**
-- **Creating a child branch**
-- **Creating a role on a branch**
-- **Creating a database on a branch**
-- **Reset from parent**
-- **Restore**
-- **Delete**
-- **Setting the branch as protected**
-- **Setting the branch as default**
-- **Renaming the branch**
-- **Any Neon CLI commands and API calls that access the branch**
-
-## Checking branch archive status
-
-In the Neon Console, you can check the state of a Neon branch on the **Branches** page. Archived branches are listed with an archive icon.
-
-[branches page with archived branches](/docs/guides/archived_branches.png)
-
-For additional details, such as when the branch was archived, select the branch to view details about the branch including its **Archive status**, which provides a timestamp for when the brach was archived.
-
-[branches page with archived branches](/docs/guides/archived_branch_status.png)
->>>>>>> 4f25ccff
 
 ## Monitoring branch archiving
 
