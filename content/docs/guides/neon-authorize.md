---
title: About Neon Authorize
subtitle: Secure your application at the database level using Postgres's Role-Level Security
enableTableOfContents: true
---

<InfoBlock>
<DocsList title="What you will learn:">
<p>JSON Web Tokens (JWT)</p>
<p>Row-level Security (RLS)</p>
<p>How Neon Authorize works</p>
</DocsList>

<DocsList title="Before you start" theme="docs">
<a href="/docs/guides/neon-authorize-quickstart">Get started</a>
</DocsList>

<DocsList title="Example repository" theme="repo">
<a href="https://github.com/orgs/neondatabase/repositories?type=source&q=authorize">6 sample demos</a>
</DocsList>
</InfoBlock>

<ComingSoon/>

**Neon Authorize** integrates with third-party **JWT-based authentication providers** like Auth0 and Clerk, bringing authorization closer to your data by leveraging **Row-Level Security (RLS)** at the database level.

## Authentication and authorization

When implementing user authentication in your application, third-party authentication providers like **Clerk**, **Auth0**, and others simplify the process of managing user identities, passwords, and security tokens. Once a user's identity is confirmed, the next step is **authorization** — controlling who can do what in your app based on their user type or role — for example, admins versus regular users. With Neon Authorize, you can handle authorization right in Postgres, in addition to, or to replace entirely, security at other layers.

## How Neon Authorize works

Most authentication providers issue **JSON Web Tokens (JWTs)** on user authentication to convey user identity and claims. The JWT is a secure way of proving that logged-in users are who they say they are &#8212; and passing that proof on to other entities.

With **Neon Authorize**, the JWT is passed on to Neon, where you can make use of the validated user identity right in Postgres. To integrate with an authentication provider, add your provider's JWT discovery URL to your project. This lets Neon retrieve the necessary keys to validate the JWTs.

Behind the scenes, the [Neon Proxy](#the-role-of-the-neon-proxy) performs the validation, while the open source extension [pg_session_jwt](#how-the-pg_session_jwt-extension-works) makes the extracted `user_id` available to Postgres. You can then use **Row-Level Security (RLS)** policies in Postgres to enforce access control at the row level, ensuring that users can only access or modify data according to the defined rules. Since these rules are implemented directly in the database, they can offer a secure fallback — or even a primary solution — in case security in other layers of your application fail. See [when to rely on RLS](#when-to-rely-on-rls) for more information.

![neon authorize architecture](/docs/guides/neon_authorize_architecture.png)

## Before and after Neon Authorize

Let's take a **before/after** look at moving authorization from the application level to the database to demonstrate how Neon Authorize offers a different approach to securing your application.

### Before Neon Authorize (application-level checks):

In a traditional setup, you might handle authorization for a function directly in your backend code:

```typescript shouldWrap
export async function insertTodo(newTodo: { newTodo: string; userId: string }) {
  const { userId } = auth(); // Gets the user's ID from the JWT or session

  if (!userId) throw new Error('No user logged in'); // No user authenticated

  if (newTodo.userId !== userId) throw new Error('Unauthorized'); // User mismatch

  // Inserts the new todo, linking it to the authenticated user
  await fetchWithDrizzle(async (db) => {
    return db.insert(schema.todos).values({
      task: newTodo.newTodo,
      isComplete: false,
      userId, // Explicitly ties todo to the user
    });
  });

  revalidatePath('/');
}
```

In this case, you have to:

- Check if the user is authenticated and their `userId` matches the data they are trying to modify.
- Handle both task creation and authorization in the backend code.

### After Neon Authorize (RLS in the database):

With Neon Authorize, you can let the database handle the authorization through **Row-Level Security** (RLS) policies:

```typescript
pgPolicy('create todos', {
  for: 'insert',
  to: 'authenticated',
  withCheck: sql`(select auth.user_id() = user_id)`,
});
```

Now, in your backend, you can simplify the logic, removing the user authentication checks and explicit authorization handling.

```typescript shouldWrap
export async function insertTodo(newTodo: { newTodo: string }) {
  await fetchWithDrizzle(async (db) => {
    return db.insert(schema.todos).values({
      task: newTodo.newTodo,
      isComplete: false,
    });
  });

  revalidatePath('/');
}
```

This approach is flexible: you can manage RLS policies directly in SQL or work more declaratively using an ORM, applying authorization within your schema. This ability to handle both schema and authorization in one place can make it easier to maintain security.

## How Neon Authorize gets `auth.user_id()` from the JWT

Let's break down the sample RLS policy we just looked at to see what Neon Authorize is actually doing:

```typescript
pgPolicy('view todos', {
  for: 'select',
  to: 'authenticated',
  using: sql`(select auth.user_id() = user_id)`,
});
```

This policy enforces that a user can only view their own `todos`. Here's how each component works together.

### The role of the Neon Proxy

When a request is made, the Neon Proxy validates the JWT by checking its signature and expiration date against the public keys. Once validated, the Neon Proxy extracts the `user_id` from the JWT's claims and forwards it to the database session, making it available within Postgres.

### How the `pg_session_jwt` extension works

The **pg_session_jwt** extension makes the extracted user ID accessible within your SQL queries and RLS policies:

```typescript
using: sql`(select auth.user_id() = user_id)`,
```
<<<<<<< HEAD
=======

- `auth.user_id()`: This function, provided by `pg_session_jwt`, retrieves the authenticated user’s ID from the JWT.
- `user_id`: This refers to the `user_id` column in the `todos` table, representing the user who owns that particular todo entry.
>>>>>>> 78e8aaec

* `auth.user_id()`: This function, provided by `pg_session_jwt`, retrieves the authenticated user's ID from the JWT.
* `user_id`: This refers to the `user_id` column in the `todos` table, representing the owner of each to-do item.

The RLS policy compares the `user_id` from the JWT with the `user_id` in the todos table. If they match, the user is allowed to view their own todos; if not, access is denied.

## When to rely on RLS

For early-stage applications, **RLS** might be all the security you need to scale your project. For more mature applications, where larger development teams are involved, RLS can act as a backstop or final guarantee. Even if other security layers fail — for example, a front-end component exposes access to a part of your app that it shouldn't, or your backend misapplies authorization — RLS ensures that unauthorized users will not be able to interact with your data. The exposed action will fail, protecting your sensitive database-backed resources.

## Sample applications

You can use these sample ToDo applications to get started using Neon Authorize with the following popular authentication providers.

<DetailIconCards>
<a href="https://github.com/neondatabase/stack-nextjs-neon-authorize" description="A Todo List built with Stack Auth, Next.js, and Neon Authorize (SQL from the Backend)" icon="github">Stack Auth + Neon Authorize</a>
<a href="https://github.com/neondatabase/stytch-nextjs-neon-authorize" description="A Todo List built with Stytch, Next.js, and Neon Authorize (SQL from the Backend)" icon="github">Stytch + Neon Authorize</a>
<a href="https://github.com/neondatabase/azure-ad-b2c-nextjs-neon-authorize" description="A Todo List built with Azure AD B2C, Next.js, and Neon Authorize (SQL from the Backend)" icon="github">Azure AD B2C + Neon Authorize</a>
<a href="https://github.com/neondatabase/clerk-nextjs-neon-authorize" description="A Todo List built with Clerk, Next.js, and Neon Authorize (SQL from the Backend)" icon="github">Clerk + Neon Authorize</a>
<a href="https://github.com/neondatabase/auth0-nextjs-neon-authorize" description="A Todo List built with Auth0, Next.js, and Neon Authorize (SQL from the Backend)" icon="github">Auth0 + Neon Authorize</a>
<a href="https://github.com/neondatabase/clerk-nextjs-frontend-neon-authorize" description="A Todo List built with Clerk, Next.js, and Neon Authorize (SQL from the Frontend)" icon="github">Clerk (Frontend) + Neon Authorize</a>
</DetailIconCards><|MERGE_RESOLUTION|>--- conflicted
+++ resolved
@@ -126,12 +126,6 @@
 ```typescript
 using: sql`(select auth.user_id() = user_id)`,
 ```
-<<<<<<< HEAD
-=======
-
-- `auth.user_id()`: This function, provided by `pg_session_jwt`, retrieves the authenticated user’s ID from the JWT.
-- `user_id`: This refers to the `user_id` column in the `todos` table, representing the user who owns that particular todo entry.
->>>>>>> 78e8aaec
 
 * `auth.user_id()`: This function, provided by `pg_session_jwt`, retrieves the authenticated user's ID from the JWT.
 * `user_id`: This refers to the `user_id` column in the `todos` table, representing the owner of each to-do item.
