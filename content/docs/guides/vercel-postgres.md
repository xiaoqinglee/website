--- conflicted
+++ resolved
@@ -3,11 +3,7 @@
 subtitle: Learn about Vercel Postgres powered by Neon
 enableTableOfContents: true
 isDraft: false
-<<<<<<< HEAD
-updatedOn: '2023-10-20T14:08:54.550Z'
-=======
 updatedOn: '2023-11-24T11:25:06.756Z'
->>>>>>> c85868d5
 ---
 
 [Vercel Storage](https://vercel.com/docs/storage) is a collection of managed storage products that you can integrate with your frontend framework. Included in this suite of products is [Vercel Postgres](https://vercel.com/docs/storage/vercel-postgres), which is serverless Postgres **powered by Neon**.
