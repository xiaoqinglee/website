--- conflicted
+++ resolved
@@ -45,16 +45,9 @@
 2. Under the **Configuration** heading, click on the **DB instance parameter group** link.
 3. Click **Edit**. In the **Filter parameters** search field, search for `rds.logical_replication`.
 4. Set the value to `1`, and click **Save Changes**.
-<<<<<<< HEAD
 5. If you created a new parameter group, navigate back to your RDS instance page, click **Modify**, and scroll down to select your new parameter group. Click **Continue**, and select **Apply immediately** to make the change now, then click **Modify DB instance**.
 7. Reboot your instance to apply the new setting. From the **Actions** menu for your database, select **Reboot**.
 8. Make sure that the `wal_level` parameter is now set to `logical`:
-=======
-5. If you created a new parameter group, navigate back to your RDS instance page, click **Modify**, and scroll down to select your new parameter group
-6. Click **Continue**, and select **Apply immediately** to make the change now, then click **Modify DB instance**.
-7. After this step, reboot your instance. From the **Actions** menu for your database, select **Reboot**.
-8. Make sure that the `wal_level` parameter is set to `logical`.
->>>>>>> a40949fa
 
    ```sql
    SHOW wal_level;
