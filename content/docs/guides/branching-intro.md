--- conflicted
+++ resolved
@@ -67,11 +67,9 @@
 
 <a href="/docs/guides/branch-restore" description="Learn how to revert changes or recover lost data using Neon Branch Restore with Time Travel Assist" icon="invert">Branch Restore with Time Travel Assist</a>
 
-<<<<<<< HEAD
 <a href="/docs/guides/time-travel-assist" description="Query point-in-time connections with Time Travel Assist " icon="invert">Time Travel Assist</a>
-=======
+
 <a href="/docs/guides/schema-diff" description="Visualize schema differences between branches to help with troubleshooting" icon="invert">Schema diff</a>
->>>>>>> e5e348ca
 
 </DetailIconCards>
 
