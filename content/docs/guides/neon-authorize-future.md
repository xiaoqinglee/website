---
title: The future for Neon Authorize
subtitle: Our vision for what comes next
enableTableOfContents: true
---

[Neon Authorize](/docs/guides/neon-authorize) is an exciting feature, and we want to build more capabilities on top of it.

Here are some ideas of things we could build next — in no particular order (unless stated otherwise). If you see something you like, or something you'd like to see but don't, let us know in [Discord](https://discord.com/channels/1176467419317940276/1176788564890112042)!

## Accepting JWTs for TCP and WebSocket connections

We want Neon Authorize to work over any type of connection: TCP, HTTP, or WebSockets. This is probably our highest priority. Accepting JWTs over TCP (in the password field for the Postgres role) would mean that any Postgres SDK in any programming language could support Neon Authorize.

## Custom roles

<<<<<<< HEAD
We aim to introduce custom roles for Neon Authorize, beyond the "authenticated" and "anonymous" roles we have now. We're also exploring the idea of adding "Neon-managed" roles, which would be managed by our platform and included by default in every branch and read replica.
=======
We aim to introduce custom roles for Neon Authorize, in addition to the "authenticated" and "anonymous" roles we have now. We're also exploring the idea of adding a "Neon-managed" role, which would be managed by our platform and included by default in every branch and read replica.
>>>>>>> 57a9a589

## JWT audience checks

The `aud` field in a JWT typically defines the token's intended recipients. In the future, we want to allow users to customize the expected `aud` field in the JWTs they use with Neon Authorize, providing greater flexibility and control.

## Multi-tenancy through Neon Authorize

We've discussed supportring multi-tenancy via Neon Authorize, allowing users to configure how their JWTs should trigger Neon to route database requests to different Neon instances.

## Neon CLI for configuration

We would like to add support for configuring Neon Authorize from the Neon CLI.

## Neon Authorize for Neon Console frontend database requests

Using Neon Authorize for database requests from the Neon SQL Editor can help map the Neon Console user to the individual who issued the request.

## Proxy rate limiting

Implementing proxy rate limiting will make SQL from the client safer.

## Query allow-listing

The ability to define a query allow-list would help increase the safety of SQL queries from the client.

## Investigate React/TanStack query hooks for SQL queries

We're exploring the generation of React Query hooks for SQL queries, simplifying the process of building applications that leverage SQL from the frontend, or that use React Server Components.

## Simplified OAuth flow for JWKS endpoint

<<<<<<< HEAD
Instead of manually copying and pasting the JWKS endpoint from your authentication provider's console, we could work on an OAuth flow that allows you to simply `Sign in with <Provider>`, automatically populating the JWKS endpoint.
=======
Instead of manually copying and pasting the JWKS endpoint from your authentication provider's console, we are interested in developing an OAuth flow that allows you to simply `Sign in with <Provider>`, automatically populating the JWKS endpoint.
>>>>>>> 57a9a589

## User interface for RLS and user impersonation

We'd like to add a user-friendly UI for managing RLS policies with AI assistance and a way to simulate SQL queries from different application users and JWT properties.<|MERGE_RESOLUTION|>--- conflicted
+++ resolved
@@ -14,11 +14,7 @@
 
 ## Custom roles
 
-<<<<<<< HEAD
-We aim to introduce custom roles for Neon Authorize, beyond the "authenticated" and "anonymous" roles we have now. We're also exploring the idea of adding "Neon-managed" roles, which would be managed by our platform and included by default in every branch and read replica.
-=======
-We aim to introduce custom roles for Neon Authorize, in addition to the "authenticated" and "anonymous" roles we have now. We're also exploring the idea of adding a "Neon-managed" role, which would be managed by our platform and included by default in every branch and read replica.
->>>>>>> 57a9a589
+We aim to introduce custom roles for Neon Authorize, in addition to the "authenticated" and "anonymous" roles we have now. We're also exploring the idea of adding "Neon-managed" roles, which would be managed by our platform and included by default in every branch and read replica.
 
 ## JWT audience checks
 
@@ -50,11 +46,7 @@
 
 ## Simplified OAuth flow for JWKS endpoint
 
-<<<<<<< HEAD
-Instead of manually copying and pasting the JWKS endpoint from your authentication provider's console, we could work on an OAuth flow that allows you to simply `Sign in with <Provider>`, automatically populating the JWKS endpoint.
-=======
 Instead of manually copying and pasting the JWKS endpoint from your authentication provider's console, we are interested in developing an OAuth flow that allows you to simply `Sign in with <Provider>`, automatically populating the JWKS endpoint.
->>>>>>> 57a9a589
 
 ## User interface for RLS and user impersonation
 
