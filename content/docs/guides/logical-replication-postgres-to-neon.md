--- conflicted
+++ resolved
@@ -30,12 +30,7 @@
 
 On your source database, enable logical replication. The typical steps for a local Postgres instance are shown below. If you run Postgres on a provider, the steps may differ. Refer to your provider's documentation.
 
-<<<<<<< HEAD
 Enabling logical replication requires changing the Postgres `wal_level` configuration parameter from `replica` to `logical`.
-=======
-<Admonition type="important">
-Enabling logical replication modifies the Postgres `wal_level` configuration parameter, changing it from `replica` to `logical`.
->>>>>>> 5aed6d9a
 
 1. Locate your `postgresql.conf` file. This is usually found in the PostgreSQL data directory. The data directory path can be identified by running the following query in your PostgreSQL database:
 
