--- conflicted
+++ resolved
@@ -192,7 +192,6 @@
 
 If you're new to GitHub Actions and workflows, GitHub's [Quickstart for GitHub Actions](https://docs.github.com/en/actions/quickstart) is a good place to start.
 
-<<<<<<< HEAD
 ## Example applications with GitHub Actions workflows
 
 The following example applications utilize GitHub Actions workflows to create and delete branches in Neon. These examples can serve as references when building your own workflows.
@@ -206,9 +205,6 @@
 <a href="https://github.com/neondatabase/neon_twitter" description="Demonstrates using GitHub Actions workflows to create a Neon branch for schema validation and perform migrations" icon="github">Neon Twitter app</a>
 
 </DetailIconCards>
-=======
-For applications that use GitHub Actions workflows with Neon, see [Example applications](/docs/guides/branching-github-actions#example-applications).
->>>>>>> 4cc1c9ee
 
 ## Connect more Neon projects with the GitHub App
 
