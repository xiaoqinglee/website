---
title: The Neon Datadog integration
subtitle: Send metrics and events from Neon Postgres to Datadog
enableTableOfContents: true
---

<InfoBlock>
<DocsList title="What you will learn:">
<p>How to set up the integration</p>
<p>The full list of externally-available metrics</p>
</DocsList>

<DocsList title="External docs" theme="docs">
<a href="https://docs.datadoghq.com/account_management/api-app-keys/">Datadog API and Application Keys</a>
<a href="https://docs.datadoghq.com/getting_started/site/#access-the-datadog-site/">Identify Datadog site</a>
</DocsList>
</InfoBlock>

The Neon Datadog integration lets you monitor Neon database performance, resource utilization, and system health directly from Datadog's observability platform.

<ComingSoon/>

## How it works

The integration leverages a [list of metrics](#available-metrics) that Neon makes available for export to third-party services. By configuring the integration with your Datadog API key, Neon automatically sends metrics from your project to your selected Datadog site. Some of the key metrics include:

- **Connection counts** &#8212; Tracks active and idle database connections.
- **Database size** &#8212; Monitors total size of all databases in bytes.
- **Replication delay** &#8212; Measures replication lag in bytes and seconds.
- **Compute metrics** &#8212; Includes CPU and memory usage statistics for your compute.

## Match the Datadog site to your project region

When you configure the integration, you'll be asked to choose your Datadog site. Choosing a site in the same region as your Neon project helps reduce latency and meet compliance requirements, if those are applicable.

## Prerequisites

Before getting started, ensure the following:

- You have a Neon account and project. If not, see [Sign up for a Neon account](/docs/get-started-with-neon/signing-up).
- You have a Datadog account, your Datadog agent is set up, and you have the appropriate permissions to create an API key.
- You know the region you selected for your Datadog account. Here's how to check: [Find your Datadog region](https://docs.datadoghq.com/getting_started/site/#access-the-datadog-site
)

## Steps to integrate Datadog with Neon

1. In the Neon Console, navigate to the **Integrations** page in your Neon project.
2. Locate the **Datadog** card and click **Add**.
<<<<<<< HEAD
3. Enter your **Datadog API key**. You can generate or retrieve these from retrieve from [API Keys](https://app.datadoghq.com/organization-settings/api-keys) your Datadog organization.
4. Select the **Datadog site** you used when creating your Datadog account.
=======
3. Enter your **Datadog API key**. You can generate or retrieve [Datadog API Keys](https://app.datadoghq.com/organization-settings/api-keys) from your Datadog organization.
4. Select the **Datadog site** that best corresponds to your Neon project's region.
>>>>>>> 7e79d63a
5. Click **Confirm** to complete the integration.

Once set up, Neon will start sending metrics to Datadog, and you can use these metrics to create custom dashboards and alerts in Datadog.

## Example usage in Datadog

Once integrated, you can create custom dashboards in Datadog by querying the metrics sent from Neon. Use Datadog's **Metrics Explorer** to search for metrics like `connection_counts`, `db_total_size`, and `host_cpu_seconds_total`. You can also set alerts based on threshold values for critical metrics.

## Available metrics

Neon makes the following metrics available for export to third parties; for now, availability is limited to the Datadog integration but will soon be expanded to other providers.

All metrics include the following labels:

- `project_id`
- `endpoint_id`
- `compute_id`
- `job`

Here's an example of the metric `db_total_size` with all labels:

```json shouldWrap
db_total_size{project_id="square-daffodil-12345678", endpoint_id="ep-aged-art-260862", compute_id="compute-shrill-blaze-b4hry7fg", job="sql-metrics"} 10485760
```

<Admonition type="note">
In Datadog, metric labels are referred to as `tags.` See [Getting Started with Tags](https://docs.datadoghq.com/getting_started/tagging/) in the Datadog Docs.
</Admonition>

<<<<<<< HEAD
| Name                               | Job                  | Description                                                                                                                                                                    |
|------------------------------------|----------------------|--------------------------------------------------------------------------------------------------------------------------------------------------------------------------------|
| connection_counts                  | sql-metrics          | Connection counts. The `state` label is reported as `state` from the `pg_stat_activity` Postgres view. Example values: `state="active"`, `state="idle"`.|
| db_total_size                      | sql-metrics          | Size of all databases for the project, measured in bytes.|
| lfc_approximate_working_set_size_windows | sql-metrics    | Approximate working set size in pages of 8192 bytes. Duration values: `duration="5m"`, `duration="15m"`, `duration="1h"`.|
| lfc_cache_size_limit               | sql-metrics          | LFC cache size limit in bytes.|
| lfc_hits                           | sql-metrics          | Number of cache hits in the LFC.|
| lfc_misses                         | sql-metrics          | Number of cache misses in the LFC.|
| lfc_used                           | sql-metrics          | LFC chunks used (`chunk` = 1MB).|
| lfc_writes                         | sql-metrics          | Number of writes to the LFC.|
| max_cluster_size                   | sql-metrics          | The `neon.max_cluster_size` setting in MB.|
| pg_stats_userdb                    | sql-metrics          | Metrics from `pg_stat_database` for oldest non-system databases. Metrics: database size, deadlocks, rows inserted, updated, or deleted.|
| replication_delay_bytes            | sql-metrics          | Bytes between received and replayed LSN (`Log Sequence Number`).|
| replication_delay_seconds          | sql-metrics          | Time since the last `LSN` was replayed.|
| host_cpu_seconds_total             | compute-host-metrics | The number of CPU seconds accumulated in different operating modes (user, system, idle, etc.).|
| host_load1                         | compute-host-metrics | System load averaged over the last 1 minute. Example: for 0.25 vCPU, `host_load1` of `0.25` means full utilization, >0.25 indicates waiting processes.|
| host_load5                         | compute-host-metrics | System load averaged over the last 5 minutes.|
| host_load15                        | compute-host-metrics | System load averaged over the last 15 minutes.|
| host_memory_active_bytes           | compute-host-metrics | The number of bytes of active main memory.|
| host_memory_available_bytes        | compute-host-metrics | The number of bytes of main memory available.|
| host_memory_buffers_bytes          | compute-host-metrics | The number of bytes of main memory used by buffers.|
| host_memory_cached_bytes           | compute-host-metrics | The number of bytes of main memory used by cached blocks.|
| host_memory_free_bytes             | compute-host-metrics | The number of bytes of main memory not used.|
| host_memory_shared_bytes           | compute-host-metrics | The number of bytes of main memory shared between processes.|
| host_memory_swap_free_bytes        | compute-host-metrics | The number of free bytes of swap space.|
| host_memory_swap_total_bytes       | compute-host-metrics | The total number of bytes of swap space.|
| host_memory_swap_used_bytes        | compute-host-metrics | The number of used bytes of swap space.|
| host_memory_swapped_in_bytes_total | compute-host-metrics | The number of bytes that have been swapped into main memory.|
| host_memory_swapped_out_bytes_total| compute-host-metrics | The number of bytes that have been swapped out from main memory.|
| host_memory_total_bytes            | compute-host-metrics | The total number of bytes of main memory.|
| host_memory_used_bytes             | compute-host-metrics | The number of bytes of main memory used by programs or caches.|
=======
| Name                                     | Job                  | Description                                                                                                                                              |
| ---------------------------------------- | -------------------- | -------------------------------------------------------------------------------------------------------------------------------------------------------- |
| connection_counts                        | sql-metrics          | Connection counts. The `state` label is reported as `state` from the `pg_stat_activity` Postgres view. Example values: `state="active"`, `state="idle"`. |
| db_total_size                            | sql-metrics          | Size of all databases for the project, measured in bytes.                                                                                                |
| lfc_approximate_working_set_size         | sql-metrics          | (DEPRECATED) Approximate working set size in pages of 8192 bytes.                                                                                        |
| lfc_approximate_working_set_size_windows | sql-metrics          | Approximate working set size in pages of 8192 bytes. Duration values: `duration="5m"`, `duration="15m"`, `duration="1h"`.                                |
| lfc_cache_size_limit                     | sql-metrics          | LFC cache size limit in bytes.                                                                                                                           |
| lfc_hits                                 | sql-metrics          | Number of cache hits in the LFC.                                                                                                                         |
| lfc_misses                               | sql-metrics          | Number of cache misses in the LFC.                                                                                                                       |
| lfc_used                                 | sql-metrics          | LFC chunks used (`chunk` = 1MB).                                                                                                                         |
| lfc_writes                               | sql-metrics          | Number of writes to the LFC.                                                                                                                             |
| max_cluster_size                         | sql-metrics          | The `neon.max_cluster_size` setting in MB.                                                                                                               |
| pg_stats_userdb                          | sql-metrics          | Metrics from `pg_stat_database` for oldest non-system databases. Metrics: database size, deadlocks, rows inserted, updated, or deleted.                  |
| replication_delay_bytes                  | sql-metrics          | Bytes between received and replayed LSN (`Log Sequence Number`).                                                                                         |
| replication_delay_seconds                | sql-metrics          | Time since the last `LSN` was replayed.                                                                                                                  |
| host_cpu_seconds_total                   | compute-host-metrics | The number of CPU seconds accumulated in different operating modes (user, system, idle, etc.).                                                           |
| host_load1                               | compute-host-metrics | System load averaged over the last 1 minute. Example: for 0.25 vCPU, `host_load1` of `0.25` means full utilization, >0.25 indicates waiting processes.   |
| host_load5                               | compute-host-metrics | System load averaged over the last 5 minutes.                                                                                                            |
| host_load15                              | compute-host-metrics | System load averaged over the last 15 minutes.                                                                                                           |
| host_memory_active_bytes                 | compute-host-metrics | The number of bytes of active main memory.                                                                                                               |
| host_memory_available_bytes              | compute-host-metrics | The number of bytes of main memory available.                                                                                                            |
| host_memory_buffers_bytes                | compute-host-metrics | The number of bytes of main memory used by buffers.                                                                                                      |
| host_memory_cached_bytes                 | compute-host-metrics | The number of bytes of main memory used by cached blocks.                                                                                                |
| host_memory_free_bytes                   | compute-host-metrics | The number of bytes of main memory not used.                                                                                                             |
| host_memory_shared_bytes                 | compute-host-metrics | The number of bytes of main memory shared between processes.                                                                                             |
| host_memory_swap_free_bytes              | compute-host-metrics | The number of free bytes of swap space.                                                                                                                  |
| host_memory_swap_total_bytes             | compute-host-metrics | The total number of bytes of swap space.                                                                                                                 |
| host_memory_swap_used_bytes              | compute-host-metrics | The number of used bytes of swap space.                                                                                                                  |
| host_memory_swapped_in_bytes_total       | compute-host-metrics | The number of bytes that have been swapped into main memory.                                                                                             |
| host_memory_swapped_out_bytes_total      | compute-host-metrics | The number of bytes that have been swapped out from main memory.                                                                                         |
| host_memory_total_bytes                  | compute-host-metrics | The total number of bytes of main memory.                                                                                                                |
| host_memory_used_bytes                   | compute-host-metrics | The number of bytes of main memory used by programs or caches.                                                                                           |
>>>>>>> 7e79d63a

## Feedback and future improvements

We’re always looking to improve! If you have feature requests or feedback, please let us know via the [Feedback form](https://console.neon.tech/app/projects?modal=feedback) in the Neon Console or on our [Discord channel](https://discord.com/channels/1176467419317940276/1176788564890112042).

<NeedHelp/><|MERGE_RESOLUTION|>--- conflicted
+++ resolved
@@ -46,13 +46,8 @@
 
 1. In the Neon Console, navigate to the **Integrations** page in your Neon project.
 2. Locate the **Datadog** card and click **Add**.
-<<<<<<< HEAD
-3. Enter your **Datadog API key**. You can generate or retrieve these from retrieve from [API Keys](https://app.datadoghq.com/organization-settings/api-keys) your Datadog organization.
-4. Select the **Datadog site** you used when creating your Datadog account.
-=======
 3. Enter your **Datadog API key**. You can generate or retrieve [Datadog API Keys](https://app.datadoghq.com/organization-settings/api-keys) from your Datadog organization.
 4. Select the **Datadog site** that best corresponds to your Neon project's region.
->>>>>>> 7e79d63a
 5. Click **Confirm** to complete the integration.
 
 Once set up, Neon will start sending metrics to Datadog, and you can use these metrics to create custom dashboards and alerts in Datadog.
@@ -82,39 +77,6 @@
 In Datadog, metric labels are referred to as `tags.` See [Getting Started with Tags](https://docs.datadoghq.com/getting_started/tagging/) in the Datadog Docs.
 </Admonition>
 
-<<<<<<< HEAD
-| Name                               | Job                  | Description                                                                                                                                                                    |
-|------------------------------------|----------------------|--------------------------------------------------------------------------------------------------------------------------------------------------------------------------------|
-| connection_counts                  | sql-metrics          | Connection counts. The `state` label is reported as `state` from the `pg_stat_activity` Postgres view. Example values: `state="active"`, `state="idle"`.|
-| db_total_size                      | sql-metrics          | Size of all databases for the project, measured in bytes.|
-| lfc_approximate_working_set_size_windows | sql-metrics    | Approximate working set size in pages of 8192 bytes. Duration values: `duration="5m"`, `duration="15m"`, `duration="1h"`.|
-| lfc_cache_size_limit               | sql-metrics          | LFC cache size limit in bytes.|
-| lfc_hits                           | sql-metrics          | Number of cache hits in the LFC.|
-| lfc_misses                         | sql-metrics          | Number of cache misses in the LFC.|
-| lfc_used                           | sql-metrics          | LFC chunks used (`chunk` = 1MB).|
-| lfc_writes                         | sql-metrics          | Number of writes to the LFC.|
-| max_cluster_size                   | sql-metrics          | The `neon.max_cluster_size` setting in MB.|
-| pg_stats_userdb                    | sql-metrics          | Metrics from `pg_stat_database` for oldest non-system databases. Metrics: database size, deadlocks, rows inserted, updated, or deleted.|
-| replication_delay_bytes            | sql-metrics          | Bytes between received and replayed LSN (`Log Sequence Number`).|
-| replication_delay_seconds          | sql-metrics          | Time since the last `LSN` was replayed.|
-| host_cpu_seconds_total             | compute-host-metrics | The number of CPU seconds accumulated in different operating modes (user, system, idle, etc.).|
-| host_load1                         | compute-host-metrics | System load averaged over the last 1 minute. Example: for 0.25 vCPU, `host_load1` of `0.25` means full utilization, >0.25 indicates waiting processes.|
-| host_load5                         | compute-host-metrics | System load averaged over the last 5 minutes.|
-| host_load15                        | compute-host-metrics | System load averaged over the last 15 minutes.|
-| host_memory_active_bytes           | compute-host-metrics | The number of bytes of active main memory.|
-| host_memory_available_bytes        | compute-host-metrics | The number of bytes of main memory available.|
-| host_memory_buffers_bytes          | compute-host-metrics | The number of bytes of main memory used by buffers.|
-| host_memory_cached_bytes           | compute-host-metrics | The number of bytes of main memory used by cached blocks.|
-| host_memory_free_bytes             | compute-host-metrics | The number of bytes of main memory not used.|
-| host_memory_shared_bytes           | compute-host-metrics | The number of bytes of main memory shared between processes.|
-| host_memory_swap_free_bytes        | compute-host-metrics | The number of free bytes of swap space.|
-| host_memory_swap_total_bytes       | compute-host-metrics | The total number of bytes of swap space.|
-| host_memory_swap_used_bytes        | compute-host-metrics | The number of used bytes of swap space.|
-| host_memory_swapped_in_bytes_total | compute-host-metrics | The number of bytes that have been swapped into main memory.|
-| host_memory_swapped_out_bytes_total| compute-host-metrics | The number of bytes that have been swapped out from main memory.|
-| host_memory_total_bytes            | compute-host-metrics | The total number of bytes of main memory.|
-| host_memory_used_bytes             | compute-host-metrics | The number of bytes of main memory used by programs or caches.|
-=======
 | Name                                     | Job                  | Description                                                                                                                                              |
 | ---------------------------------------- | -------------------- | -------------------------------------------------------------------------------------------------------------------------------------------------------- |
 | connection_counts                        | sql-metrics          | Connection counts. The `state` label is reported as `state` from the `pg_stat_activity` Postgres view. Example values: `state="active"`, `state="idle"`. |
@@ -147,7 +109,6 @@
 | host_memory_swapped_out_bytes_total      | compute-host-metrics | The number of bytes that have been swapped out from main memory.                                                                                         |
 | host_memory_total_bytes                  | compute-host-metrics | The total number of bytes of main memory.                                                                                                                |
 | host_memory_used_bytes                   | compute-host-metrics | The number of bytes of main memory used by programs or caches.                                                                                           |
->>>>>>> 7e79d63a
 
 ## Feedback and future improvements
 
