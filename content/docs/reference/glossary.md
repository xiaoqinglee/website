---
title: Glossary
enableTableOfContents: true
redirectFrom:
  - /docs/conceptual-guides/glossary
  - /docs/cloud/concepts/
updatedOn: '2024-02-27T14:37:51.437Z'
---

## Access token

See [Token](#token).

## Active hours

A usage metric that tracks the amount of time a compute is active, rather than idle when suspended due to inactivity. The time that your compute is idle is not counted toward compute usage.

Also see [Compute hours](#compute-hours).

## Activity Monitor

A process that monitors a Neon compute instance for activity. During periods of inactivity, the Activity Monitor gracefully places the compute into an `Idle` state to save energy and resources. The Activity Monitor closes idle connections after 5 minutes of inactivity. When a connection is made to an idle compute, the Activity Monitor reactivates the compute.

## API

See [Neon API](#neon-api).

## API Key

A unique identifier used to authenticate a user or a calling program to an API. An API key is required to authenticate to the Neon API. For more information, see [Manage API keys](/docs/manage/api-keys).

## apply_config

A Neon Control Plane operation that applies a new configuration to a Neon object or resource. For example, creating, deleting, or updating Postgres users and databases initiates this operation. See [Operations](/docs/manage/operations) for more information.

## Autosuspend compute

A feature that suspends a compute endpoint after a specified period of inactivity (5 minutes, by default) to save on compute resources. This feature is also referred to as "scale to zero". When suspended, a compute endpoint is placed into an `Idle` state. Otherwise, the compute endpoint is in an `Active` state. Users on paid plans can configure the _Autosuspend_ feature. For example, you can increase the delay period to reduce the frequency of suspensions, or you can disable autosuspend completely to maintain an "always-active" compute endpoint. For more information, see [Edit a compute endpoint](/docs/manage/endpoints#edit-a-compute-endpoint).

## autoscaler-agent

A control mechanism in the Neon autoscaling system that collects metrics from VMs, makes scaling decisions, and performs checks and requests to implement those decisions.

## Autoscaling

A feature that automatically adjusts the allocation of vCPU and RAM for compute endpoints within specified minimum and maximum compute size boundaries, optimizing for performance and cost-efficiency. For information about how Neon implements the _Autoscaling_ feature, see [Autoscaling](/docs/introduction/autoscaling).

## Availability Checker

A periodic load generated by the Control Plane to determine if a compute can start and read and write data. The Availability Checker queries a system database without accessing user data.

## Backpressure

A mechanism that manages the lag between the Pageserver and compute node or the Pageserver and Write-Ahead Log (WAL) service. If the WAL service runs ahead of the Pageserver, the time to serve page requests increases, which could result in increased query times or timeout errors. The backpressure mechanism manages lag using a stop-and-wait backend throttling strategy.

<a id="branches-coming-soon/"></a>

## Branch

An isolated copy of data, similar to a Git branch. Data includes databases, schemas, tables, records, indexes, roles — everything that comprises data in a Postgres instance. Just as a Git branch allows developers to work on separate features or fixes without impacting their main line of code, a Neon branch enables users to modify a copy of their data in isolation from their main line of data. This approach facilitates parallel database development, testing, and other features, similar to Git's code branching system.

Each Neon project is created with a main line of data referred to as the [root branch](#root-branch). A branch created from the root branch or another branch is a [copy-on-write](#copy-on-write) clone.

You can create a branch from the current or past state of another branch. A branch created from the current state of another branch includes the data that existed on that branch at the time of branch creation. A branch created from a past state of another branch includes the data that existed in the past state. 

Connecting to a database on a branch requires connecting via a compute endpoint attached to the branch. See [Connect to a branch](/docs/manage/branches#connect-to-a-branch).

## Branching

A Neon feature that allows you to create an isolated copy of your data for parallel database development, testing, and other purposes, similar to branching in Git. See [Branch](#branch).

## check_availability

A Neon Control Plane operation that checks the availability of data in a branch and that a compute endpoint can start on a branch. Branches without a compute endpoint are not checked. This operation, performed by the availability checker, is a periodic load generated by the Control Plane. See [Operations](/docs/manage/operations) for more information.

## CI/CD

Continuous integration and continuous delivery or continuous deployment.

## CIDR notation

CIDR (Classless Inter-Domain Routing) notation is a method used to define ranges of IP addresses in network management. It is presented in the format of an IP address, followed by a slash, and then a number (e.g., 203.0.113.0/24). The number after the slash represents the size of the address block, providing a compact way to specify a large range of IP addresses. In Neon's IP Allow feature, CIDR notation allows for efficiently specifying a block of IP addresses, especially useful for larger networks or subnets. This can be advantageous when managing access to branches with numerous potential users, such as in a large development team or a company-wide network. For related information, see [Configure IP Allow](/docs/manage/projects#configure-ip-allow).

## cgroups

Control groups, a Linux kernel feature that allows the organization, prioritization, and accounting of system resources for groups of processes.

## Compute

A service that provides virtualized computing resources (CPU, memory, and storage) for running applications. A Neon compute instance (also referred to as a [compute endpoint](#compute-endpoint)) runs Postgres. The amount of compute resources available to a Neon project is defined by tier. Neon supports free and paid tiers.

## Compute endpoint

A Neon compute instance. Neon creates a single read-write compute endpoint for the project's primary branch. Neon supports both read-write and read-only compute endpoints. Read-only compute endpoints are also referred to as [Read replicas](/docs/introduction/read-replicas). A branch can have a single read-write compute endpoint but supports multiple read-only compute endpoints. You can choose whether or not to create a compute endpoint when creating child branches. The compute endpoint hostname is required to connect to a Neon database from a client or application. A compute endpoint hostname can be found in the **Connection Details** widget on the Neon **Dashboard** or by selecting the branch on the **Branches** page in the Neon Console. A compute endpoint hostname starts with an `ep-` prefix, as in this example: `ep-cool-darkness-123456.us-east-2.aws.neon.tech`. A compute endpoint hostname includes an `endpoint_id` (`ep-cool-darkness-123456`), a region slug (`us-east-2`), the cloud platform (`aws`), and Neon domain (`neon.tech`). For information about connecting to Neon, see [Connect from any application](/docs/connect/connect-from-any-app). For more information about compute endpoints, see [Manage computes](/docs/manage/endpoints/).

## Connection pooling

A method of creating a pool of connections and caching those connections for reuse. Neon supports `PgBouncer` in `transaction mode` for connection pooling. For more information, see [Connection pooling](/docs/connect/connection-pooling).

## Connection string

A string containing details for connecting to a Neon database. The details include a user name (role), compute endpoint hostname, and database name; for example:

```bash shouldWrap
postgres://alex:AbC123dEf@ep-cool-darkness-123456.us-east-2.aws.neon.tech/dbname
```

The compute endpoint hostname includes an `endpoint_id` (`ep-cool-darkness-123456`), a region slug (`us-east-2`), the cloud platform (`aws`), and Neon domain (`neon.tech`).

Connection strings for a Neon databases can be obtained from the **Connection Details** widget on the Neon **Dashboard**. For information about connecting to Neon, see [Connect from any application](/docs/connect/connect-from-any-app).

## Compute size

The Compute Units (CU) that are allocated to a Neon compute. A Neon compute can have anywhere from .25 to 8 CU. The number of units determines the processing capacity of the compute.

## Compute Unit (CU)

A unit that measures the processing power or "size" of a Neon compute. A Compute Unit (CU) includes vCPU and RAM. A Neon compute can have anywhere from .25 to 8 CUs. The following table shows the vCPU and RAM for each CU:
<<<<<<< HEAD

| Compute Unit (CU)  | vCPU | RAM    |
|:--------------|:-----|:-------|
| .25           | .25  | 1 GB   |
| .5            | .5   | 2 GB   |
| 1             | 1    | 4 GB   |
| 2             | 2    | 8 GB   |
| 3             | 3    | 12 GB  |
| 4             | 4    | 16 GB  |
| 5             | 5    | 20 GB  |
| 6             | 6    | 24 GB  |
| 7             | 7    | 28 GB  |
| 8             | 8    | 32 GB  |

## Compute hours

=======

| Compute Unit (CU)  | vCPU | RAM    |
|:--------------|:-----|:-------|
| .25           | .25  | 1 GB   |
| .5            | .5   | 2 GB   |
| 1             | 1    | 4 GB   |
| 2             | 2    | 8 GB   |
| 3             | 3    | 12 GB  |
| 4             | 4    | 16 GB  |
| 5             | 5    | 20 GB  |
| 6             | 6    | 24 GB  |
| 7             | 7    | 28 GB  |
| 8             | 8    | 32 GB  |

## Compute hours

>>>>>>> f591fc7a
A usage metric for tracking compute usage. 1 compute hour is equal to 1 [active hour](#active-hours) for a compute with 1 vCPU. If you have a compute with .25 vCPU, as you would on the Neon Free Tier, it would require 4 _active hours_ to use 1 compute hour. On the other hand, if you have a compute with 4 vCPU, it would only take 15 minutes to use 1 compute hour.

To calculate compute hour usage, you would use the following formula:

```
compute hours = active hours x compute size
```

For more information, see [Compute](/docs/introduction/usage-metrics#compute).

Also see [Active hours](#active-hours).

## Console

See [Neon Console](#neon-console).

## Control Plane

The part of the Neon architecture that manages cloud storage and compute resources.

## Copy-on-write

A technique used to copy data efficiently. Neon uses the copy-on-write technique when creating [branches](#branch). When a branch is created, data is marked as shared rather than physically duplicated. Parent and child branches refer to the same physical data resource. Data is only physically copied when a write occurs. The affected portion of data is copied and the write is performed on the copied data.

## create_branch

A Neon Control Plane operation that creates a branch in a Neon project. For related information, see Manage branches. See [Operations](/docs/manage/operations) for more information.

## create_timeline

A Neon Control Plane operation that creates a project with a root branch. See [Operations](/docs/manage/operations) for more information.

## Data-at-rest encryption

A method of storing inactive data that converts plaintext data into a coded form or cipher text, making it unreadable without an encryption key. Neon stores inactive data in [NVMe SSD volumes](https://docs.aws.amazon.com/AWSEC2/latest/UserGuide/ssd-instance-store.html#nvme-ssd-volumes). The data on NVMe instance storage is encrypted using an XTS-AES-256 block cipher implemented in a hardware module on the instance.

## Data transfer

A usage metric that measures the total volume of data transferred out of Neon (known as "egress") during a given billing period.

## Database

A named collection of database objects. A Neon project has a ready-to-use database named `neondb` which resides in the default `public` schema. A Neon project can contain multiple databases. Users cannot manipulate system databases, such as the `postgres`, `template0`, or `template1` databases.

## Database branching

See [Branching](#branching).

## Database fleet

A collection of database instances, typically managed as a single entity.

## Decoder plugin

Utilized in PostgreSQL replication architecture to decode WAL entries into a format understandable by the subscriber. The `pgoutput` decoder plugin is the default decoder, with alternatives like `wal2json` for specific use cases. Neon supports `pgoutput` and `wal2json`. See [Postgres logical replication concepts](/docs/guides/logical-replication-concepts).

## Dedicated resources

Resources including compute and storage dedicated to a single Neon account.

## delete_tenant

A Neon Control Plane operation that deletes stored data when a Neon project is deleted. See [Operations](/docs/manage/operations) for more information.

## Egress

The data transferred out of the Neon service to an external destination.

## Enterprise plan

A custom volume-based paid plan offered by Neon. See [Neon plans](/docs/introduction/plans).

## Free Tier

See [Neon Free Tier](#neon-free-tier).

## History

The history of data changes for all branches in your Neon project. A history is maintained to support _point-in-time restore_. For more information, see [Storage details](/docs/introduction/usage-metrics#storage-details).

## IP allowlist

An IP allowlist is a security measure used in network and database management. It specifies a list of IP addresses that are permitted to access a certain resource. Any IP address not on the list is automatically blocked, ensuring that only authorized users or systems can gain access. In Neon, **IP Allow** is a Scale plan feature that can be used to control access to the branch where your database resides. The allowlist can be applied to all branches (the default) or the [primary branch](#primary-branch) only. For more information, see [Configure the IP Allow list](/docs/manage/projects#configure-tip-allow).

## Kubernetes

An open-source container orchestration platform that automates the deployment, scaling, and management of containerized applications.

## Kubernetes cluster

A set of interconnected nodes that run containerized applications and services using Kubernetes, an open-source orchestration platform for automating deployment, scaling, and management of containerized applications. The cluster consists of at least one control plane node, which manages the overall state of the cluster, and multiple worker nodes, where the actual application containers are deployed and executed. The worker nodes communicate with the control plane node to ensure the desired state of the applications is maintained.

## Kubernetes node

A worker machine in a Kubernetes cluster, which runs containerized applications.

## Kubernetes scheduler

A component of Kubernetes that assigns newly created pods to nodes based on resource availability and other constraints.

## KVM

Kernel-based Virtual Machine, a virtualization infrastructure built into the Linux kernel that allows it to act as a hypervisor for virtual machines.

## Live migration

A feature provided by some hypervisors, such as QEMU, that allows the transfer of a running virtual machine from one host to another with minimal interruption.

## Local File Cache

The Local File Cache (LFC) is a layer of caching that stores frequently accessed data from the storage layer in the local memory of the compute instance. This cache helps to reduce latency and improve query performance by minimizing the need to fetch data from the storage layer repeatedly. The LFC acts as an add-on or extension of Postgres [shared buffers](#shared-buffers). In Neon the `shared_buffers` setting is always 128 MB, regardless of compute size. The LFC extends cache memory up to 80% of your compute's RAM.

### Logical data size

For a Postgres database, it is the size of the database, including all tables, indexes, views, and stored procedures. In Neon, a branch can have multiple databases. The logical data size for a branch is therefore equal to the total logical size of all databases on the branch.

## Logical replication

A method of replicating data between databases or platforms, focusing on replicating transactional changes (like `INSERT`, `UPDATE`, `DELETE`) rather than the entire database, enabling selective replication of specific tables or rows. Neon supports logical replication of data to external destinations. See [Logical replication](/docs/guides/logical-replication-guide).

## LSN

Log Sequence Number. A byte offset to a location in the [WAL stream](#wal-stream). The Neon branching feature supports creating branches with data up to a specified LSN.

## LRU policy

Least Recently Used policy, an algorithm for cache replacement that evicts the least recently accessed items first.

## Neon

A fully managed serverless Postgres. Neon separates storage and compute to offer modern developer features such as branching, autoscaling, and bottomless storage. For more information, see [What is Neon?](/docs/introduction/about/).

## Neon API

The Neon RESTful Application Programming Interface. Any operation performed in the Neon Console can also be performed using the Neon API.

## Neon Console

A browser-based graphical interface for managing Neon projects and resources.

## Neon Free Tier

A Neon service tier for which there are no usage charges. For information about the Neon Free Tier and associated limits, see [Neon Free Tier](/docs/introduction/plans#free-tier).

## Neon user

The user account that registers and authenticates with Neon using an email, GitHub, Google, or partner account. After authenticating, a Neon user account can create and manage projects, branches, users, databases, and other project resources.

## NeonVM

A QEMU-based tool used by Neon to create and manage VMs within a Kubernetes cluster, allowing for the allocation and deallocation of vCPU and RAM. For more information, refer to the NeonVM source in the [neondatabase/autoscaling](https://github.com/neondatabase/autoscaling/tree/main/neonvm) repository.

## Non-primary branch

Any branch in a Neon project that is not designated as the [primary branch](#primary-branch). For more information, see [Non-primary branch](/docs/manage/branches#non-primary-branch).

## Page

An 8KB unit of data, which is the smallest unit that Postgres uses for storing relations and indexes on disk. In Neon, a page is also the smallest unit of data that resides on a Pageserver. For information about Postgres page format, see [Database Page Layout](https://www.postgresql.org/docs/14/storage-page-layout.html), in the _PostgreSQL Documentation_.

## Paid plan

 A paid Neon service tier. See [Neon plans](/docs/introduction/plans).

## Pageserver

A Neon architecture component that reads WAL records from Safekeepers to identify modified pages. The Pageserver accumulates and indexes incoming WAL records in memory and writes them to disk in batches. Each batch is written to an immutable file that is never modified after creation. Using these files, the Pageserver can quickly reconstruct any version of a page dating back to the defined history retention period. Neon retains a history for all branches.

The Pageserver uploads immutable files to cloud storage, which is the final, highly durable destination for data. After a file is successfully uploaded to cloud storage, the corresponding WAL records can be removed from the Safekeepers.

## Passwordless authentication

The ability to authenticate without providing a password. Neon’s [Passwordless auth](#passwordless-auth) feature supports passwordless authentication.

## Platform Partnership plan

A custom volume-based paid plan offered by Neon that includes support for resale. See [Neon plans](/docs/introduction/plans).

## Point-in-time restore

Restoration of data to a state that existed at an earlier time. Neon retains a history of changes in the form of Write-Ahead-Log (WAL) records, which allows you to restore data to an earlier time. A point-in-time restore is performed by creating a branch using the **Time** or **LSN** option. By default, Neon retains a history of changes for all branches in a project. The supported limits are 24 hours for [Neon Free Tier](/docs/introduction/plans#free-tier) users, 7 days for [Launch](/docs/introduction/plans#launch) plan users, and 30 days for [Scale](/docs/introduction/plans#scale) plan users. For more information about this feature, see [Branching — Point-in-time restore](https://neon.tech/docs/guides/branching-pitr).

## pooled connection string

A pooled connection string in Neon includes a `-pooler` option, which directs your connection to a pooled connection port at the Neon Proxy. This is an example of a pooled connection:

```text
postgres://alex:AbC123dEf@ep-cool-darkness-123456-pooler.us-east-2.aws.neon.tech/dbname
```

A pooled connection can support a high number of concurrent users and is recommended for use with serverless and edge functions. For more information, see [Connection pooling](/docs/connect/connection-pooling).

You can obtain a pooled connection string for your database from the **Connection Details** widget on the Neon Dashboard. Select the **Pooled connection** option to add the `-pooler` option to the connection string. For further instructions, see [Enable connection pooling](/docs/connect/connection-pooling#enable-connection-pooling).

## PostgreSQL

An open-source relational database management system (RDBMS) emphasizing extensibility and SQL compliance.

## Postgres role

A Postgres role named for the registered Neon account is created with each Neon project. This role and any additional role created in the Neon Console, API, or CLI is assigned the [neon_superuser](/docs/manage/roles#the-neonsuperuser-role) role, which allows creating databases, roles, and reading and writing data in all tables, views, sequences. Roles created with SQL are created with the same basic [public schema privileges](/docs/manage/database-access#public-schema-privileges) granted to newly created roles in a standalone Postgres installation. These users are not assigned the `neon_superuser` role. They must be selectively granted permissions for each database object. For more information, see [Manage database access](/docs/manage/database-access).

Older projects may have a `web-access` system role, used by the [SQL Editor](#sql-editor) and Neon’s [Passwordless auth](#passwordless-auth). The `web-access` role is system-managed. It cannot be modified, removed, or used in other authentication scenarios.

## Primary branch

A designation that is given to a single [branch](#branch) in a Neon project. Each Neon project is created with a [root branch](#root-branch) called `main`, which carries the _primary branch_ designation by default.

The compute endpoint associated with a primary branch remains available if you exceed your project's limits, ensuring uninterrupted access to data that resides on the primary branch.

You can change your primary branch, but a branch carrying the primary branch designation cannot be deleted.

For more information, see [Primary branch](/docs/manage/branches#primary-branch).

## Project

A collection of branches, databases, roles, and other project resources and settings. A project contains a compute with a Postgres server and storage for the project data.

## Project sharing

A feature that allows you to share Neon projects with other Neon users. See [Share a project](/docs/manage/projects#share-a-project) for more information.

## Project storage

The total volume of data stored in your Neon project. Also, a billing metric that measures the total volume of data and history, in GiB-hours, stored in your Neon project. See [Storage](/docs/introduction/usage-metrics#storage).

## Proxy

A Neon component that functions as a multitenant service that accepts and handles connections from clients that use the Postgres protocol.

## Publisher

In the context of logical replication, the publisher is the primary data source where changes occur. It's responsible for sending those changes to one or more subscribers. A Neon database can act as a publisher in a logical replication setup. See [Logical replication](/docs/guides/logical-replication-guide). 

## QEMU

A free and open-source emulator and virtualizer that performs hardware virtualization.

## RAM

Random Access Memory, a type of computer memory used to store data that is being actively processed.

## Region

The geographic location where Neon project resources are located. Neon supports creating projects in several Amazon Web Services (AWS) regions. For information about regions supported by Neon, see [Regions](/docs/introduction/regions).

## Replication slot

On the publisher database in a logical replication setup, replication slots track the progress of replication to ensure no data in the WAL is purged before the subscriber has successfully replicated it, thus preventing data loss or inconsistency. See [Postgres logical replication concepts](/docs/guides/logical-replication-concepts).

## Resale

Selling the Neon service as part of another service offering. Neon's Platform Partnership plan offers resale of the Neon service as an option. See [Neon plans](/docs/introduction/plans) for more information.

## Root branch

The primary line of data for every Neon project, initially named `main`. The root branch cannot be deleted and is set as the [primary branch](#primary-branch) of your Neon project by default. You can change your project's primary branch, but you cannot change the root branch.

## Safekeeper

A Neon architecture component responsible for the durability of database changes. Postgres streams WAL records to Safekeepers. A quorum algorithm based on Paxos ensures that when a transaction is committed, it is stored on a majority of Safekeepers and can be recovered if a node is lost. Safekeepers are deployed in different availability zones to ensure high availability and durability.

## Scale-to-zero

Scale-to-zero refers to Neon's Autosuspend feature, which places a compute endpoint into an `Idle` state when it is not being used. Neon suspends a compute after five minutes of inactivity, by default. See [Autosuspend compute](#autosuspend-compute).

## Serverless

A cloud-based development model that enables developing and running applications without having to manage servers.

## shared buffers

A memory area in Postgres for caching blocks of data from storage (disk on standalone Postgres or Pageservers in Neon). This cache enhances the performance of database operations by reducing the need to access the slower storage for frequently accessed data. Neon uses a [Local File Cache (LFC)](#local-file-cache), which acts as an add-on or extension of shared buffers. In Neon the `shared_buffers` setting is always 128 MB, regardless of compute size. The LFC extends cache memory up to 80% of your compute's RAM. For additional information about shared buffers in Postgres, see [Resource Consumption](https://www.postgresql.org/docs/current/runtime-config-resource.html), in the Postgres documentation.

## SNI

Server Name Indication. A TLS protocol extension that allows a client or browser to indicate which hostname it wants to connect to at the beginning of a TLS handshake.

## SQL Editor

A feature of the Neon Console that enables running queries on a Neon database. The SQL Editor also enables saving queries, viewing query history, and analyzing or explaining queries.

## start_compute

A Neon Control Plane operation that starts a compute endpoint when there is an event or action that requires compute resources. For example, connecting to a suspended compute endpoint initiates this operation. See [Operations](/docs/manage/operations) for more information. For information about how Neon manages compute resources, see [Compute lifecycle](/docs/introduction/compute-lifecycle).

## Storage

Where data is recorded and stored. Neon storage consists of Pageservers, which store hot data, and a cloud object store, such as Amazon S3, that stores cold data for cost optimization and durability.

Also, a usage metric that tracks the total volume of data and [history](#history) stored in Neon. For more information, see [Storage](/docs/introduction/usage-metrics#storage).

## Subscriber

The database or platform receiving changes from the publisher in a logical replication setup. It applies changes received from the publisher to its own data set. Currently, a Neon database can only act as a publisher in a logical replication setup. See [Logical replication](/docs/guides/logical-replication-guide). 

## Subscription

Represents the downstream side of logical replication, establishing a connection to the publisher and subscribing to one or more publications to receive updates. See [Postgres logical replication concepts](/docs/guides/logical-replication-concepts).

## suspend_compute

A Neon Control Plane operation that suspends a compute endpoint after a period of inactivity. See [Operations](/docs/manage/operations) for more information. For information about how Neon manages compute resources, see [Compute lifecycle](/docs/introduction/compute-lifecycle).

## Technical Preview

Neon is currently in Technical Preview, meaning that some intended core functionalities are still being developed or perfected. Please refer to the [Neon roadmap](/docs/introduction/roadmap) for more information.

## Token

An encrypted access token that enables you to authenticate with Neon using the Neon API. An access token is generated when creating a Neon API key. For more information, see [Manage API keys](/docs/manage/api-keys).

## unpooled connection string

An unpooled connection string connects to your Neon database directly. It does not use [connection pooling](#connection-pooling), and it looks similar to this:

```text
postgres://alex:AbC123dEf@ep-cool-darkness-123456.us-east-2.aws.neon.tech/dbname
```

You can obtain an unpooled connection string for your database from the **Connection Details** widget on the Neon Dashboard. Ensure that the **Pooled connection** option is **not** selected. A direct connection is subject to the `max_connections` limit for your compute. For more information, see [How to size your compute](/docs/manage/endpoints#how-to-size-your-compute).

## User

See [Neon user](#neon-user) and [Postgres role](#postgresql-role).

## vm-informant

A program that runs inside the VM alongside Postgres, responsible for requesting more resources from the autoscaler-agent and validating proposed downscaling to ensure sufficient memory.

## vCPU

Virtual CPU, a unit of processing power allocated to a virtual machine or compute instance.

## WAL

See [Write-Ahead Logging](#write-ahead-logging-wal).

## WAL receiver

In logical replication, on the subscriber side, the WAL receiver is a process that receives the replication stream (decoded WAL data) and applies these changes to the subscriber's database. See [Postgres logical replication concepts](/docs/guides/logical-replication-concepts).

## WAL sender

In logical replication, the WAL sender is a process on the publisher database that reads the WAL and sends relevant data to the subscriber. See [Postgres logical replication concepts](/docs/guides/logical-replication-concepts).

## WAL slice

Write-ahead logs in a specific LSN range.

## WAL stream

The stream of data written to the Write-Ahead Log (WAL) during transactional processing.

## Working set

A subset of frequently accessed or recently used data and indexes that ideally reside in memory (RAM) for quick access, allowing for better performance. See [how to size your compute](/docs/manage/endpoints#how-to-size-your-compute) to learn how to set your minimum compute to an adequate size to handle your working set.

## Write-Ahead Logging (WAL)

A standard mechanism that ensures the durability of your data. Neon relies on WAL to separate storage and compute, and to support features such as branching and point-in-time restore.

In logical replication, the WAL records all changes to the data, serving as the source for data that needs to be replicated.

## Written data

A usage metric that measures the total volume of data written from compute to storage within a given billing period, measured in gigibytes (GiB). Writing data from compute to storage ensures the durability and integrity of your data.<|MERGE_RESOLUTION|>--- conflicted
+++ resolved
@@ -116,7 +116,6 @@
 ## Compute Unit (CU)
 
 A unit that measures the processing power or "size" of a Neon compute. A Compute Unit (CU) includes vCPU and RAM. A Neon compute can have anywhere from .25 to 8 CUs. The following table shows the vCPU and RAM for each CU:
-<<<<<<< HEAD
 
 | Compute Unit (CU)  | vCPU | RAM    |
 |:--------------|:-----|:-------|
@@ -133,24 +132,6 @@
 
 ## Compute hours
 
-=======
-
-| Compute Unit (CU)  | vCPU | RAM    |
-|:--------------|:-----|:-------|
-| .25           | .25  | 1 GB   |
-| .5            | .5   | 2 GB   |
-| 1             | 1    | 4 GB   |
-| 2             | 2    | 8 GB   |
-| 3             | 3    | 12 GB  |
-| 4             | 4    | 16 GB  |
-| 5             | 5    | 20 GB  |
-| 6             | 6    | 24 GB  |
-| 7             | 7    | 28 GB  |
-| 8             | 8    | 32 GB  |
-
-## Compute hours
-
->>>>>>> f591fc7a
 A usage metric for tracking compute usage. 1 compute hour is equal to 1 [active hour](#active-hours) for a compute with 1 vCPU. If you have a compute with .25 vCPU, as you would on the Neon Free Tier, it would require 4 _active hours_ to use 1 compute hour. On the other hand, if you have a compute with 4 vCPU, it would only take 15 minutes to use 1 compute hour.
 
 To calculate compute hour usage, you would use the following formula:
