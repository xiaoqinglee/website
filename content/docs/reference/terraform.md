---
title: Manage Neon with Terraform
subtitle: Use Terraform to provision and manage your Neon projects, branches, endpoints, roles, databases, and other resources as code.
enableTableOfContents: true
tag: community
<<<<<<< HEAD
updatedOn: '2025-05-26T00:00:00.000Z'
=======
updatedOn: '2025-06-23T15:24:08.792Z'
>>>>>>> 2c0c9bcf
---

Terraform is an open-source infrastructure as code (IaC) tool that allows you to define and provision cloud resources in a declarative configuration language. By codifying infrastructure, Terraform enables consistent, repeatable, and automated deployments, significantly reducing manual errors.

This guide will show you how to use **Terraform to manage your Neon projects**, including your branches, databases, and compute endpoints. By using Terraform with Neon, you get better control, can track changes, and automate your database setup.

Neon sponsors the following community-developed Terraform provider for managing Neon Postgres platform resources:

**Terraform Provider Neon - Maintainer: Dmitry Kisler**

- [GitHub repository](https://github.com/kislerdm/terraform-provider-neon)
- [Terraform Registry](https://registry.terraform.io/providers/kislerdm/neon/0.6.1)
- [Terraform Registry Documentation](https://registry.terraform.io/providers/kislerdm/neon/latest/docs)

<Admonition type="note">
This provider is not maintained or officially supported by Neon. Use at your own discretion. If you have questions about the provider, please contact the project maintainer.
</Admonition>

## Provider usage notes

- **Provider upgrades**: When using `terraform init -upgrade` to update a custom Terraform provider, be aware that changes in the provider’s schema or defaults can lead to unintended resource replacements. This may occur when certain attributes are altered or reset. For example, fields previously set to specific values might be reset to `null`, forcing the replacement of the entire resource.

  To avoid unintended resource replacements which can result in data loss:
  - Review the provider’s changelog for any breaking changes that might affect your resources before upgrading to a new version.
  - For CI pipelines and auto-approved pull requests, only use `terraform init`. Running `terraform init -upgrade` should be done manually followed by plan reviews.
  - Run `terraform plan` before applying any changes to detect potential differences and review the behavior of resource updates.
  - Use [lifecycle protections](https://developer.hashicorp.com/terraform/language/meta-arguments/lifecycle#prevent_destroy) on critical resources to ensure they're not recreated unintentionally.
  - Explicitly define all critical resource parameters in your Terraform configurations, even if they had defaults previously.
  - On Neon paid plans, you can enable branch protection to prevent unintended deletion of branches and projects. To learn more, see [Protected branches](/docs/guides/protected-branches).

- **Provider maintenance**: As Neon enhances existing features and introduces new ones, the [Neon API](https://api-docs.neon.tech/reference/getting-started-with-neon-api) will continue to evolve. These changes may not immediately appear in community-maintained Terraform providers. If you notice that a provider requires an update, please reach out to the maintainer by opening an issue or contributing to the provider's GitHub repository.

## Prerequisites

Before you begin, ensure you have the following:

1.  **Terraform CLI installed:** If you don't have Terraform installed, download and install it from the [official Terraform website](https://developer.hashicorp.com/terraform/install). The Neon provider requires Terraform version `1.14.x` or later.
2.  **Neon Account:** You'll need a Neon account. If you don't have one, sign up at [neon.tech](https://console.neon.tech/signup).
3.  **Neon API key:** Generate an API key from the Neon Console. Navigate to your Account Settings > API Keys. This key is required for the provider to authenticate with the Neon API. Learn more about creating API keys in [Manage API keys](/docs/manage/api-keys).

## Set up the Terraform Neon provider

1.  **Create a project directory:**
    Create a new directory for your Terraform project and navigate into it.

    ```shell
    mkdir neon-terraform-project
    cd neon-terraform-project
    ```

2.  **Create a `main.tf` file:**
    This file will contain your Terraform configuration. Start by declaring the required Neon provider.

    ```terraform
    terraform {
      required_providers {
        neon = {
          source  = "kislerdm/neon"
        }
      }
    }

    provider "neon" {}
    ```

3.  **Initialize terraform:**
    Run the `terraform init` command in your project directory. This command downloads and installs the Neon provider.
    ```shell
    terraform init
    ```

## Configure authentication

The Neon provider needs your Neon API key to manage resources. You can configure it in two ways:

1.  **Directly in the provider block (Less secure):**
    For quick testing, you can **hardcode your API key** directly within `provider "neon"` block. However, this method isn't recommended for production environments or shared configurations. A more secure alternative is to retrieve the API key from a secrets management service like [AWS Secrets Manager](https://aws.amazon.com/secrets-manager/) or [HashiCorp Vault](https://developer.hashicorp.com/vault), and then update your provider block to reflect this.

    ```terraform
    provider "neon" {
      api_key = "<YOUR_NEON_API_KEY>"
    }
    ```

2.  **Using environment variables:**
    The provider will automatically use the `NEON_API_KEY` environment variable if set.

    ```shell
    export NEON_API_KEY="<YOUR_NEON_API_KEY>"
    ```

    If the environment variable is set, you can leave the `provider "neon"` block empty:

    ```terraform
    provider "neon" {}
    ```

<Admonition type="note">
The following sections primarily detail the creation of Neon resources. To manage existing resources, use the `terraform import` command. More information can be found in the [Importing Existing Resources](#import-existing-neon-resources) section.
</Admonition>

## Manage Neon resources

Now you can start defining Neon resources in your `main.tf` file.

### Managing projects

A Neon project is the top-level container for your Postgres databases, branches, and endpoints.

```terraform
resource "neon_project" "my_app_project" {
  name       = "my-application-project"
  pg_version = 16
  region_id  = "aws-us-east-1"

  # Configure default branch settings (optional)
  branch {
    name          = "production"
    database_name = "app_db"
    role_name     = "app_admin"
  }

  # Configure default endpoint settings (optional)
  default_endpoint_settings {
    autoscaling_limit_min_cu = 0.25
    autoscaling_limit_max_cu = 1.0
    # suspend_timeout_seconds  = 300
  }
}
```

This configuration creates a new Neon project.

**Key `neon_project` attributes:**

- `name`: (Optional) Name of the project.
- `pg_version`: (Optional) PostgreSQL version (e.g., 14, 15, 16, 17).
- `region_id`: (Optional) The region where the project will be created (e.g., `aws-us-east-1`).
  > For up-to-date information on available regions, see [Neon Regions](/docs/introduction/regions).
- `branch {}`: (Optional) Block to configure the default primary branch.

**Output project details:**
You can output computed values like the project ID or connection URI:

```terraform
output "project_id" {
  value = neon_project.my_app_project.id
}

output "project_connection_uri" {
  description = "Default connection URI for the primary branch (contains credentials)."
  value       = neon_project.my_app_project.connection_uri
  sensitive   = true
}

output "project_default_branch_id" {
  value = neon_project.my_app_project.default_branch_id
}

output "project_database_user" {
  value = neon_project.my_app_project.database_user
}
```

For more attributes and options on managing projects, refer to the [Provider's documentation](https://github.com/kislerdm/terraform-provider-neon/blob/master/docs/resources/project.md).

### Managing branches

You can create branches from the primary branch or any other existing branch.

```terraform
resource "neon_branch" "dev_branch" {
  project_id = neon_project.my_app_project.id
  name       = "feature-x-development"
  parent_id  = neon_project.my_app_project.default_branch_id # Branch from the project's primary branch

  # Optional: Create a protected branch
  # protected = "yes"

  # Optional: Create from a specific LSN or timestamp of the parent
  # parent_lsn = "..."
  # parent_timestamp = 1678886400 # Unix epoch
}
```

**Key `neon_branch` attributes:**

- `project_id`: (Required) ID of the parent project.
- `name`: (Optional) Name for the new branch.
- `parent_id`: (Optional) ID of the parent branch. If not specified, defaults to the project's primary branch.
- `protected`: (Optional, String: "yes" or "no") Set to protect the branch.
- `parent_lsn`: (Optional) LSN of the parent branch to create from.
- `parent_timestamp`: (Optional) Timestamp of the parent branch to create from.

> `protected` attribute is only available for paid plans. It allows you to protect branches from deletion or modification.

For more attributes and options on managing branches, refer to the [Provider's documentation](https://github.com/kislerdm/terraform-provider-neon/blob/master/docs/resources/branch.md).

### Managing endpoints

Endpoints provide connection strings to access your branches. Each branch can have multiple read-only endpoints but only one read-write endpoint.

Before creating an endpoint, you must first create a **branch** for it to connect to. Here's how to create a read-write endpoint for your `dev_branch`:

```terraform
resource "neon_endpoint" "dev_endpoint" {
  project_id = neon_project.my_app_project.id
  branch_id  = neon_branch.dev_branch.id
  type       = "read_write" # "read_write" or "read_only"

  autoscaling_limit_min_cu = 0.25
  autoscaling_limit_max_cu = 0.5
  # suspend_timeout_seconds  = 600

  # Optional: Enable connection pooling
  # pooler_enabled = true
}

output "dev_endpoint_host" {
  value = neon_endpoint.dev_endpoint.host
}
```

**Key `neon_endpoint` attributes:**

- `project_id`: (Required) ID of the parent project.
- `branch_id`: (Required) ID of the branch this endpoint connects to.
- `type`: (Optional) `read_write` (default) or `read_only`. A branch can only have one `read_write` endpoint.
- `autoscaling_limit_min_cu`/`autoscaling_limit_max_cu`: (Optional) Compute units for autoscaling.
- `suspend_timeout_seconds`: (Optional) Inactivity period before suspension. Only available for paid plans.
- `pooler_enabled`: (Optional) Enable connection pooling.

<Admonition type="note">
It is not possible currently to change the endpoint type after creation. The `type` attribute is immutable, meaning you cannot modify it once the endpoint is created. This includes changing from `read_write` to `read_only` or vice versa. This is a limitation of the Neon API and the provider's current implementation. You must destroy the existing endpoint and create a new one with the desired type.
</Admonition>

For more attributes and options on managing endpoints, refer to the [Provider's documentation](https://github.com/kislerdm/terraform-provider-neon/blob/master/docs/resources/endpoint.md)

### Managing roles

Roles (users) are managed per branch. Before creating a role, ensure you have a branch created. Follow the [Managing Branches](#managing-branches) section for details.

```terraform
resource "neon_role" "app_user" {
  project_id = neon_project.my_app_project.id
  branch_id  = neon_branch.dev_branch.id
  name       = "application_user"
}

output "app_user_password" {
  value     = neon_role.app_user.password
  sensitive = true
}
```

**Key `neon_role` attributes:**

- `project_id`: (Required) ID of the parent project.
- `branch_id`: (Required) ID of the branch for this role.
- `name`: (Required) Name of the role.
- `password`: (Computed, Sensitive) The generated password for the role.

For more attributes and options on managing roles, refer to the [Provider's documentation](https://github.com/kislerdm/terraform-provider-neon/blob/master/docs/resources/role.md)

### Managing databases

Databases are also managed per branch. Follow the [Managing Branches](#managing-branches) section for details on creating a branch.

```terraform
resource "neon_database" "service_db" {
  project_id = neon_project.my_app_project.id
  branch_id  = neon_branch.dev_branch.id
  name       = "service_specific_database"
  owner_name = neon_role.app_user.name
}
```

**Key `neon_database` attributes:**

- `project_id`: (Required) ID of the parent project.
- `branch_id`: (Required) ID of the branch for this database.
- `name`: (Required) Name of the database.
- `owner_name`: (Required) Name of the role that will own this database.

For more attributes and options on managing databases, refer to the [Provider's documentation](https://github.com/kislerdm/terraform-provider-neon/blob/master/docs/resources/database.md)

### Managing API keys

You can manage Neon API keys themselves using Terraform.

```terraform
resource "neon_api_key" "ci_cd_key" {
  name = "automation-key-for-ci"
}

output "ci_cd_api_key_value" {
  description = "The actual API key token."
  value       = neon_api_key.ci_cd_key.key
  sensitive   = true
}
```

**Key `neon_api_key` attributes:**

- `name`: (Required) A descriptive name for the API key.
- `key`: (Computed, Sensitive) The generated API key token.

### Advanced: Project permissions

Share project access with other users.

```terraform
resource "neon_project_permission" "share_with_colleague" {
  project_id = neon_project.my_app_project.id
  grantee    = "colleague@example.com"
}
```

### Advanced: JWKS URL for RLS

Configure JWKS URL for Row Level Security authorization.

```terraform
resource "neon_jwks_url" "auth_provider_jwks" {
  project_id    = neon_project.my_app_project.id
  # Use the default role from the project, or specify custom roles
  role_names    = [neon_project.my_app_project.database_user]
  provider_name = "YourAuthProviderName" # e.g., "clerk"
  jwks_url      = "<https://<YOUR_AUTH_PROVIDER_JWKS_URL>" # Replace with your actual JWKS URL
}
```

> For a list of supported providers, see [Neon RLS: Supported Providers](/docs/guides/neon-rls#supported-providers).

For more attributes and options on managing JWKS URLs, refer to the [Provider's documentation](https://github.com/kislerdm/terraform-provider-neon/blob/master/docs/resources/jwks_url.md)

### Advanced: VPC endpoint management (for Neon private networking)

These resources are used for organizations with Scale or Enterprise plans requiring private networking.

#### Assign VPC endpoint to organization

```terraform
resource "neon_vpc_endpoint_assignment" "org_vpc_endpoint" {
  org_id          = "your-neon-organization-id" # Replace with your actual Org ID
  region_id       = "aws-us-east-1"             # Neon region ID
  vpc_endpoint_id = "vpce-xxxxxxxxxxxxxxxxx"    # Your AWS VPC Endpoint ID
  label           = "main-aws-vpc-endpoint"
}
```

For more attributes and options on managing VPC endpoints, refer to the [Provider's documentation](https://github.com/kislerdm/terraform-provider-neon/blob/master/docs/resources/vpc_endpoint_assignment.md)

#### Restrict project to VPC endpoint

```terraform
resource "neon_vpc_endpoint_restriction" "project_to_vpc" {
  project_id      = neon_project.my_app_project.id
  vpc_endpoint_id = neon_vpc_endpoint_assignment.org_vpc_endpoint.vpc_endpoint_id
  label           = "restrict-my-app-project-to-vpc"
}
```

For more attributes and options on managing VPC endpoint restrictions, refer to the [Provider's documentation](https://github.com/kislerdm/terraform-provider-neon/blob/master/docs/resources/vpc_endpoint_restriction.md)

## Apply the configuration

Once you have defined your resources:

1.  **Format and validate:**

    ```shell
    terraform fmt
    terraform validate
    ```

2.  **Plan:**
    Run `terraform plan` to see what actions Terraform will take. This command shows you the resources that will be created, modified, or destroyed without making any changes. Review the output carefully to ensure it matches your expectations.

    ```shell
    terraform plan -out=tfplan
    ```

3.  **Apply:**
    Run `terraform apply` to create the resources in Neon.
    ```shell
    terraform apply tfplan
    ```
    Terraform will ask for confirmation before proceeding with the changes. Type `yes` to confirm.

You have now successfully created and managed Neon resources using Terraform! You can continue to modify your `main.tf` file to add, change, or remove resources as needed. After making changes, always run `terraform plan` to review the changes before applying them.

## Import existing Neon resources

If you have existing Neon resources that were created outside of Terraform (e.g., via the Neon Console or API directly), you can bring them under Terraform's management. This allows you to manage their lifecycle with code moving forward.

Terraform offers two primary ways to do this: using the `terraform import` CLI command or, for Terraform `1.5.0` and later, using declarative `import` blocks directly in your configuration.

Both methods involve telling Terraform about an existing resource and associating it with a resource block in your configuration.

### Set up your Terraform configuration

Before you can import any resources, ensure your Terraform environment is configured for the Neon provider:

1.  **Define the provider:** Make sure you have the `neon` provider declared in your `main.tf` or a dedicated `providers.tf` file.

    ```terraform
    terraform {
      required_providers {
        neon = {
          source  = "kislerdm/neon"
        }
      }
    }

    provider "neon" {}
    ```

2.  **Initialize terraform:** If you haven't already, or if you've just added the provider configuration, run:

    ```shell
    terraform init
    ```

    This downloads the Neon provider plugin.

    <Admonition type="warning" title="Important: Provider Upgrades">
    Avoid using `terraform init -upgrade` in CI pipelines and auto-approved pull requests, as this can lead to unintended resource replacements and data loss if there are breaking changes or major version jumps. Instead, use `terraform init` in your automated workflows. Running `terraform init -upgrade` should always be done manually, followed by plan reviews. For additional guidance, see [Important usage notes](#provider-usage-notes).
    </Admonition>

3.  **Configure authentication:** Follow the authentication steps mentioned in [Configure Authentication](#configure-authentication) to ensure Terraform can communicate with your Neon account.

### Neon resource IDs for import

When importing Neon resources, you need to know the specific ID format for each resource type. Always refer to the "Import" section of the specific resource's documentation page on the [Provider's GitHub: `kislerdm/terraform-provider-neon`](https://github.com/kislerdm/terraform-provider-neon/tree/master/docs/resources) for the exact ID format.

Here are some common formats for different Neon resources:

- **`neon_project`:** Uses the Project ID (e.g., `damp-recipe-88779456`).
- **`neon_branch`:** Uses the Branch ID (e.g., `br-orange-bonus-a4v00wjl`).
- **`neon_endpoint`:** Uses the Endpoint ID (e.g., `ep-blue-cell-a4xzunwf`).
- **`neon_role`:** Uses a composite ID: `<project_id>/<branch_id>/<role_name>` (e.g., `damp-recipe-88779456/br-orange-bonus-a4v00wjl/application_user`).
- **`neon_database`:** Uses a composite ID: `<project_id>/<branch_id>/<database_name>` (e.g., `damp-recipe-88779456/br-orange-bonus-a4v00wjl/service_specific_database`).
- **`neon_api_key` and `neon_jwks_url`:** These resources do not support import. You'll need to recreate them using Terraform if you want to manage them via IaC.

### Order of import for dependent resources

When importing resources that depend on each other, it's best practice to import them in the order of their dependencies. This helps ensure that Terraform can correctly understand relationships and that your HCL resource blocks can reference already-imported parent resources.

A common order for importing Neon resources is:

```plaintext
Project -> Branch -> Endpoint -> Role -> Database
```

Depending on your preference and the version of Terraform you are using, you can choose between two methods to import existing Neon resources into Terraform. Follow [Method 1](#method-1-using-the-terraform-import-cli-command) if you prefer the traditional CLI import command, or [Method 2](#method-2-using-import-blocks-terraform-150) if you want to use the newer declarative `import` blocks introduced in Terraform `1.5.0`.

### Method 1: Using the `terraform import` CLI command

For each Neon resource you want to import, you'll generally follow these two steps:

1.  **Write a resource block:** Add a corresponding `resource` block to your Terraform configuration files (e.g., `main.tf`). This block tells Terraform how you _want_ the resource to be configured. You might not know all the attributes perfectly upfront; Terraform will populate many of them from the actual state of the resource during the import.

2.  **Run `terraform import`:** Execute the import command, which takes the Terraform resource address and the Neon-specific ID of the existing resource.
    ```shell
    terraform import <terraform_resource_address> <neon_resource_id>
    ```

#### Example: Importing the previously defined resources

In this example, we'll import the resources we defined earlier in the [Manage Neon Resources](#manage-neon-resources) section. This needs a project, a branch, an endpoint, a role, and a database already created in your Neon account. These resources will now be imported into a new Terraform configuration.

##### Define the HCL resource blocks

In your `main.tf` file, define the resource blocks for the existing resources. You can start with minimal definitions, as Terraform will populate the actual values during the import process. You primarily need to define the resource type and a name for Terraform to use. Terraform will populate the actual attribute values from the live resource into its state file during the import. You'll then use `terraform plan` to see these and update your HCL to match or to define your desired state.

For required attributes (like `project_id` for a branch), you'll either need to hardcode the known ID or reference a resource that will also be imported.

```terraform
terraform {
  required_providers {
    neon = {
      source  = "kislerdm/neon"
    }
  }
}

provider "neon" {}

# --- Project ---
resource "neon_project" "my_app_project" {}

# --- Development Branch ---
# Requires project_id. We'll reference the project we're about to import.
# The actual value of neon_project.my_app_project.id will be known after its import.
resource "neon_branch" "dev_branch" {
  project_id = neon_project.my_app_project.id
  name       = "feature-x-development"
}

# --- Development Branch Endpoint ---
# Requires project_id and branch_id.
resource "neon_endpoint" "dev_endpoint" {
  project_id = neon_project.my_app_project.id
  branch_id  = neon_branch.dev_branch.id
}

# --- Application User Role on Development Branch ---
# Requires project_id, branch_id, and name.
resource "neon_role" "app_user" {
  project_id = neon_project.my_app_project.id
  branch_id  = neon_branch.dev_branch.id
  name       = "application_user"
}

# --- Service Database on Development Branch ---
# Requires project_id, branch_id, name, and owner_name.
resource "neon_database" "service_db" {
  project_id = neon_project.my_app_project.id
  branch_id  = neon_branch.dev_branch.id
  name       = "service_specific_database"
  owner_name = neon_role.app_user.name
}
```

Here's a breakdown of the minimal HCL and why certain attributes are included:

- **`neon_project.my_app_project`**:

  - This block defines the Terraform resource for your main Neon project.
  - No attributes are strictly required _in the HCL_ for the import command itself, as the project is imported using its unique Neon Project ID. Adding a `name` attribute matching the existing project can aid readability but isn't essential for the import operation.

- **`neon_branch.dev_branch`**:

  - This defines the Terraform resource for your development branch.
  - It requires `project_id` in the HCL to link it to the (to-be-imported) project resource within Terraform.
  - The `name` attribute should also be specified in the HCL, matching the existing branch's name, as it's a key identifier.
  - The branch is imported using its unique Neon Branch ID.

- **`neon_endpoint.dev_endpoint`**:

  - This block defines the Terraform resource for the endpoint on your development branch.
  - It requires both `project_id` and `branch_id` in the HCL to correctly associate it with the imported project and development branch resources within Terraform.
  - Other attributes like `type` (which defaults if unspecified) or autoscaling limits will be read from the live resource during import.
  - The endpoint is imported using its unique Neon Endpoint ID.

- **`neon_role.app_user`**:

  - This defines the Terraform resource for an application user role.
  - The HCL requires `project_id` and `branch_id` to link to the respective imported Terraform resources.
  - The `name` attribute must be specified in the HCL and match the existing role's name.

- **`neon_database.service_db`**:
  - This defines the Terraform resource for a service-specific database.
  - The HCL requires `project_id` and `branch_id` to link to the imported Terraform resources.
  - The `name` attribute must be specified in the HCL and match the existing database's name.
  - The `owner_name` should also be included, linking to the Terraform role resource (e.g., `neon_role.app_user.name`) that owns this database.

All other configurable attributes will be populated into Terraform's state file from the live Neon resource during the `terraform import` process. You will then refine your HCL by reviewing the `terraform plan` output.

#### Run the import commands in order

1.  **Import the project:**

    ```shell
    terraform import neon_project.my_app_project "actual_project_id_from_neon"
    ```

    You can retrieve the project ID via Neon Console/CLI/API. Learn more: [Manage projects](/docs/manage/projects#project-settings)

    Example output:

    ```shell
    terraform import neon_project.my_app_project damp-recipe-88779456
    ```

    ```text
    neon_project.my_app_project: Importing from ID "damp-recipe-88779456"...
    neon_project.my_app_project: Import prepared!
      Prepared neon_project for import
    neon_project.my_app_project: Refreshing state... [id=damp-recipe-88779456]

    Import successful!

    The resources that were imported are shown above. These resources are now in
    your Terraform state and will henceforth be managed by Terraform.
    ```

2.  **Import the development branch:**

    ```shell
    terraform import neon_branch.dev_branch "actual_dev_branch_id_from_neon"
    ```

    You can retrieve the branch ID via Neon Console/CLI/API. Learn more: [Manage branches](/docs/manage/branches)

    The following image shows the branch ID in the Neon Console:
    ![Neon Console Branch ID](/docs/guides/neon-console-branch-id.png)

    Example output:

    ```shell
    terraform import neon_branch.dev_branch br-orange-bonus-a4v00wjl
    ```

    ```text
    neon_branch.dev_branch: Importing from ID "br-orange-bonus-a4v00wjl"...
    neon_branch.dev_branch: Import prepared!
      Prepared neon_branch for import
    neon_branch.dev_branch: Refreshing state... [id=br-orange-bonus-a4v00wjl]

    Import successful!

    The resources that were imported are shown above. These resources are now in
    your Terraform state and will henceforth be managed by Terraform.
    ```

3.  **Import the development compute endpoint:**

    ```shell
    terraform import neon_endpoint.dev_endpoint "actual_dev_endpoint_id_from_neon"
    ```

    You can retrieve the endpoint ID via Neon Console/CLI/API. Learn more: [Manage computes](/docs/manage/computes).
    The following image shows the endpoint ID in the Neon Console:
    ![Neon Console Compute Endpoint ID](/docs/guides/neon-console-compute-endpoint-id.png)

    Example output:

    ```shell
    terraform import neon_endpoint.dev_endpoint ep-blue-cell-a4xzunwf
    ```

    ```text
    neon_endpoint.dev_endpoint: Importing from ID "ep-blue-cell-a4xzunwf"...
    neon_endpoint.dev_endpoint: Import prepared!
      Prepared neon_endpoint for import
    neon_endpoint.dev_endpoint: Refreshing state... [id=ep-blue-cell-a4xzunwf]

    Import successful!

    The resources that were imported are shown above. These resources are now in
    your Terraform state and will henceforth be managed by Terraform.
    ```

4.  **Import the application user role:**

    ```shell
    terraform import neon_role.app_user "actual_project_id_from_neon/actual_dev_branch_id_from_neon/application_user"
    ```

    > Replace `application_user` with the actual name of the role you want to import.

    Example output:

    ```shell
    terraform import neon_role.app_user "damp-recipe-88779456/br-orange-bonus-a4v00wjl/application_user"
    ```

    ```text
    neon_role.app_user: Importing from ID "damp-recipe-88779456/br-orange-bonus-a4v00wjl/application_user"...
    neon_role.app_user: Import prepared!
      Prepared neon_role for import
    neon_role.app_user: Refreshing state... [id=damp-recipe-88779456/br-orange-bonus-a4v00wjl/application_user]

    Import successful!

    The resources that were imported are shown above. These resources are now in
    your Terraform state and will henceforth be managed by Terraform.
    ```

5.  **Import the service database:**

    ```shell
    terraform import neon_database.service_db "actual_project_id_from_neon/actual_dev_branch_id_from_neon/service_specific_database"
    ```

    > Replace `service_specific_database` with the actual name of the database you want to import.

    Example output:

    ```shell
    terraform import neon_database.service_db "damp-recipe-88779456/br-orange-bonus-a4v00wjl/service_specific_database"
    ```

    ```text
    neon_database.service_db: Importing from ID "damp-recipe-88779456/br-orange-bonus-a4v00wjl/service_specific_database"...
    neon_database.service_db: Import prepared!
      Prepared neon_database for import
    neon_database.service_db: Refreshing state... [id=damp-recipe-88779456/br-orange-bonus-a4v00wjl/service_specific_database]

    Import successful!

    The resources that were imported are shown above. These resources are now in
    your Terraform state and will henceforth be managed by Terraform.
    ```

    After importing all resources, your Terraform state file (`terraform.tfstate`) will now contain the imported resources, and you can manage them using Terraform. Follow the [Reconcile your HCL with the imported state](#reconcile-your-hcl-with-the-imported-state) section to update your HCL files with the attributes that were populated during the import.

### Method 2: Using `import` Blocks (Terraform 1.5.0+)

Terraform version 1.5.0 and later introduced a more declarative way to import existing infrastructure using `import` blocks directly within your configuration files. This method keeps the import definition alongside your resource configuration and makes the import process part of your standard `plan` and `apply` workflow.

**The process with `import` Blocks:**

For each existing Neon resource you want to bring under Terraform management, you'll define two blocks in your `.tf` file:

- A standard `resource "resource_type" "resource_name" {}` block. For the initial import, this block can be minimal. It primarily tells Terraform the type and name of the resource in your configuration.
- An `import {}` block:
  - `to = resource_type.resource_name`: This refers to the Terraform address of the `resource` block you defined above.
  - `id = "neon_specific_id"`: This is the actual ID of the resource as it exists in Neon (e.g., project ID, branch ID, or composite ID for roles/databases).

**Example using `import` blocks:**

In this example, we'll import the resources we defined earlier in the [Manage Neon Resources](#manage-neon-resources) section. This needs a project, a branch, an endpoint, a role, and a database already created in your Neon account. These resources will now be imported into a new Terraform configuration. Let's say we have the following existing Neon resources and their IDs:

- Project `my_app_project` ID: `damp-recipe-88779456`
- Branch `dev_branch` ID: `br-orange-bonus-a4v00wjl`
- Endpoint `dev_endpoint` ID: `ep-blue-cell-a4xzunwf`
- Role `application_user`
- Database `service_specific_database`

You would add the following to your `main.tf`:

```terraform
terraform {
  required_providers {
    neon = {
      source  = "kislerdm/neon"
    }
  }
}

provider "neon" {
  # API key configured via environment variable or directly
}

# --- Project Import ---
import {
  to = neon_project.my_app_project
  id = "damp-recipe-88779456" # Replace with your actual Project ID
}

resource "neon_project" "my_app_project" {
  # Minimal definition for import.
  # After import and plan, you'll populate this with actual/desired attributes.
}

# --- Development Branch Import ---
import {
  to = neon_branch.dev_branch
  id = "br-orange-bonus-a4v00wjl" # Replace with your actual Branch ID
}

resource "neon_branch" "dev_branch" {
  project_id = neon_project.my_app_project.id # Links to the TF resource
  name       = "feature-x-development"        # Should match existing branch name
}

# --- Development Branch Endpoint Import ---
import {
  to = neon_endpoint.dev_endpoint
  id = "ep-blue-cell-a4xzunwf" # Replace with your actual Endpoint ID
}

resource "neon_endpoint" "dev_endpoint" {
  project_id = neon_project.my_app_project.id
  branch_id  = neon_branch.dev_branch.id      # Links to the TF resource
}

# --- Application User Role on Development Branch Import ---
import {
  to = neon_role.app_user
  # ID format: project_id/branch_id/role_name
  id = "damp-recipe-88779456/br-orange-bonus-a4v00wjl/application_user"
}

resource "neon_role" "app_user" {
  project_id = neon_project.my_app_project.id
  branch_id  = neon_branch.dev_branch.id
  name       = "application_user"             # Must match existing role name
}

# --- Service Database on Development Branch Import ---
import {
  to = neon_database.service_db
  # ID format: project_id/branch_id/name
  id = "damp-recipe-88779456/br-orange-bonus-a4v00wjl/service_specific_database"
}

resource "neon_database" "service_db" {
  project_id = neon_project.my_app_project.id
  branch_id  = neon_branch.dev_branch.id
  name       = "service_specific_database"    # Must match existing database name
  owner_name = neon_role.app_user.name        # Links to the TF role resource
}
```

<Admonition type="important">
You need to replace the IDs in the `import` blocks with the actual IDs of your existing Neon resources. The `to` field in each `import` block refers to the corresponding `resource` block defined in your configuration. The above configuration is a minimal example to get you started with the import process.
</Admonition>

### Reconcile your HCL with the imported state

After importing your resources using either method, you need to ensure that your HCL configuration accurately reflects the current state of the imported resources. This is an iterative process where you will:

1.  **Run `terraform plan`:**

    ```shell
    terraform plan
    ```

2.  **Understanding the plan output:**
    The plan might show:

    - **Attributes to be added to your HCL:** Terraform will identify attributes present in the imported state (e.g., `pg_version`, `region_id`, `default_endpoint_settings` for a project) that are not yet explicitly in your HCL `resource` blocks.
    - **"Update in-place" actions:** You might see actions like `~ update in-place` for some resources, even if no actual value in Neon is changing. For example, for `neon_endpoint`, you might see `+ branch_id = "your-branch-id"`. This is often because Terraform is now resolving a reference (like `neon_branch.dev_branch.id`) to its concrete value and wants to explicitly set this in its managed configuration. It's a reconciliation step and usually safe to apply.

3.  **Update your HCL (`main.tf`):**
    Carefully review the output of `terraform plan`. Your primary goal is to update your HCL `resource` blocks to accurately match the actual, imported state of your resources, or to define your desired state if you intend to make changes. Copy the relevant attributes and their values from the plan output into your HCL.

4.  **Repeat `terraform plan`:** After updating your HCL, run `terraform plan` again. Continue this iterative process-reviewing the plan and updating your HCL-until `terraform plan` shows "No changes. Your infrastructure matches the configuration." or only shows changes you intentionally want to make.

This iterative approach ensures your Terraform configuration accurately reflects either the current state or your intended desired state for the imported resources.

### Verify and reconcile

Once all attributes are set correctly, you can run `terraform plan` to see if any changes are needed. You should be seeing output similar to:

```text
No changes. Your infrastructure matches the configuration.

Terraform has compared your real infrastructure against your configuration and found no
differences, so no changes are needed.
```

We can now be sure that the resources are managed by Terraform. You can now proceed to make changes to your infrastructure using Terraform.

## Destroying resources

To remove the resources managed by Terraform:

```shell
terraform destroy
```

Terraform will ask for confirmation before deleting the resources.

## Example application

The following example application demonstrates how to set up Terraform, connect to a Neon Postgres database, and perform a Terraform run that inserts data. It covers how to:

- Use Go's `os/exec` package to run Terraform commands
- Write a Go test function to validate Terraform execution
- Execute Terraform commands such as `init`, `plan`, and `apply`

<DetailIconCards>

<a href="https://github.com/mattmajestic/go-terraform" description="Run Terraform commands and test Terraform configurations with Go" icon="github">Neon Postgres with Terraform and Go</a>

</DetailIconCards>

View the **YouTube tutorial**: [Neon Postgres for Terraform with Go](https://www.youtube.com/watch?v=Pw38lgfbX0s).

<NeedHelp/><|MERGE_RESOLUTION|>--- conflicted
+++ resolved
@@ -3,11 +3,7 @@
 subtitle: Use Terraform to provision and manage your Neon projects, branches, endpoints, roles, databases, and other resources as code.
 enableTableOfContents: true
 tag: community
-<<<<<<< HEAD
 updatedOn: '2025-05-26T00:00:00.000Z'
-=======
-updatedOn: '2025-06-23T15:24:08.792Z'
->>>>>>> 2c0c9bcf
 ---
 
 Terraform is an open-source infrastructure as code (IaC) tool that allows you to define and provision cloud resources in a declarative configuration language. By codifying infrastructure, Terraform enables consistent, repeatable, and automated deployments, significantly reducing manual errors.
