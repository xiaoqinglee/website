--- conflicted
+++ resolved
@@ -10,14 +10,10 @@
 Community Terraform providers are not maintained or officially supported by Neon. Use these providers at your own discretion. If you have questions about these providers, please contact the the project maintainers.
 </Admonition>
 
-<<<<<<< HEAD
 -  **Terraform Provider Neon — Maintainer: Dmitry Kisler** (sponsored by Neon)
     - [GitHub repository](https://github.com/kislerdm/terraform-provider-neon)
     - [Terraform Registry](https://registry.terraform.io/providers/kislerdm/neon/0.6.1)
     - [Terraform Registry Documentation](https://registry.terraform.io/providers/kislerdm/neon/latest/docs)
-=======
-- **Terraform Provider Neon — Maintainer: Dmitry Kisler**
->>>>>>> c71168c1
 
   - [GitHub repository](https://github.com/kislerdm/terraform-provider-neon)
   - [Terraform Registry](https://registry.terraform.io/providers/kislerdm/neon/0.6.1)
@@ -32,19 +28,11 @@
 
 - **Upgrades**: When using `terraform init -upgrade` to update a custom Terraform provider, be aware that changes in the provider’s schema or defaults can lead to unintended resource replacements. This may occur when certain attributes are altered or reset. For example, fields previously set to specific values might be reset to `null`, forcing the replacement of the entire resource.
 
-<<<<<<< HEAD
     To avoid unintended resource replacements which can result data loss:
 
     - Explicitly define all critical resource parameters in your Terraform configurations, even if they had defaults previously.
     - Review the provider’s changelog for any breaking changes that might affect your resources before upgrading to a new version.
     - Run `terraform plan` before applying any changes to detect potential differences and review the behavior of resource updates.
-=======
-  To avoid issues like resource re-creation:
-
-  - Explicitly define all critical resource parameters in your Terraform configurations, even if they had defaults previously.
-  - Review the provider’s changelog for any breaking changes that might affect your resources during upgrades.
-  - Run `terraform plan` before applying any changes to detect potential differences and review the behavior of resource updates.
->>>>>>> c71168c1
 
 ## Resources
 
