---
title: Neon CLI
subtitle: Use the Neon CLI to manage Neon directly from the terminal
enableTableOfContents: true
updatedOn: '2024-06-14T07:55:54.425Z'
---

The Neon CLI is a command-line interface that lets you manage Neon directly from the terminal. This documentation references all commands and options available in the Neon CLI.

## Install

<Tabs labels={["macOS", "Windows", "Linux"]}>

<TabItem>

**Install with [Homebrew](https://formulae.brew.sh/formula/neonctl)**

```bash
brew install neonctl
```

**Install via [npm](https://www.npmjs.com/package/neonctl)**

```shell
npm i -g neonctl
```

Requires [Node.js 18.0](https://nodejs.org/en/download/) or higher.

**Install with bun**

```bash
bun install -g neonctl
```

**macOS binary**

Download the binary. No installation required.

```bash shouldWrap
curl -sL https://github.com/neondatabase/neonctl/releases/latest/download/neonctl-macos -o neonctl
```

Run the CLI from the download directory:

```bash
neonctl <command> [options]
```

</TabItem>

<TabItem>

**Install via [npm](https://www.npmjs.com/package/neonctl)**

```shell
npm i -g neonctl
```

**Install with bun**

```bash
bun install -g neonctl
```

Requires [Node.js 18.0](https://nodejs.org/en/download/) or higher.

**Windows binary**

Download the binary. No installation required.

```bash shouldWrap
curl -sL -O https://github.com/neondatabase/neonctl/releases/latest/download/neonctl-win.exe
```

Run the CLI from the download directory:

```bash
neonctl-win.exe <command> [options]
```

</TabItem>

<TabItem>

**Install via [npm](https://www.npmjs.com/package/neonctl)**

```shell
npm i -g neonctl
```

**Install with bun**

```bash
bun install -g neonctl
```

**Linux binary**

Download the x64 or ARM64 binary, depending on your processor type. No installation required.

x64:

```bash shouldWrap
curl -sL https://github.com/neondatabase/neonctl/releases/latest/download/neonctl-linux-x64 -o neonctl
```

ARM64:

```bash shouldWrap
 curl -sL https://github.com/neondatabase/neonctl/releases/latest/download/neonctl-linux-arm64 -o neonctl
```

Run the CLI from the download directory:

```bash
neonctl <command> [options]
```

</TabItem>

</Tabs>

For more about installing, upgrading, and connecting, see [Neon CLI — Install and connect](/docs/reference/cli-install).

<Admonition title="Use the Neon CLI without installing" type="note">
You can run the Neon CLI without installing it using **npx** (Node Package eXecute) or the `bun` equivalent, **bunx**. For example:

```shell
# npx
npx neonctl <command>

# bunx
bunx neonctl <command>
```

</Admonition>

## Synopsis

```bash
neonctl --help
usage: neonctl <command> [options]                               [aliases: neon]

Commands:
  neonctl auth                        Authenticate              [aliases: login]
  neonctl me                          Show current user
  neonctl projects                    Manage projects         [aliases: project]
  neonctl ip-allow                    Manage IP Allow
  neonctl branches                    Manage branches          [aliases: branch]
  neonctl databases                   Manage databases   [aliases: database, db]
  neonctl roles                       Manage roles               [aliases: role]
  neonctl operations                  Manage operations     [aliases: operation]
  neonctl connection-string [branch]  Get connection string        [aliases: cs]
  neonctl set-context                 Set the current context
  neonctl completion                  generate completion script

Global options:
  -o, --output      Set output format
                  [string] [choices: "json", "yaml", "table"] [default: "table"]
  --config-dir      Path to config directory [string] [default: ""]
  --api-key         API key  [string] [default: ""]
  --analytics       Manage analytics. Example: --no-analytics, --analytics false
                                                       [boolean] [default: true]
  -v, --version     Show version number                                [boolean]
  -h, --help        Show help                                          [boolean]

Options:
--context-file      Context file [string] [default: (current-context-file)]
```

## Commands

| Command                                                    | Subcommands                                                                                                  | Description                  |
| ---------------------------------------------------------- | ------------------------------------------------------------------------------------------------------------ | ---------------------------- |
| [auth](/docs/reference/cli-auth)                           |                                                                                                              | Authenticate                 |
| [me](/docs/reference/cli-me)                               |                                                                                                              | Show current user            |
| [projects](/docs/reference/cli-projects)                   | `list`, `create`, `update`, `delete`, `get`                                                                  | Manage projects              |
| [ip-allow](/docs/reference/cli-ip-allow)                   | `list`, `add`, `remove`, `reset`                                                                             | Manage IP Allow              |
| [branches](/docs/reference/cli-branches)                   | `list`, `create`, `reset`, `restore`, `rename`, `schema-diff`, `set-primary`, `add-compute`, `delete`, `get` | Manage branches              |
| [databases](/docs/reference/cli-databases)                 | `list`, `create`, `delete`                                                                                   | Manage databases             |
| [roles](/docs/reference/cli-roles)                         | `list`, `create`, `delete`                                                                                   | Manage roles                 |
| [operations](/docs/reference/cli-operations)               | `list`                                                                                                       | Manage operations            |
| [connection-string](/docs/reference/cli-connection-string) |                                                                                                              | Get connection string        |
| [set-context](/docs/reference/cli-set-context)             |                                                                                                              | Set context for session      |
| [completion](/docs/reference/cli-completion)               |                                                                                                              | Generate a completion script |

## Global options

Global options are supported with any Neon CLI command.

| Option                      | Description                                                 | Type    | Default                             |
| :-------------------------- | :---------------------------------------------------------- | :------ | :---------------------------------- |
| [-o, --output](#output)     | Set the Neon CLI output format (`json`, `yaml`, or `table`) | string  | table                               |
| [--config-dir](#config-dir) | Path to the Neon CLI configuration directory                | string  | `/home/<user>/.config/neonctl`      |
| [--api-key](#api-key)       | Neon API key                                                | string  | `NEON_API_KEY` environment variable |
| [--color](#color)           | Colorize the output. Example: `--no-color`, `--color false` | boolean | true                                |
| [--analytics](#analytics)   | Manage analytics                                            | boolean | true                                |
| [-v, --version](#version)   | Show the Neon CLI version number                            | boolean | -                                   |
| [-h, --help](#help)         | Show the Neon CLI help                                      | boolean | -                                   |

- <a id="output"></a>`-o, --output`

  Sets the output format. Supported options are `json`, `yaml`, and `table`. The default is `table`. Table output may be limited. The `json` and `yaml` output formats show all data.

  ```bash
  neonctl me --output json
  ```

- <a id="config-dir"></a>`--config-dir`

  Specifies the path to the `neonctl` configuration directory. To view the default configuration directory containing you `credentials.json` file, run `neonctl --help`. The credentials file is created when you authenticate using the `neonctl auth` command. This option is only necessary if you move your `neonctl` configuration file to a location other than the default.

  ```bash
  neonctl projects list --config-dir /home/<user>/.config/neonctl
  ```

- <a id="api-key"></a>`--api-key`

  Specifies your Neon API key. You can authenticate using a Neon API key when running a Neon CLI command instead of using `neonctl auth`. For information about obtaining an Neon API key, see [Create an API key](https://neon.tech/docs/manage/api-keys#create-an-api-key).

  ```bash
  neonctl <command> --api-key <neon_api_key>
  ```

  To avoid including the `--api-key` option with each CLI command, you can export your API key to the `NEON_API_KEY` environment variable.

  ```bash
  export NEON_API_KEY=<neon_api_key>
  ```

  <Admonition type="info">
      
  The authentication flow for the Neon CLI follows this order:

  - If the `--api-key` option is provided, it is used for authentication.
  - If the `--api-key` option is not provided, the `NEON_API_KEY` environment variable setting is used.
  - If there is no `--api-key` option or `NEON_API_KEY` environment variable setting, the CLI looks for the `credentials.json` file created by the `neonctl auth` command.
  - If the credentials file is not found, the Neon CLI initiates the `neonctl auth` web authentication process.
<<<<<<< HEAD
  
  </Admonition>
=======
    </Admonition>
>>>>>>> 1b1857c1

- <a id="color"></a>`--color`

  Colorize the output. This option is enabled by default, but you can disable it by specifying `--no-color` or `--color false`, which is useful when using Neon CLI commands in your automation pipelines.

- <a id="analytics"></a>`--analytics`

  Analytics are enabled by default to gather information about the CLI commands and options that are used by our customers. This data collection assists in offering support, and allows for a better understanding of typical usage patterns so that we can improve user experience. Neon does not collect user-defined data, such as project IDs or command payloads. To opt-out of analytics data collection, specify `--no-analytics` or `--analytics false`.

- <a id="version"></a>`-v, --version`

  Shows the Neon CLI version number.

  ```bash
  $ neonctl --version
  1.15.0
  ```

- <a id="help"></a>`-h, --help`

  Shows the `neonctl` command-line help. You can view help for `neonctl`, a `neonctl` command, or a `neonctl` subcommand, as shown in the following examples:

  ```bash
  neonctl --help

  neonctl branches --help

  neonctl branches create --help
  ```

## Options

| Option                          | Description                       | Type   | Default              |
| :------------------------------ | :-------------------------------- | :----- | :------------------- |
| [--context-file](#context-file) | The context file for CLI sessions | string | current-context-file |

- <a id="context-file"></a>`--context-file`

  Sets a background context for your CLI sessions, letting you perform project or branch-specific actions without having to specify the project or branch id in every command. For example, this command lists all branches using the `branches list` command. No need to specify the project since the context file provides it.

  ```bash
  neonctl branches list --context-file path/to/context_file_name
  ```

  To define a context file, see [Neon CLI commands — set-context](/docs/reference/cli-set-context).

## GitHub repository

The GitHub repository for the Neon CLI is found [here](https://github.com/neondatabase/neonctl).<|MERGE_RESOLUTION|>--- conflicted
+++ resolved
@@ -237,12 +237,8 @@
   - If the `--api-key` option is not provided, the `NEON_API_KEY` environment variable setting is used.
   - If there is no `--api-key` option or `NEON_API_KEY` environment variable setting, the CLI looks for the `credentials.json` file created by the `neonctl auth` command.
   - If the credentials file is not found, the Neon CLI initiates the `neonctl auth` web authentication process.
-<<<<<<< HEAD
   
   </Admonition>
-=======
-    </Admonition>
->>>>>>> 1b1857c1
 
 - <a id="color"></a>`--color`
 
