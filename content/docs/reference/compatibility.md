--- conflicted
+++ resolved
@@ -92,7 +92,6 @@
 
 - The `maintenance_work_mem` value is set according to your minimum compute size, but you can configure the setting for the current session; for example:
 
-<<<<<<< HEAD
     ```sql
     SET maintenance_work_mem='10 GB';
     ```
@@ -139,52 +138,6 @@
     | 52                 | 52   | 208 GB | 3486 MB              |
     | 54                 | 54   | 216 GB | 3620 MB              |
     | 56                 | 56   | 224 GB | 3754 MB              |
-=======
-  ```sql
-  SET maintenance_work_mem='10 GB';
-  ```
-
-  | Compute Units (CU) | vCPU | RAM    | maintenance_work_mem |
-  | :----------------- | :--- | :----- | :------------------- |
-  | 0.25               | 0.25 | 1 GB   | 64 MB                |
-  | 0.50               | 0.50 | 2 GB   | 64 MB                |
-  | 1                  | 1    | 4 GB   | 67 MB                |
-  | 2                  | 2    | 8 GB   | 134 MB               |
-  | 3                  | 3    | 12 GB  | 201 MB               |
-  | 4                  | 4    | 16 GB  | 268 MB               |
-  | 5                  | 5    | 20 GB  | 335 MB               |
-  | 6                  | 6    | 24 GB  | 402 MB               |
-  | 7                  | 7    | 28 GB  | 470 MB               |
-  | 8                  | 8    | 32 GB  | 537 MB               |
-  | 9                  | 9    | 36 GB  | 604 MB               |
-  | 10                 | 10   | 40 GB  | 671 MB               |
-  | 11                 | 11   | 44 GB  | 738 MB               |
-  | 12                 | 12   | 48 GB  | 805 MB               |
-  | 13                 | 13   | 52 GB  | 872 MB               |
-  | 14                 | 14   | 56 GB  | 939 MB               |
-  | 15                 | 15   | 60 GB  | 1007 MB              |
-  | 16                 | 16   | 64 GB  | 1074 MB              |
-  | 18                 | 18   | 72 GB  | 1208 MB              |
-  | 20                 | 20   | 80 GB  | 1342 MB              |
-  | 22                 | 22   | 88 GB  | 1476 MB              |
-  | 24                 | 24   | 96 GB  | 1610 MB              |
-  | 26                 | 26   | 104 GB | 1744 MB              |
-  | 28                 | 28   | 112 GB | 1878 MB              |
-  | 30                 | 30   | 120 GB | 2012 MB              |
-  | 32                 | 32   | 128 GB | 2146 MB              |
-  | 34                 | 34   | 136 GB | 2280 MB              |
-  | 36                 | 36   | 144 GB | 2414 MB              |
-  | 38                 | 38   | 152 GB | 2548 MB              |
-  | 40                 | 40   | 160 GB | 2682 MB              |
-  | 42                 | 42   | 168 GB | 2816 MB              |
-  | 44                 | 44   | 176 GB | 2950 MB              |
-  | 46                 | 46   | 184 GB | 3084 MB              |
-  | 48                 | 48   | 192 GB | 3218 MB              |
-  | 50                 | 50   | 200 GB | 3352 MB              |
-  | 52                 | 52   | 208 GB | 3486 MB              |
-  | 54                 | 54   | 216 GB | 3620 MB              |
-  | 56                 | 56   | 224 GB | 3754 MB              |
->>>>>>> 5739f819
 
 - The formula for `max_worker_processes` is:
 
