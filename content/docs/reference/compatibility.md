---
title: Postgres compatibility
subtitle: Learn about Neon as a managed Postgres service
enableTableOfContents: true
redirectFrom:
  - /docs/conceptual-guides/compatibility
updatedOn: '2024-08-01T13:14:19.485Z'
---

**Neon is Postgres**. However, as a managed Postgres service, there are some differences you should be aware of.

## Postgres versions

Neon supports Postgres 14, 15, and 16. You can select the Postgres version you want to use when creating a Neon project. Postgres 16 is selected by default. For information about creating a Neon project, See [Manage projects](/docs/manage/projects). Minor Postgres point releases are rolled out by Neon after extensive validation as part of regular platform maintenance.

## Postgres extensions

Neon supports numerous Postgres extensions, and we regularly add support for more. For the extensions that Neon supports, see [Postgres Extensions](/docs/extensions/pg-extensions). To request support for additional extensions, please reach out to us on our [Discord Server](https://discord.gg/92vNTzKDGp). Please keep in mind that privilege requirements, local file system access, and functionality that is incompatible with Neon features such as Autoscaling and Autosuspend may prevent Neon from being able to offer support for certain extensions.

## Roles and permissions

Neon is a managed Postgres service, so you cannot access the host operating system, and you can't connect using the Postgres `superuser` account. In place of the Postgres superuser role, Neon provides a `neon_superuser` role.

Roles created in the Neon Console, CLI, or API, including the default role created with a Neon project, are granted membership in the `neon_superuser` role. For information about the privileges associated with this role, see [The neon_superuser role](/docs/manage/roles#the-neonsuperuser-role).

Roles created in Neon with SQL syntax, from a command-line tool like `psql` or the [Neon SQL Editor](/docs/connect/query-with-psql-editor), have the same privileges as newly created roles in a standalone Postgres installation. These roles are not granted membership in the `neon_superuser` role. You must grant these roles the privileges you want them to have. For more information, see [Manage roles with SQL](/docs/manage/roles#manage-roles-with-sql).

Neon roles cannot install Postgres extensions other than those supported by Neon.

<a id="default-parameters/"></a>

## Postgres parameter settings

The following table shows parameter settings that are set explicitly for your Neon Postgres instance. These values may differ from standard Postgres defaults, and a few settings differ based on your Neon compute size.

<Admonition type="note">
Because Neon is a managed Postgres service, Postgres parameters are not user-configurable outside of a session context, but if you are a paid plan user and require a different setting, you can contact [Neon Support](/docs/introduction/support) to see if a different setting can be supported.
</Admonition>

| Parameter                             | Value         | Note                                                                                                                                                                          |
| ------------------------------------- | ------------- | ----------------------------------------------------------------------------------------------------------------------------------------------------------------------------- |
| `client_connection_check_interval`    | 60000         |                                                                                                                                                                               |
| `dynamic_shared_memory_type`          | mmap          |                                                                                                                                                                               |
| `fsync`                               | off           | Neon syncs data to the Neon Storage Engine to store your data safely and reliably                                                                                             |
| `hot_standby`                         | off           |                                                                                                                                                                               |
| `idle_in_transaction_session_timeout` | 300000        |                                                                                                                                                                               |
| `listen_addresses`                    | '\*'          |                                                                                                                                                                               |
| `log_connections`                     | on            |                                                                                                                                                                               |
| `log_disconnections`                  | on            |                                                                                                                                                                               |
| `log_temp_files`                      | 1048576       |                                                                                                                                                                               |
| `maintenance_work_mem`                | 65536         | The value differs by compute size. See [below](#parameter-settings-that-differ-by-compute-size).                                                                              |
| `max_connections`                     | 112           | The value differs by compute size. See [below](#parameter-settings-that-differ-by-compute-size).                                                                              |
| `max_parallel_workers`                | 8             |                                                                                                                                                                               |
| `max_replication_flush_lag`           | 10240         |                                                                                                                                                                               |
| `max_replication_slots`               | 10            |                                                                                                                                                                               |
| `max_replication_write_lag`           | 500           |                                                                                                                                                                               |
| `max_wal_senders`                     | 10            |                                                                                                                                                                               |
| `max_wal_size`                        | 1024          |                                                                                                                                                                               |
| `max_worker_processes`                | 26            | The value differs by compute size. See [below](#parameter-settings-that-differ-by-compute-size).                                                                              |
| `password_encryption`                 | scram-sha-256 |                                                                                                                                                                               |
| `restart_after_crash`                 | off           |                                                                                                                                                                               |
| `shared_buffers`                      | 128MB         | Neon uses a [Local File Cache (LFC)](/docs/extensions/neon#what-is-the-local-file-cache) in addition to `shared_buffers` to extend cache memory to 80% of your compute's RAM. |
| `superuser_reserved_connections`      | 4             |                                                                                                                                                                               |
| `synchronous_standby_names`           | 'walproposer' |                                                                                                                                                                               |
| `wal_level`                           | replica       | Support for `wal_level=logical` is coming soon. See [logical replication](/docs/introduction/logical-replication).                                                            |
| `wal_log_hints`                       | off           |                                                                                                                                                                               |
| `wal_sender_timeout`                  | 10000         |                                                                                                                                                                               |

### Parameter settings that differ by compute size

Of the parameter settings listed above, the `maintenance_work_mem`, `max_connections`, and `max_worker_processes` differ by compute size, which is defined in [Compute Units (CU)](/docs/reference/glossary#compute-unit-cu). The following table shows values for each compute size.

| Compute Size (CU) | `max_connections` | `maintenance_work_mem` | `max_worker_processes` |
| :---------------- | :---------------- | :--------------------- | :--------------------- |
| 0.25              | 112               | 64 MB                  | 10                     |
| 0.50              | 225               | 64 MB                  | 11                     |
| 1                 | 450               | 67 MB                  | 12                     |
| 2                 | 901               | 134 MB                 | 14                     |
| 3                 | 1351              | 201 MB                 | 16                     |
| 4                 | 1802              | 268 MB                 | 18                     |
| 5                 | 2253              | 335 MB                 | 20                     |
| 6                 | 2703              | 402 MB                 | 22                     |
| 7                 | 3154              | 470 MB                 | 24                     |
| 8                 | 3604              | 537 MB                 | 26                     |
| 9                 | 4000              | 604 MB                 | 28                     |
| 10                | 4000              | 671 MB                 | 30                     |

<Admonition type="note">
You can use connection pooling in Neon to increase the number of supported connections. For more information, see [Connection pooling](/docs/connect/connection-pooling).
</Admonition>

### Configuring Postgres parameters in a session context

Neon permits configuring parameters that have a `user` context, meaning that the parameter can be set by a connected user within a specific session using a [SET](https://www.postgresql.org/docs/current/sql-set.html) command. These parameters are also referred to as "run-time parameters". You can identify Postgres parameters with a `user` context by running the following command:

```sql
SELECT name
FROM pg_settings
WHERE context = 'user';
```

For example, the `maintenance_work_mem` parameter supports a `user` context, which lets you set it for the current session with a `SET` command:

```sql
SET maintenance_work_mem='1 GB';
```

## Postgres server logs

Currently, Postgres server logs can only be accessed Neon Support team. Should you require information from the Postgres server logs for troubleshooting purposes, please contact [Neon Support](/docs/introduction/support).

## Unlogged tables

Unlogged tables are maintained on Neon compute local storage. These tables do not survive compute restarts (including when a Neon compute is placed into an `Idle` state after a period of inactivity). This is unlike a standalone Postgres installation, where unlogged tables are only truncated in the event of abnormal process termination. Additionally, unlogged tables are limited by compute local storage size.

## Memory

SQL queries and index builds can generate large volumes of data that may not fit in memory. In Neon, the size of your compute determines the amount of memory that is available. For information about compute size and available memory, see [How to size your compute](https://neon.tech/docs/manage/endpoints#how-to-size-your-compute).

## Temporary tables

Temporary tables, which are stored in compute local storage, are limited by compute local storage size.

## Session context

The Neon cloud service automatically closes idle connections after a period of inactivity, as described in [Compute lifecycle](/docs/conceptual-guides/compute-lifecycle/). When connections are closed, anything that exists within a session context is forgotten and must be recreated before being used again. For example, in-memory statistics, temporary tables, prepared statements, advisory locks, and notifications and listeners defined using [NOTIFY](https://www.postgresql.org/docs/14/sql-notify.html)/[LISTEN](https://www.postgresql.org/docs/14/sql-listen.html) commands only exist for the duration of the current session and are lost when the session ends. To avoid losing session-level contexts in Neon, you can disable Neon's [autosuspend](/docs/guides/auto-suspend-guide) feature, which is possible on any of Neon's paid plans. However, disabling autosuspend also means that your compute will run 24/7. You can't disable autosuspend on Neon's Free plan, where your compute always autosuspends after 5 minutes of inactivity.

## Statistics collection

Statistics collected by the Postgres [cumulative statistics system](https://www.postgresql.org/docs/current/monitoring-stats.html) are not saved when a Neon compute (where Postgres runs) is suspended due to inactivity or restarted. For information about the lifecycle of a Neon compute, see [Compute lifecycle](/docs/conceptual-guides/compute-lifecycle/). For information about configuring Neon's autosuspend behavior, see [Autosuspend](/docs/introduction/auto-suspend).

## Database encoding

Neon supports UTF8 encoding (Unicode, 8-bit variable-width encoding). This is the most widely used and recommended encoding for Postgres.

## Collation support

<<<<<<< HEAD
A collation is an SQL schema object that maps an SQL name to locales provided by libraries installed in the operating system. A collation has a provider that specifies which library supplies the locale data. A common standard provider, `libc`, uses locales provided by the operating system C library. Another provider is `icu`, which uses the external ICU library. In Neon, support for standard `libc` locales is limited. Instead, Neon provides predefined `icu` locales that you can use. 
=======
A collation is an SQL schema object that maps an SQL name to locales provided by libraries installed in the operating system. A collation has a provider that specifies which library supplies the locale data. A common standard provider name is `libc`, which uses the locales provided by the operating system C library. Another provider is `icu`, which uses the external ICU library. In Neon, support for standard `libc` locales is limited. Instead, Neon provides a large number of predefined `icu` locales that you can use.
>>>>>>> 567cbc1a

To view available locales, use the query `SELECT * FROM pg_collation`, or the command `\dOS+` from the [Neon SQL Editor](/docs/connect/query-with-psql-editor) or an SQL client like [psql](/docs/connect/query-with-psql-editor).

To create a database with a predefined `icu` locale, you can issue a query similar to this one with your preferred locale:

```sql
CREATE DATABASE my_arabic_db
LOCALE_PROVIDER icu
icu_locale 'ar-x-icu'
template template0;
```

To specify the locale for individual columns, you can use this syntax:

```sql
CREATE TABLE my_ru_table (
    id serial PRIMARY KEY,
    russian_text_column text COLLATE "ru-x-icu",
    description text
);
```

## Event triggers

Postgres [event triggers](https://www.postgresql.org/docs/current/event-triggers.html), which require Postgres superuser privileges, are currently not supported. Unlike regular triggers, which are attached to a single table and capture only DML events, event triggers are global to a particular database and are capable of capturing DDL events.

Attempting to create an event trigger will produce errors similar to these:

```sql
ERROR: permission denied to create event trigger "your_trigger_name" (SQLSTATE 42501)

ERROR:  permission denied to create event trigger "your_trigger_name"
HINT:  Must be superuser to create an event trigger.
```

## Foreign Data Wrappers

Neon does not yet support Foreign Data Wrappers (FDW) or Postgres extensions such as `postgres_fdw` that provide this functionality. We intend to offer FDW support in a future release.

## PostgreSQL documentation

Neon provides a mirror of the official PostgreSQL documentation on the [Neon documentation site](https://neon.tech/docs/introduction) for the convenience of our users. As Neon is built on standard PostgreSQL, most information from the official PostgreSQL documentation applies to our platform. However, there are a few key differences to consider when referencing the official PostgreSQL docs:

- As a managed Postgres service, certain aspects of the official PostgreSQL documentation like installation procedures do not apply to Neon.
- Some features detailed in the official PostgreSQL documentation may not be relevant for Neon, such as those mentioned on this Postgres compatibility page.
- Features requiring the PostgreSQL superuser privilege may not be supported. See [Roles and permissions](#roles-and-permissions) above.
- Neon may not support all of the extensions mentioned in the official PostgreSQL documentation. See [Postgres extensions](#postgres-extensions) above.

<NeedHelp/><|MERGE_RESOLUTION|>--- conflicted
+++ resolved
@@ -135,11 +135,7 @@
 
 ## Collation support
 
-<<<<<<< HEAD
 A collation is an SQL schema object that maps an SQL name to locales provided by libraries installed in the operating system. A collation has a provider that specifies which library supplies the locale data. A common standard provider, `libc`, uses locales provided by the operating system C library. Another provider is `icu`, which uses the external ICU library. In Neon, support for standard `libc` locales is limited. Instead, Neon provides predefined `icu` locales that you can use. 
-=======
-A collation is an SQL schema object that maps an SQL name to locales provided by libraries installed in the operating system. A collation has a provider that specifies which library supplies the locale data. A common standard provider name is `libc`, which uses the locales provided by the operating system C library. Another provider is `icu`, which uses the external ICU library. In Neon, support for standard `libc` locales is limited. Instead, Neon provides a large number of predefined `icu` locales that you can use.
->>>>>>> 567cbc1a
 
 To view available locales, use the query `SELECT * FROM pg_collation`, or the command `\dOS+` from the [Neon SQL Editor](/docs/connect/query-with-psql-editor) or an SQL client like [psql](/docs/connect/query-with-psql-editor).
 
