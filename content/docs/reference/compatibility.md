---
title: Postgres compatibility
enableTableOfContents: true
redirectFrom:
  - /docs/conceptual-guides/compatibility
<<<<<<< HEAD
updatedOn: '2023-10-20T14:08:54.562Z'
=======
updatedOn: '2023-11-03T11:49:30.943Z'
>>>>>>> 37eb750b
---

Neon is protocol and application-compatible with Postgres. However, when using the Neon cloud service, there are some limitations that you should be aware of.

## Postgres versions

Neon cloud service is currently compatible with Postgres 14, 15, and 16. You can select the Postgres version you want to use when creating a Neon project. Postgres 15 is selected, by default. For information about creating a Neon project, See [Manage projects](/docs/manage/projects).

## Postgres extensions

Neon supports numerous Postgres extensions, and we regularly add support for more. For a list of supported extensions, see [Postgres Extensions](/docs/extensions/pg-extensions). To request support for additional extensions, please post your request to the [Neon community forum](https://community.neon.tech/). [Neon Pro Plan](/docs/introduction/pro-plan) users can open a support ticket from the console. For more detail, see [Getting Support](/docs/introduction/support).

## Roles and permissions

Neon is a managed Postgres service, so you cannot access the host operating system, and you can't connect using the Postgres `superuser` account like you can in a standalone Postgres installation.

Roles created in the Neon console, CLI, or API, including the default role created with a Neon project, are granted membership in the `neon_superuser` role. For information about the privileges associated with this role, see [The neon_superuser role](/docs/manage/roles#the-neonsuperuser-role).

Roles created in Neon with SQL syntax, from a command-line tool like `psql` or the [Neon SQL Editor](/docs/connect/query-with-psql-editor), have the same privileges as newly created roles in a standalone Postgres installation. These roles are not granted membership in the `neon_superuser` role. You must grant these roles the privileges you want them to have. For more information, see [Manage roles with SQL](/docs/manage/roles#manage-roles-with-sql).

Neon roles cannot access replication methods or install Postgres extensions other than those supported by Neon.

<a id="default-parameters/"></a>

## Neon Postgres parameter settings

The following table lists Neon Postgres parameter settings that may differ from the expected default.

| Parameter       | Value   | Note                                                                              |
| --------------- | ------- | --------------------------------------------------------------------------------- |
| fsync           | off     | Neon syncs data to the Neon Storage Engine to store your data safely and reliably |
| max_connections |         | The value depends on compute size. Set to 100 for Neon.          |
| shared_buffers  |         | The value depends on compute size                                                 |
| wal_level       | replica | Logical replication is currently not supported                                    |

<Admonition type="note">
You can use connection pooling in Neon to increase the number of supported connections. For more information, see [Connection pooling](/docs/connect/connection-pooling).
</Admonition>

## Unlogged tables

Unlogged tables are maintained on Neon compute local storage. These tables do not survive compute restarts (including when a Neon compute instance is placed into an `Idle` state after a period of inactivity). This is unlike a standalone Postgres installation, where unlogged tables are only truncated in the event of abnormal process termination. Additionally, unlogged tables are limited by compute local storage size.

## Spill and index build handling

Certain queries in Postgres can generate large datasets that do not fit in memory. In such cases, storage spills the data. In Neon, the size of compute local storage limits the ability to create large indexes or execute certain queries that generate large datasets.

## Temporary tables

Temporary tables, which are stored in compute local storage, are limited by compute local storage size.

## Session context

The Neon cloud service automatically closes idle connections after a period of inactivity, as described in [Compute lifecycle](/docs/conceptual-guides/compute-lifecycle/). When connections are closed, anything defined within a session context is forgotten and must be recreated before being used again. For example, temporary tables, prepared statements, advisory locks, and notifications and listeners that were defined using the [NOTIFY](https://www.postgresql.org/docs/14/sql-notify.html)/[LISTEN](https://www.postgresql.org/docs/14/sql-listen.html) commands only exist for the duration of the current session and are lost when the session ends.

## Statistics collection

Statistics collected by the Postgres [cumulative statistics system](https://www.postgresql.org/docs/14/monitoring-stats.html) are currently not saved when the Neon compute node is placed into an `Idle` state due to inactivity or restarted. For information about the lifecycle of a Neon compute, see [Compute lifecycle](/docs/conceptual-guides/compute-lifecycle/).

## Database encoding

Neon does not currently support changing the database encoding. This feature will become available when we add support for creating databases using SQL, which is on our roadmap. Currently, creating a database is supported only in the Neon Console. See [Manage databases](/docs/manage/databases).

## Need help?

Join the [Neon community forum](https://community.neon.tech/) to ask questions or see what others are doing with Neon. [Neon Pro Plan](/docs/introduction/pro-plan) users can open a support ticket from the console. For more detail, see [Getting Support](/docs/introduction/support).<|MERGE_RESOLUTION|>--- conflicted
+++ resolved
@@ -3,11 +3,7 @@
 enableTableOfContents: true
 redirectFrom:
   - /docs/conceptual-guides/compatibility
-<<<<<<< HEAD
-updatedOn: '2023-10-20T14:08:54.562Z'
-=======
 updatedOn: '2023-11-03T11:49:30.943Z'
->>>>>>> 37eb750b
 ---
 
 Neon is protocol and application-compatible with Postgres. However, when using the Neon cloud service, there are some limitations that you should be aware of.
