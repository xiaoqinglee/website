--- conflicted
+++ resolved
@@ -2,11 +2,7 @@
 title: Neon CLI commands — projects
 subtitle: Use the Neon CLI to manage Neon directly from the terminal
 enableTableOfContents: true
-<<<<<<< HEAD
-updatedOn: '2023-10-20T14:08:54.561Z'
-=======
 updatedOn: '2023-10-24T18:56:54.993Z'
->>>>>>> 072f2d81
 ---
 
 ## Before you begin
