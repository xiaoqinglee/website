---
title: Neon CLI commands — projects
subtitle: Use the Neon CLI to manage Neon directly from the terminal
enableTableOfContents: true
updatedOn: '2025-05-30T16:54:40.491Z'
---

## Before you begin

- Before running the `projects` command, ensure that you have [installed the Neon CLI](/docs/reference/cli-install).
- If you have not authenticated with the [neon auth](/docs/reference/cli-auth) command, running a Neon CLI command automatically launches the Neon CLI browser authentication process. Alternatively, you can specify a Neon API key using the `--api-key` option when running a command. See [Connect](/docs/reference/neon-cli#connect).

For information about projects in Neon, see [Projects](/docs/manage/projects).

## The `projects` command

The `projects` command allows you to list, create, update, delete, and retrieve information about Neon projects.

### Usage

```bash
neon projects <subcommand> [options]
```

| Subcommand        | Description      |
| ----------------- | ---------------- |
| [list](#list)     | List projects    |
| [create](#create) | Create a project |
| [update](#update) | Update a project |
| [delete](#delete) | Delete a project |
| [get](#get)       | Get a project    |

### list

This subcommand allows you to list projects that belong to your Neon account, as well as any projects that were shared with you.

#### Usage

```bash
neon projects list [options]
```

#### Options

In addition to the Neon CLI [global options](/docs/reference/neon-cli#global-options), the `projects` subcommand supports this option:

| Option           | Description                                                                                   | Type   | Required |
| ---------------- | --------------------------------------------------------------------------------------------- | ------ | :------: |
| `--context-file` | [Context file](/docs/reference/cli-set-context#using-a-named-context-file) path and file name | string |          |
| `--org-id`       | List all projects belonging to the specified organization.                                    | string |          |

#### Examples

- List all projects belonging to your personal acccount

  ```bash
  neon projects list
  Projects
  ┌────────────────────────┬────────────────────┬───────────────┬──────────────────────┐
  │ Id                     │ Name               │ Region Id     │ Created At           │
  ├────────────────────────┼────────────────────┼───────────────┼──────────────────────┤
  │ crimson-voice-12345678 │ frontend           │ aws-us-east-2 │ 2024-04-15T11:17:30Z │
  ├────────────────────────┼────────────────────┼───────────────┼──────────────────────┤
  │ calm-thunder-12121212  │ backend            │ aws-us-east-2 │ 2024-04-10T15:21:01Z │
  ├────────────────────────┼────────────────────┼───────────────┼──────────────────────┤
  │ nameless-hall-87654321 │ billing            │ aws-us-east-2 │ 2024-04-10T14:35:17Z │
  └────────────────────────┴────────────────────┴───────────────┴──────────────────────┘
  Shared with you
  ┌───────────────────┬────────────────────┬──────────────────┬──────────────────────┐
  │ Id                │ Name               │ Region Id        │ Created At           │
  ├───────────────────┼────────────────────┼──────────────────┼──────────────────────┤
  │ noisy-fire-212121 │ API                │ aws-eu-central-1 │ 2023-04-22T18:41:13Z │
  └───────────────────┴────────────────────┴──────────────────┴──────────────────────┘
  ```

- List all projects belonging to the specified organization.

  ```bash
  neon projects list --org-id org-xxxx-xxxx
  Projects
  ┌───────────────────────────┬───────────────────────────┬────────────────────┬──────────────────────┐
  │ Id                        │ Name                      │ Region Id          │ Created At           │
  ├───────────────────────────┼───────────────────────────┼────────────────────┼──────────────────────┤
  │ bright-moon-12345678      │ dev-backend-api           │ aws-us-east-2      │ 2024-07-26T11:43:37Z │
  ├───────────────────────────┼───────────────────────────┼────────────────────┼──────────────────────┤
  │ silent-forest-87654321    │ test-integration-service  │ aws-eu-central-1   │ 2024-05-30T22:14:49Z │
  ├───────────────────────────┼───────────────────────────┼────────────────────┼──────────────────────┤
  │ crystal-stream-23456789   │ staging-web-app           │ aws-us-east-2      │ 2024-05-17T13:47:35Z │
  └───────────────────────────┴───────────────────────────┴────────────────────┴──────────────────────┘
  ```

### create

This subcommand allows you to create a Neon project.

#### Usage

```bash
neon projects create [options]
```

#### Options

In addition to the Neon CLI [global options](/docs/reference/neon-cli#global-options), the `create` subcommand supports these options:

| Option           | Description                                                                                                                                                                                                       | Type    | Required |
| ---------------- | ----------------------------------------------------------------------------------------------------------------------------------------------------------------------------------------------------------------- | ------- | :------: |
| `--context-file` | [Context file](/docs/reference/cli-set-context#using-a-named-context-file) path and file name.                                                                                                                    | string  |          |
| `--name`         | The project name. The project ID is used if a name is not specified.                                                                                                                                              | string  |          |
| `--region-id`    | The region ID. Possible values: `aws-us-west-2`, `aws-ap-southeast-1`, `aws-ap-southeast-2`, `aws-eu-central-1`, `aws-us-east-1`, `aws-us-east-2`, `azure-eastus2`. Defaults to `aws-us-east-2` if not specified. | string  |          |
| `--org-id`       | The organization ID where you want this project to be created. If unspecified, your [default organization](/docs/reference/glossary#default-organization) will be used.                                           | string  |          |
| `--psql`         | Connect to your new project's database via `psql` immediately on project creation.                                                                                                                                | boolean |          |
| `--database`     | The database name. If not specified, the default database name will be used.                                                                                                                                      | string  |          |
| `--role`         | The role name. If not specified, the default role name will be used.                                                                                                                                              | string  |          |
| `--set-context`  | Set the current context to the new project.                                                                                                                                                                       | boolean |          |
| `--cu`           | The compute size for the default branch's primary compute. Could be a fixed size (e.g., "2") or a range delimited by a dash (e.g., "0.5-3").                                                                      | string  |          |

<Admonition type="note">
<<<<<<< HEAD
Neon projects created using the CLI use the default Postgres version, which is Postgres 17. To create a project with a different Postgres version, you can use the [Neon Console](https://neon.tech/docs/manage/projects#create-a-project) or [Neon API](https://api-docs.neon.tech/reference/createproject).
=======
Neon projects created using the CLI use the default Postgres version, which is Postgres 17. To create a project with a different Postgres version, you can use the [Neon Console](/docs/manage/projects#create-a-project) or [Neon API](https://api-docs.neon.tech/reference/createproject). 
>>>>>>> 5c342b1b
</Admonition>

#### Examples

- Create a project with a user-defined name in a specific region:

  ```bash
  neon projects create --name mynewproject --region-id aws-us-west-2
  ┌───────────────────┬──────────────┬───────────────┬──────────────────────┐
  │ Id                │ Name         │ Region Id     │ Created At           │
  ├───────────────────┼──────────────┼───────────────┼──────────────────────┤
  │ muddy-wood-859533 │ mynewproject │ aws-us-west-2 │ 2023-07-09T17:04:29Z │
  └───────────────────┴──────────────┴───────────────┴──────────────────────┘

  ┌──────────────────────────────────────────────────────────────────────────────────────┐
  │ Connection Uri                                                                       │
  ├──────────────────────────────────────────────────────────────────────────────────────┤
  │ postgresql://[user]:[password]@[neon_hostname]/[dbname]                              │
  └──────────────────────────────────────────────────────────────────────────────────────┘
  ```

    <Admonition type="tip">
    The Neon CLI provides a `neon connection-string` command you can use to extract a connection uri programmatically. See [Neon CLI commands — connection-string](/docs/reference/cli-connection-string).
    </Admonition>

- Create a project with the `--output` format of the command set to `json`. This output format returns all of the project response data, whereas the default `table` output format (shown in the preceding example) is limited in the information it can display.

  ```bash
  neon projects create --output json
  ```

    <details>
    <summary>Example output</summary>
    ```json
    {
    "project": {
        "data_storage_bytes_hour": 0,
        "data_transfer_bytes": 0,
        "written_data_bytes": 0,
        "compute_time_seconds": 0,
        "active_time_seconds": 0,
        "cpu_used_sec": 0,
        "id": "long-wind-77910944",
        "platform_id": "aws",
        "region_id": "aws-us-east-2",
        "name": "long-wind-77910944",
        "provisioner": "k8s-pod",
        "default_endpoint_settings": {
        "autoscaling_limit_min_cu": 1,
        "autoscaling_limit_max_cu": 1,
        "suspend_timeout_seconds": 0
        },
        "pg_version": 17,
        "proxy_host": "us-east-2.aws.neon.tech",
        "branch_logical_size_limit": 204800,
        "branch_logical_size_limit_bytes": 214748364800,
        "store_passwords": true,
        "creation_source": "neonctl",
        "history_retention_seconds": 604800,
        "created_at": "2023-08-04T16:16:45Z",
        "updated_at": "2023-08-04T16:16:45Z",
        "consumption_period_start": "0001-01-01T00:00:00Z",
        "consumption_period_end": "0001-01-01T00:00:00Z",
        "owner_id": "e56ad68e-7f2f-4d74-928c-9ea25d7e9864"
    },
    "connection_uris": [
        {
        "connection_uri": "postgresql://alex:AbC123dEf@ep-cool-darkness-123456.us-east-2.aws.neon.tech/dbname",
        "connection_parameters": {
            "database": "dbname",
            "password": "AbC123dEf",
            "role": "alex",
            "host": "ep-cool-darkness-123456.us-east-2.aws.neon.tech",
            "pooler_host": "ep-cool-darkness-123456-pooler.us-east-2.aws.neon.tech"
        }
        }
    ]
    }
    ```
    </details>

- Create a project and connect to it with `psql`.

  ```bash
  neon project create --psql
  ```

- Create a project, connect to it with `psql`, and run an `.sql` file.

  ```bash
  neon project create --psql -- -f dump.sql
  ```

- Create a project, connect to it with `psql`, and run a query.

  ```bash
  neon project create --psql -- -c "SELECT version()"
  ```

- Create a project and set the Neon CLI project context.

  ```
  neon project create --psql --set-context
  ```

### update

This subcommand allows you to update a Neon project.

#### Usage

```bash
neon projects update <id> [options]
```

The `id` is the project ID, which you can obtain by listing your projects or from the **Settings** page in the Neon Console.

#### Options

In addition to the Neon CLI [global options](/docs/reference/neon-cli#global-options), the `update` subcommand supports this option:

| Option                       | Description                                                                                                                                  | Type    | Required |
| ---------------------------- | -------------------------------------------------------------------------------------------------------------------------------------------- | ------- | :------: |
| `--context-file`             | [Context file](/docs/reference/cli-set-context#using-a-named-context-file) path and file name                                                | string  |          |
| `--block-vpc-connections`    | When set, connections using VPC endpoints are disallowed. Use `--block-vpc-connections=false` to set the value to false.                     | boolean |          |
| `--block-public-connections` | When set, connections from the public internet are disallowed. Use `--block-public-connections=false` to set the value to false.             | boolean |          |
| `--cu`                       | The compute size for the default branch's primary compute. Could be a fixed size (e.g., "2") or a range delimited by a dash (e.g., "0.5-3"). | string  |          |
| `--name`                     | The project name. The value cannot be empty.                                                                                                 | string  | &check;  |

#### Examples

- Update the project name:

  ```bash
  neon projects update muddy-wood-859533 --name dev_project_1
  ┌───────────────────┬───────────────┬───────────────┬──────────────────────┐
  │ Id                │ Name          │ Region Id     │ Created At           │
  ├───────────────────┼───────────────┼───────────────┼──────────────────────┤
  │ muddy-wood-859533 │ dev_project_1 │ aws-us-west-2 │ 2023-07-09T17:04:29Z │
  └───────────────────┴───────────────┴───────────────┴──────────────────────┘
  ```

- Block connections from the public internet:

  This option is used with Neon's Private Networking feature to block access from the public internet. See [Private Networking — Restrict public internet access](/docs/guides/neon-private-networking#restrict-public-internet-access). You must specify the ID of you Neon project, as shown below.

  ```bash
  neon projects update orange-credit-12345678 --block-public-connections=true
  ```

### delete

This subcommand allows you to delete a Neon project.

```bash
neon projects delete <id> [options]
```

The `id` is the project ID, which you can obtain by listing your projects or from the **Settings** page in the Neon Console.

#### Options

Only [global options](/docs/reference/neon-cli#global-options) apply.

#### Example

```bash
neon projects delete muddy-wood-859533
┌───────────────────┬───────────────┬───────────────┬──────────────────────┐
│ Id                │ Name          │ Region Id     │ Created At           │
├───────────────────┼───────────────┼───────────────┼──────────────────────┤
│ muddy-wood-859533 │ dev_project_1 │ aws-us-west-2 │ 2023-07-09T17:04:29Z │
└───────────────────┴───────────────┴───────────────┴──────────────────────┘
```

Information about the deleted project is displayed. You can verify that the project was deleted by running `neon projects list`.

### get

This subcommand allows you to retrieve details about a Neon project.

#### Usage

```bash
neon projects get <id> [options]
```

The `id` is the project ID, which you can obtain by listing your projects or from the **Settings** page in the Neon Console.

#### Options

In addition to the Neon CLI [global options](/docs/reference/neon-cli#global-options), the `delete` subcommand supports this option:

| Option           | Description                                                                                    | Type   | Required |
| ---------------- | ---------------------------------------------------------------------------------------------- | ------ | :------: |
| `--context-file` | [Context file](/docs/reference/cli-set-context#using-a-named-context-file) path and file name. | string |          |

#### Example

```bash
neon projects get muddy-wood-859533
┌───────────────────┬───────────────┬───────────────┬──────────────────────┐
│ Id                │ Name          │ Region Id     │ Created At           │
├───────────────────┼───────────────┼───────────────┼──────────────────────┤
│ muddy-wood-859533 │ dev_project_1 │ aws-us-west-2 │ 2023-07-09T17:04:29Z │
└───────────────────┴───────────────┴───────────────┴──────────────────────┘
```

<NeedHelp/><|MERGE_RESOLUTION|>--- conflicted
+++ resolved
@@ -116,11 +116,7 @@
 | `--cu`           | The compute size for the default branch's primary compute. Could be a fixed size (e.g., "2") or a range delimited by a dash (e.g., "0.5-3").                                                                      | string  |          |
 
 <Admonition type="note">
-<<<<<<< HEAD
-Neon projects created using the CLI use the default Postgres version, which is Postgres 17. To create a project with a different Postgres version, you can use the [Neon Console](https://neon.tech/docs/manage/projects#create-a-project) or [Neon API](https://api-docs.neon.tech/reference/createproject).
-=======
 Neon projects created using the CLI use the default Postgres version, which is Postgres 17. To create a project with a different Postgres version, you can use the [Neon Console](/docs/manage/projects#create-a-project) or [Neon API](https://api-docs.neon.tech/reference/createproject). 
->>>>>>> 5c342b1b
 </Admonition>
 
 #### Examples
