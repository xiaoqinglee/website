--- conflicted
+++ resolved
@@ -115,23 +115,18 @@
 
 The following table outlines the vCPU, RAM, LFC size (80% of RAM), and the `max_connections` limit for each compute size that Neon supports.
 
-<<<<<<< HEAD
-| Compute Size (CU) | vCPU | RAM   | LFC size | max_connections |
-| ----------------- | ---- | ----- | -------- | --------------- |
-=======
-| Min. Compute Size (CU) | vCPU | RAM   | LFC size | max_connections | 
-|-------------------|------|-------|----------|-----------------|
->>>>>>> 62f8729d
-| 0.25              | 0.25 | 1 GB  | 0.8 GB   | 112             |
-| 0.50              | 0.50 | 2 GB  | 1.6 GB   | 225             |
-| 1                 | 1    | 4 GB  | 3.2 GB   | 450             |
-| 2                 | 2    | 8 GB  | 6.4 GB   | 901             |
-| 3                 | 3    | 12 GB | 9.6 GB   | 1351            |
-| 4                 | 4    | 16 GB | 12.8 GB  | 1802            |
-| 5                 | 5    | 20 GB | 16 GB    | 2253            |
-| 6                 | 6    | 24 GB | 19.2 GB  | 2703            |
-| 7                 | 7    | 28 GB | 22.4 GB  | 3154            |
-| 8                 | 8    | 32 GB | 25.6 GB  | 3604            |
+| Min. Compute Size (CU) | vCPU | RAM   | LFC size | max_connections |
+| ---------------------- | ---- | ----- | -------- | --------------- |
+| 0.25                   | 0.25 | 1 GB  | 0.8 GB   | 112             |
+| 0.50                   | 0.50 | 2 GB  | 1.6 GB   | 225             |
+| 1                      | 1    | 4 GB  | 3.2 GB   | 450             |
+| 2                      | 2    | 8 GB  | 6.4 GB   | 901             |
+| 3                      | 3    | 12 GB | 9.6 GB   | 1351            |
+| 4                      | 4    | 16 GB | 12.8 GB  | 1802            |
+| 5                      | 5    | 20 GB | 16 GB    | 2253            |
+| 6                      | 6    | 24 GB | 19.2 GB  | 2703            |
+| 7                      | 7    | 28 GB | 22.4 GB  | 3154            |
+| 8                      | 8    | 32 GB | 25.6 GB  | 3604            |
 
 <Admonition type="note">
 Users on paid plans can configure the size of their computes. The compute size for Free Tier users is set at .25 CU (.25 vCPU and 1 GB RAM).
@@ -221,11 +216,7 @@
 
 You can restart a compute endpoint using one of the following methods:
 
-<<<<<<< HEAD
 - Stop activity on your compute endpoint (stop running queries) and wait for your compute endpoint to suspend due to inactivity. By default, Neon suspends a compute after 5 minutes of inactivity. You can watch the status of your compute on the **Branches** page in the Neon Console. Select your branch and monitor your compute's **Status** field. Wait for it to report an `Idle` status. The compute will restart the next time it's accessed, and the status will change to `Active`.
-- Issue a [Restart endpoint](https://api-docs.neon.tech/reference/restartprojectendpoint) call using the Neon API. You can do this directly from the [Neon API Reference](https://api-docs.neon.tech/reference/getting-started-with-neon-api) using the **Try It!** feature. You'll need an [API key](https://neon.tech/docs/manage/api-keys#create-an-api-key).
-=======
-- Stop activity on your compute endpoint (stop running queries) and wait for your compute endpoint to suspend due to inactivity. By default, Neon suspends a compute after 5 minutes of inactivity. You can watch the status of your compute on the **Branches** page in the Neon Console. Select your branch and monitor your compute's **Status** field. Wait for it to report an `Idle` status. The compute will restart the next time it's accessed, and the status will change to `Active`. 
 - Issue a [Restart endpoint](https://api-docs.neon.tech/reference/restartprojectendpoint) call using the Neon API. You can do this directly from the Neon API Reference using the **Try It!** feature or via the command line with a cURL command similar to the one shown below. You'll need your [project ID](/docs/reference/glossary#project-id), compute [endpoint ID](/docs/reference/glossary#endpoint-id), and an [API key](/docs/manage/api-keys#create-an-api-key).
   ```bash
   curl --request POST \
@@ -233,7 +224,6 @@
      --header 'accept: application/json' \
      --header 'authorization: Bearer $NEON_API_KEY'
   ```
->>>>>>> 62f8729d
 - Users on paid plans can temporarily set a compute's **Suspend compute after a period of inactivity** to a low value to initiate a suspension (the default setting is 5 minutes). See [Autosuspend configuration](/docs/manage/endpoints#auto-suspend-configuration) for instructions. After doing so, check the **Operations** page in the Neon Console. Look for `suspend_compute` action. Any activity on the compute endpoint will restart it, such as running a query. Watch for a `start_compute` action on the **Operations** page.
 
 ## Delete a compute endpoint
