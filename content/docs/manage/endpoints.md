---
title: Manage computes
enableTableOfContents: true
isDraft: false
updatedOn: '2024-02-26T11:23:38.243Z'
---

A single read-write compute endpoint is created for your project's [primary branch](/docs/reference/glossary#primary-branch), by default.

To connect to a database that resides in a branch, you must connect via a compute endpoint associated with the branch. The following diagram shows the project's primary branch (`main`) and a child branch, both of which have an associated compute endpoint.

```text
Project
    |----primary branch (main) ---- compute endpoint <--- application/client
             |    |
             |    |---- database (neondb)
             |
             ---- child branch ---- compute endpoint <--- application/client
                            |
                            |---- database (mydb)
```

Neon supports both read-write and read-only compute endpoints. Read-only compute endpoints are also referred to as [Read replicas](/docs/introduction/read-replicas). A branch can have a single read-write compute endpoint but supports multiple read-only compute endpoints.

Tier limits define resources (vCPUs and RAM) available to a compute endpoint. The [Neon Free Tier](/docs/introduction/plans#free-tier) provides a shared vCPU and up to 1 GB of RAM per compute endpoint. Paid plans support larger compute sizes and autoscaling.

## View a compute endpoint

A compute endpoint is associated with a branch. To view a compute endpoint, select **Branches** in the Neon Console, and select a branch. If the branch has a compute endpoint, it is shown on the **Computes** tab on the branch page.

Compute endpoint details shown on the branch page include:

<<<<<<< HEAD
- **Id**: The compute endpoint ID.
  -- **Type**: The type of compute endpoint. `R/W` (Read-write) or `R/O` (Read-only).
- **Status**: The compute endpoint status (`Active`, `Idle`, or `Stopped`).
- **Compute size**: The size of the compute endpoint. Users on paid plans can configure the amount of vCPU and RAM for a compute endpoint when creating or editing a compute endpoint. Shows autoscaling minimum and maximum vCPU values if autoscaling is enabled.
- **Auto-suspend delay**: The number of seconds of inactivity after which a compute endpoint is automatically suspended. The default is 300 seconds (5 minutes). For more information, see [Autosuspend configuration](#auto-suspend-configuration).
=======
- The type of compute, which can be **RW Compute** (read-write) or **RO compute** (read-only).
- The compute status, typically **Active** or **Idle**.
- **Compute ID**: The compute endpoint ID, which always starts with an `ep-` prefix; for example: `ep-quiet-butterfly-w2qres1h`
- - **Size**: The size of the compute endpoint. Users on paid plans can configure the amount of vCPU and RAM for a compute endpoint when creating or editing a compute endpoint. Shows autoscaling minimum and maximum vCPU values if autoscaling is enabled.
>>>>>>> 4a76a8c6
- **Last active**: The date and time the compute was last active.

## Create a compute endpoint

You can only create a read-write compute endpoint for a branch that does not have one, but a branch can have multiple read-only compute endpoints (referred to as "read replicas"). [Read replicas](/docs/guides/read-replica-guide) are a paid plan feature.

To create an endpoint:

1. In the Neon Console, select **Branches**.
1. Select a branch.
1. Click **Add a compute**.
1. On the **Add compute endpoint** dialog, specify your compute settings, including compute type, size, autoscaling, and autosuspend settings, and click **Create**. Selecting the **RO replica** compute type creates a [Read replica](/docs/introduction/read-replicas).

## Edit a compute endpoint

Neon paid plan users can edit a compute endpoint to change the [compute size](#compute-size-and-autoscaling-configuration) or [Autosuspend](#auto-suspend-configuration) configuration.

To edit a compute endpoint:

1. In the Neon Console, select **Branches**.
1. Select a branch.
<<<<<<< HEAD
1. Click the kebab menu in the **Computes** table, and select **Edit**.

   The **Edit** window opens, letting you take a range of actions, depending on your tier.

=======
1. From the Compute tab, select **Edit** for the compute endpoint you wnat to edit.
   
   The **Edit** window opens, letting you modify settings such as compute size, the autoscaling configuration (if applicable), and your autosuspend setting.
>>>>>>> 4a76a8c6
1. Once you've made your changes, click **Save**. All changes take immediate effect.

For information about selecting an appropriate compute size or autoscaling configuration, see [How to size your compute](#how-to-size-your-compute).

### What happens to the compute endpoint when making changes

Some key points to understand about how your endpoint responds when you make changes to your compute settings:

- Changing the size of your fixed compute restarts the endpoint and _temporarily disconnects all existing connections_.
  <Admonition type="note">
  When your compute resizes automatically as part of the autoscaling feature, there are no restarts or disconnects; it just scales.
  </Admonition>
<<<<<<< HEAD
- Editing minimum or maximum autoscaling sizes also requires a restart; existing connections are temporarily disconnected.
- Changes to autosuspend settings do not require an endpoint restart; existing connections are unaffected.
=======
* Editing minimum or maximum autoscaling sizes also requires a restart; existing connections are temporarily disconnected.
* Changes to autosuspend settings do not require an endpoint restart; existing connections are unaffected.
* If you disable autosuspend entirely, you will need to restart your compute manually to get the latest compute-related release updates from Neon. See [Restart a compute endpoint](#restart-a-compute-endpoint).
>>>>>>> 4a76a8c6

To avoid prolonged interruptions resulting from compute restarts, we recommend configuring your clients and applications to reconnect automatically in case of a dropped connection.

### Compute size and autoscaling configuration

Users on paid plans can change compute size settings when [editing a compute endpoint](#edit-a-compute-endpoint).

_Compute size_ is the number of Compute Units (CUs) assigned to a Neon compute endpoint. The number of CUs determines the processing capacity of the compute endpoint. One CU has 1 vCPU and 4 GB of RAM, 2 CUs have 2 vCPUs and 8 GB of RAM, and so on. The amount of RAM in GB is always 4 times the vCPUs, as shown in the table below.

| Compute size (in CUs) | vCPU | RAM   |
| :-------------------- | :--- | :---- |
| .25                   | .25  | 1 GB  |
| .5                    | .5   | 2 GB  |
| 1                     | 1    | 4 GB  |
| 2                     | 2    | 8 GB  |
| 3                     | 3    | 12 GB |
| 4                     | 4    | 16 GB |
| 5                     | 5    | 20 GB |
| 6                     | 6    | 24 GB |
| 7                     | 7    | 28 GB |
| 8                     | 8    | 32 GB |

Neon supports fixed-size and autoscaling compute configurations.

- **Fixed size:** You can use the slider to select a fixed compute size. A fixed-size compute does not scale to meet workload demand.
- **Autoscaling:** You can also use the slider to specify a minimum and maximum compute size. Neon scales the compute size up and down within the selected compute size boundaries to meet workload demand. For information about how Neon implements the _Autoscaling_ feature, see [Autoscaling](/docs/introduction/autoscaling).

<Admonition type="info">
The `neon_utils` extension provides a `num_cpus()` function you can use to monitor how the _Autoscaling_ feature allocates compute resources in response to workload. For more information, see [The neon_utils extension](/docs/extensions/neon-utils).
</Admonition>

### How to size your compute

The size of your compute determines the amount of frequently accessed data you can cache in memory and the maximum number of simultaneous connections you can support. As a result, if your compute size is too small, this can lead to suboptimal query performance and connection limit issues.

In Postgres, the `shared_buffers` setting defines the amount of data that can be held in memory. In Neon, the `shared_buffers` parameter is always set to 128 MB, but Neon uses a Local File Cache (LFC) to extend the amount of memory available for caching data. The LFC can use up to 80% of your compute's RAM.

The Postgres `max_connections` setting defines your compute's maximum simultaneous connection limit and is set according to your compute size. Larger computes support higher maximum connection limits.

The following table outlines the vCPU, RAM, LFC size (80% of RAM), and the `max_connections` limit for each compute size that Neon supports.

| Min. Compute Size (CU) | vCPU | RAM   | LFC size | max_connections |
| ---------------------- | ---- | ----- | -------- | --------------- |
| 0.25                   | 0.25 | 1 GB  | 0.8 GB   | 112             |
| 0.50                   | 0.50 | 2 GB  | 1.6 GB   | 225             |
| 1                      | 1    | 4 GB  | 3.2 GB   | 450             |
| 2                      | 2    | 8 GB  | 6.4 GB   | 901             |
| 3                      | 3    | 12 GB | 9.6 GB   | 1351            |
| 4                      | 4    | 16 GB | 12.8 GB  | 1802            |
| 5                      | 5    | 20 GB | 16 GB    | 2253            |
| 6                      | 6    | 24 GB | 19.2 GB  | 2703            |
| 7                      | 7    | 28 GB | 22.4 GB  | 3154            |
| 8                      | 8    | 32 GB | 25.6 GB  | 3604            |

<Admonition type="note">
Users on paid plans can configure the size of their computes. The compute size for Free Tier users is set at .25 CU (.25 vCPU and 1 GB RAM).
</Admonition>

When selecting a compute size, ideally, you want to keep as much of your dataset in memory as possible. This improves performance by reducing the amount of reads from storage. If your dataset is not too large, select a compute size that will hold the entire dataset in memory. For larger datasets that cannot be fully held in memory, select a compute size that can hold your [working set](/docs/reference/glossary#working-set). Selecting a compute size for a working set involves advanced steps, which are outlined below. See [Sizing your compute based on the working set](#sizing-your-compute-based-on-the-working-set).

Regarding connection limits, you'll want a compute size that can support your anticipated maximum number of concurrent connections. If you are using **Autoscaling**, it is important to remember that your `max_connections` setting is based on the **minimum compute size** in your autoscaling configuration. The `max_connections` setting does not scale with your compute. To avoid the `max_connections` constraint, you can use a pooled connection with your application, which supports up to 10,000 concurrent user connections. See [Connection pooling](/docs/connect/connection-pooling).

#### Sizing your compute based on the working set

If it's not possible to hold your entire dataset in memory, the next best option is to ensure that your working set is in memory. A working set is your frequently accessed or recently used data and indexes. To determine whether your working set is fully in memory, you can query the cache hit ratio for your Neon compute. The cache hit ratio tells you how many queries are served from memory. Queries not served from memory bypass the cache to retrieve data from Neon storage (the [Pageserver](#docs/reference/glossary#pageserver)), which can affect query performance.

As mentioned above, Neon computes use a Local File Cache (LFC) to extend Postgres shared buffers. To query the cache hit ratio for your compute's LFC, Neon provides a [neon](/docs/extensions/neon) extension with a `neon_stat_file_cache` view.

To use the `neon_stat_file_cache` view, install the `neon` extension on a preferred database or connect to the Neon-managed `postgres` database where the `neon` extension is always available.

To install the extension on a preferred database:

```sql
CREATE EXTENSION neon;
```

To connect to the Neon-managed `postgres` database instead:

```bash shouldWrap
psql postgres://alex:AbC123dEf@ep-cool-darkness-123456.us-east-2.aws.neon.tech/postgres?sslmode=require
```

If you are already connected via `psql`, you can simply switch to the `postgres` database using the `\c` command:

```shell
\c postgres
```

Issue the following query to view LFC usage data for your compute instance:

```sql
SELECT * FROM neon_stat_file_cache;
 file_cache_misses | file_cache_hits | file_cache_used | file_cache_writes | file_cache_hit_ratio
-------------------+-----------------+-----------------+-------------------+----------------------
           2133643 |       108999742 |             607 |          10767410 |                98.08
(1 row)
```

The `file_cache_hit_ratio` is calculated according to the following formula:

```
file_cache_hit_ratio = (file_cache_hits / (file_cache_hits + file_cache_misses)) * 100
```

<Admonition type="tip">
You can also use `EXPLAIN ANALYZE` with the `FILECACHE` option to view data for LFC hits and misses. See [View LFC metrics with EXPLAIN ANALYZE](/docs/extensions/neon#view-lfc-metrics-with-explain-analyze).
</Admonition>

For OLTP workloads, you should aim for a `file_cache_hit_ratio` above 99%. If you hit ration is below that, your working set may not be fully or adequately in memory. In this case, consider using a larger compute with more memory. Please keep in mind that the statistics are for the entire compute, not specific databases or tables.

<Admonition type="note">
The cache hit ratio query is based on statistics that represent the lifetime of your compute, from the last time the compute started until the time you ran the query. Be aware that statistics are lost when your compute stops and gathered again from scratch when your compute restarts. You'll only want to run the cache hit ratio query after a representative workload has been run. For example, say that you increased your compute size after seeing a cache hit ratio below 99%. Changing the compute size restarts your compute, so you lose all of your current usage statistics. In this case, you should run your workload before you try the cache hit ratio query again to see if your cache hit ratio improved. Optionally, to help speed up the process, you can use the `pg_prewarm` extension to pre-load data into memory after a compute restart. See [The pg_prewarm extension](/docs/extensions/pg_prewarm).
</Admonition>

#### Autoscaling considerations

Autoscaling is most effective when your data (either your full dataset or your working set) can be fully cached in memory on the minimum compute size in your autoscaling configuration.

Consider this scenario: If your data size is approximately 6 GB, starting with a compute size of .25 CU can lead to suboptimal performance because your data cannot be adequately cached. While your compute _will_ scale up from .25 CU on demand, you may experience poor query performance until your compute scales up and fully caches your working set. You can avoid this issue if your minimum compute size can hold your working set in memory.

As mentioned above, your `max_connections` setting is based on the minimum compute size in your autoscaling configuration and does not scale along with your compute. To avoid this `max_connections` constraint, you can use a pooled connection for your application. See [Connection pooling](/docs/connect/connection-pooling).

### Autosuspend configuration

Neon's _Autosuspend_ feature automatically transitions a compute endpoint into an `Idle` state after a period of inactivity, also known as "scale-to-zero". By default, suspension occurs after 5 minutes of inactivity, but this delay can be adjusted. For instance, you can increase the delay to reduce the frequency of suspensions, or you can disable autosuspend completely to maintain an "always-active" compute endpoint. An "always-active" configuration eliminates the few seconds of latency required to reactivate a compute endpoint but is likely to increase your compute time usage.

The maximum **Suspend compute after a period of inactivity** setting is 7 days. To disable autosuspend, which results in an always-active compute, deselect **Suspend compute after a period of inactivity**. For more information, refer to [Configuring autosuspend for Neon computes](/docs/guides/auto-suspend-guide).

<Admonition type="important">
If you disable autosuspension entirely or your compute is never idle long enough to be automatically suspended, you will have to manually restart your compute to pick up the latest updates to Neon's compute images. Neon typically releases compute-related updates weekly. Not all releases contain critical updates, but a weekly compute restart is recommended to ensure that you do not miss anything important. For how to restart a compute, see [Restart a compute endpoint](https://neon.tech/docs/manage/endpoints#restart-a-compute-endpoint). 
</Admonition>

## Restart a compute endpoint

It is sometimes necessary to restart a compute endpoint. For example, if you upgrade to a paid plan account, you may want to restart your compute endpoint to immediately apply your upgraded limits, or maybe you've disabled autosuspesion and want to restart your compute to pick up the latest compute-related updates, which Neon typically releases weekly.

<Admonition type="important">
Please be aware that restarting a compute endpoint interrupts any connections currently using the compute endpoint. To avoid prolonged interruptions resulting from compute restarts, we recommend configuring your clients and applications to reconnect automatically in case of a dropped connection.
</Admonition>

You can restart a compute endpoint using one of the following methods:

- Stop activity on your compute endpoint (stop running queries) and wait for your compute endpoint to suspend due to inactivity. By default, Neon suspends a compute after 5 minutes of inactivity. You can watch the status of your compute on the **Branches** page in the Neon Console. Select your branch and monitor your compute's **Status** field. Wait for it to report an `Idle` status. The compute will restart the next time it's accessed, and the status will change to `Active`.
- Issue a [Restart endpoint](https://api-docs.neon.tech/reference/restartprojectendpoint) call using the Neon API. You can do this directly from the Neon API Reference using the **Try It!** feature or via the command line with a cURL command similar to the one shown below. You'll need your [project ID](/docs/reference/glossary#project-id), compute [endpoint ID](/docs/reference/glossary#endpoint-id), and an [API key](/docs/manage/api-keys#create-an-api-key).
  ```bash
  curl --request POST \
     --url https://console.neon.tech/api/v2/projects/cool-forest-86753099/endpoints/ep-calm-flower-a5b75h79/restart \
     --header 'accept: application/json' \
     --header 'authorization: Bearer $NEON_API_KEY'
  ```
- Users on paid plans can temporarily set a compute's **Suspend compute after a period of inactivity** to a low value to initiate a suspension (the default setting is 5 minutes). See [Autosuspend configuration](/docs/manage/endpoints#auto-suspend-configuration) for instructions. After doing so, check the **Operations** page in the Neon Console. Look for `suspend_compute` action. Any activity on the compute endpoint will restart it, such as running a query. Watch for a `start_compute` action on the **Operations** page.

## Delete a compute endpoint

Deleting a compute endpoint is a permanent action.

To delete a compute endpoint:

1. In the Neon Console, select **Branches**.
1. Select a branch.
1. From the **Compute** tab, click **Edit** for the compute you want to delete.
1. At the bottom of the **Edit compute endpoint** drawer, click **Delete compute**.

## Manage compute endpoints with the Neon API

Compute endpoint actions performed in the Neon Console can also be performed using the [Neon API](https://api-docs.neon.tech/reference/getting-started-with-neon-api). The following examples demonstrate how to create, view, update, and delete compute endpoints using the Neon API. For other compute endpoint API methods, refer to the [Neon API reference](https://api-docs.neon.tech/reference/getting-started-with-neon-api).

<Admonition type="note">
The API examples that follow may not show all of the user-configurable request body attributes that are available to you. To view all attributes for a particular method, refer to method's request body schema in the [Neon API reference](https://api-docs.neon.tech/reference/getting-started-with-neon-api).
</Admonition>

The `jq` option specified in each example is an optional third-party tool that formats the `JSON` response, making it easier to read. For information about this utility, see [jq](https://stedolan.github.io/jq/).

### Prerequisites

A Neon API request requires an API key. For information about obtaining an API key, see [Create an API key](/docs/manage/api-keys#create-an-api-key). In the cURL examples below, `$NEON_API_KEY` is specified in place of an actual API key, which you must provide when making a Neon API request.

### Create a compute endpoint with the API

The following Neon API method creates a compute endpoint.

```http
POST /projects/{project_id}/endpoints
```

The API method appears as follows when specified in a cURL command. The branch you specify cannot have an existing compute endpoint. A compute endpoint must be associated with a branch, and a branch can have only one compute endpoint. Neon supports read-write and read-only compute endpoints. Read-only compute endpoints are for creating [Read replicas](/docs/introduction/read-replicas). A branch can have a single read-write compute endpoint but supports multiple read-only compute endpoints.

```bash
curl -X 'POST' \
  'https://console.neon.tech/api/v2/projects/hidden-cell-763301/endpoints' \
  -H 'accept: application/json' \
  -H "Authorization: Bearer $NEON_API_KEY" \
  -H 'Content-Type: application/json' \
  -d '{
  "endpoint": {
    "branch_id": "br-blue-tooth-671580",
    "type": "read_write"
  }
}'
```

<details>
<summary>Response body</summary>

```json
{
  "endpoint": {
    "host": "ep-aged-math-668285.us-east-2.aws.neon.tech",
    "id": "ep-aged-math-668285",
    "project_id": "hidden-cell-763301",
    "branch_id": "br-blue-tooth-671580",
    "autoscaling_limit_min_cu": 1,
    "autoscaling_limit_max_cu": 1,
    "region_id": "aws-us-east-2",
    "type": "read_write",
    "current_state": "init",
    "pending_state": "active",
    "settings": {
      "pg_settings": {}
    },
    "pooler_enabled": false,
    "pooler_mode": "transaction",
    "disabled": false,
    "passwordless_access": true,
    "created_at": "2023-01-04T18:39:41Z",
    "updated_at": "2023-01-04T18:39:41Z",
    "proxy_host": "us-east-2.aws.neon.tech"
  },
  "operations": [
    {
      "id": "e0e4da91-8576-4348-913b-aaf61a46d314",
      "project_id": "hidden-cell-763301",
      "branch_id": "br-blue-tooth-671580",
      "endpoint_id": "ep-aged-math-668285",
      "action": "start_compute",
      "status": "running",
      "failures_count": 0,
      "created_at": "2023-01-04T18:39:41Z",
      "updated_at": "2023-01-04T18:39:41Z"
    }
  ]
}
```

</details>

### List compute endpoints with the API

The following Neon API method lists compute endpoints for the specified project. A compute endpoint belongs to a Neon project. To view the API documentation for this method, refer to the [Neon API reference](https://api-docs.neon.tech/reference/listprojectendpoints).

```http
GET /projects/{project_id}/endpoints
```

The API method appears as follows when specified in a cURL command:

```bash
curl -X 'GET' \
  'https://console.neon.tech/api/v2/projects/hidden-cell-763301/endpoints' \
  -H 'accept: application/json' \
  -H "Authorization: Bearer $NEON_API_KEY"
```

<details>
<summary>Response body</summary>

```json
{
  "endpoints": [
    {
      "host": "ep-young-art-646685.us-east-2.aws.neon.tech",
      "id": "ep-young-art-646685",
      "project_id": "hidden-cell-763301",
      "branch_id": "br-shy-credit-899131",
      "autoscaling_limit_min_cu": 1,
      "autoscaling_limit_max_cu": 1,
      "region_id": "aws-us-east-2",
      "type": "read_write",
      "current_state": "idle",
      "settings": {
        "pg_settings": {}
      },
      "pooler_enabled": false,
      "pooler_mode": "transaction",
      "disabled": false,
      "passwordless_access": true,
      "last_active": "2023-01-04T18:38:25Z",
      "created_at": "2023-01-04T18:38:23Z",
      "updated_at": "2023-01-04T18:43:36Z",
      "proxy_host": "us-east-2.aws.neon.tech"
    },
    {
      "host": "ep-aged-math-668285.us-east-2.aws.neon.tech",
      "id": "ep-aged-math-668285",
      "project_id": "hidden-cell-763301",
      "branch_id": "br-blue-tooth-671580",
      "autoscaling_limit_min_cu": 1,
      "autoscaling_limit_max_cu": 1,
      "region_id": "aws-us-east-2",
      "type": "read_write",
      "current_state": "idle",
      "settings": {
        "pg_settings": {}
      },
      "pooler_enabled": false,
      "pooler_mode": "transaction",
      "disabled": false,
      "passwordless_access": true,
      "last_active": "2023-01-04T18:39:42Z",
      "created_at": "2023-01-04T18:39:41Z",
      "updated_at": "2023-01-04T18:44:48Z",
      "proxy_host": "us-east-2.aws.neon.tech"
    }
  ]
}
```

</details>

### Update a compute endpoint with the API

The following Neon API method updates the specified compute endpoint. To view the API documentation for this method, refer to the [Neon API reference](https://api-docs.neon.tech/reference/updateprojectendpoint).

```http
PATCH /projects/{project_id}/endpoints/{endpoint_id}
```

The API method appears as follows when specified in a cURL command. The example reassigns the compute endpoint to another branch by changing the `branch_id`. The branch that you specify cannot have an existing compute endpoint. A compute endpoint must be associated with a branch, and a branch can have only one compute endpoint.

```bash
curl -X 'PATCH' \
  'https://console.neon.tech/api/v2/projects/hidden-cell-763301/endpoints/ep-young-art-646685' \
  -H 'accept: application/json' \
  -H "Authorization: Bearer $NEON_API_KEY" \
  -H 'Content-Type: application/json' \
  -d '{
  "endpoint": {
    "branch_id": "br-green-lab-617946"
  }
}'
```

<details>
<summary>Response body</summary>

```json
{
  "endpoint": {
    "host": "ep-young-art-646685.us-east-2.aws.neon.tech",
    "id": "ep-young-art-646685",
    "project_id": "hidden-cell-763301",
    "branch_id": "br-green-lab-617946",
    "autoscaling_limit_min_cu": 1,
    "autoscaling_limit_max_cu": 1,
    "region_id": "aws-us-east-2",
    "type": "read_write",
    "current_state": "idle",
    "pending_state": "idle",
    "settings": {
      "pg_settings": {}
    },
    "pooler_enabled": false,
    "pooler_mode": "transaction",
    "disabled": false,
    "passwordless_access": true,
    "last_active": "2023-01-04T18:38:25Z",
    "created_at": "2023-01-04T18:38:23Z",
    "updated_at": "2023-01-04T18:47:36Z",
    "proxy_host": "us-east-2.aws.neon.tech"
  },
  "operations": [
    {
      "id": "03bf0bbc-cc46-4863-a5c4-f31fc1881228",
      "project_id": "hidden-cell-763301",
      "branch_id": "br-green-lab-617946",
      "endpoint_id": "ep-young-art-646685",
      "action": "apply_config",
      "status": "running",
      "failures_count": 0,
      "created_at": "2023-01-04T18:47:36Z",
      "updated_at": "2023-01-04T18:47:36Z"
    },
    {
      "id": "c96be00c-6340-4fb2-b80a-5ae96f469969",
      "project_id": "hidden-cell-763301",
      "branch_id": "br-green-lab-617946",
      "endpoint_id": "ep-young-art-646685",
      "action": "suspend_compute",
      "status": "scheduling",
      "failures_count": 0,
      "created_at": "2023-01-04T18:47:36Z",
      "updated_at": "2023-01-04T18:47:36Z"
    }
  ]
}
```

</details>

### Delete a compute endpoint with the API

The following Neon API method deletes the specified compute endpoint. To view the API documentation for this method, refer to the [Neon API reference](https://api-docs.neon.tech/reference/deleteprojectendpoint).

```http
DELETE /projects/{project_id}/endpoints/{endpoint_id}
```

The API method appears as follows when specified in a cURL command.

```bash
curl -X 'DELETE' \
  'https://console.neon.tech/api/v2/projects/hidden-cell-763301/endpoints/ep-young-art-646685' \
  -H 'accept: application/json' \
  -H "Authorization: Bearer $NEON_API_KEY"
```

<details>
<summary>Response body</summary>

```json
{
  "endpoint": {
    "host": "ep-young-art-646685.us-east-2.aws.neon.tech",
    "id": "ep-young-art-646685",
    "project_id": "hidden-cell-763301",
    "branch_id": "br-green-lab-617946",
    "autoscaling_limit_min_cu": 1,
    "autoscaling_limit_max_cu": 1,
    "region_id": "aws-us-east-2",
    "type": "read_write",
    "current_state": "idle",
    "settings": {
      "pg_settings": {}
    },
    "pooler_enabled": false,
    "pooler_mode": "transaction",
    "disabled": false,
    "passwordless_access": true,
    "last_active": "2023-01-04T18:38:25Z",
    "created_at": "2023-01-04T18:38:23Z",
    "updated_at": "2023-01-04T18:47:45Z",
    "proxy_host": "us-east-2.aws.neon.tech"
  },
  "operations": []
}
```

</details>

<NeedHelp/><|MERGE_RESOLUTION|>--- conflicted
+++ resolved
@@ -30,18 +30,10 @@
 
 Compute endpoint details shown on the branch page include:
 
-<<<<<<< HEAD
-- **Id**: The compute endpoint ID.
-  -- **Type**: The type of compute endpoint. `R/W` (Read-write) or `R/O` (Read-only).
-- **Status**: The compute endpoint status (`Active`, `Idle`, or `Stopped`).
-- **Compute size**: The size of the compute endpoint. Users on paid plans can configure the amount of vCPU and RAM for a compute endpoint when creating or editing a compute endpoint. Shows autoscaling minimum and maximum vCPU values if autoscaling is enabled.
-- **Auto-suspend delay**: The number of seconds of inactivity after which a compute endpoint is automatically suspended. The default is 300 seconds (5 minutes). For more information, see [Autosuspend configuration](#auto-suspend-configuration).
-=======
 - The type of compute, which can be **RW Compute** (read-write) or **RO compute** (read-only).
 - The compute status, typically **Active** or **Idle**.
 - **Compute ID**: The compute endpoint ID, which always starts with an `ep-` prefix; for example: `ep-quiet-butterfly-w2qres1h`
 - - **Size**: The size of the compute endpoint. Users on paid plans can configure the amount of vCPU and RAM for a compute endpoint when creating or editing a compute endpoint. Shows autoscaling minimum and maximum vCPU values if autoscaling is enabled.
->>>>>>> 4a76a8c6
 - **Last active**: The date and time the compute was last active.
 
 ## Create a compute endpoint
@@ -63,16 +55,10 @@
 
 1. In the Neon Console, select **Branches**.
 1. Select a branch.
-<<<<<<< HEAD
-1. Click the kebab menu in the **Computes** table, and select **Edit**.
-
-   The **Edit** window opens, letting you take a range of actions, depending on your tier.
-
-=======
 1. From the Compute tab, select **Edit** for the compute endpoint you wnat to edit.
-   
+
    The **Edit** window opens, letting you modify settings such as compute size, the autoscaling configuration (if applicable), and your autosuspend setting.
->>>>>>> 4a76a8c6
+
 1. Once you've made your changes, click **Save**. All changes take immediate effect.
 
 For information about selecting an appropriate compute size or autoscaling configuration, see [How to size your compute](#how-to-size-your-compute).
@@ -85,14 +71,10 @@
   <Admonition type="note">
   When your compute resizes automatically as part of the autoscaling feature, there are no restarts or disconnects; it just scales.
   </Admonition>
-<<<<<<< HEAD
-- Editing minimum or maximum autoscaling sizes also requires a restart; existing connections are temporarily disconnected.
-- Changes to autosuspend settings do not require an endpoint restart; existing connections are unaffected.
-=======
+
 * Editing minimum or maximum autoscaling sizes also requires a restart; existing connections are temporarily disconnected.
 * Changes to autosuspend settings do not require an endpoint restart; existing connections are unaffected.
 * If you disable autosuspend entirely, you will need to restart your compute manually to get the latest compute-related release updates from Neon. See [Restart a compute endpoint](#restart-a-compute-endpoint).
->>>>>>> 4a76a8c6
 
 To avoid prolonged interruptions resulting from compute restarts, we recommend configuring your clients and applications to reconnect automatically in case of a dropped connection.
 
