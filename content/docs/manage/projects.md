---
title: Manage projects
enableTableOfContents: true
isDraft: false
subtitle: Learn how to manage Neon projects from the Neon Console or the Neon API.
redirectFrom:
  - /docs/get-started-with-neon/projects
updatedOn: '2024-06-20T17:29:55.112Z'
---

With Neon, everything starts with the project. It is the top-level object in the [Neon object hierarchy](/docs/manage/overview). A project can hold as many databases and branches as your application or workflow needs. However, [tier limits](/docs/introduction/plans) define how many projects you can create. The Neon Free Tier limits you to one project per Neon account.

Learn more about projects and how to manage them in these sections:

- [Default resources](#default-resources)
- [Project Settings](#about-the-settings-page)
- [Basic actions](#basic-actions)
- [Advanced settings](#advanced-settings)
- [Manage projects from the API](#manage-projects-with-the-neon-api)

## Default resources

When you add a new project, Neon creates the following resources by default:

- A default branch called `main`. You can create child branches from the default branch or from any previously created branch. For more information, see [Manage branches](/docs/manage/branches).
- A single read-write compute endpoint. This is the compute instance associated with the branch. For more information, see [Manage computes](/docs/manage/endpoints).
<<<<<<< HEAD
- A Postgres database that resides on the project's primary branch. If you ddid not specify your own database name when creating the project, the database created is named `neondb`.
- A Postgres role that is named for your database. For example, if your database is named `neondb`, the project is created with a default role named `neondb_owner`.
=======
- A ready-to-use database, called `neondb`, which lives in the project's default branch.
- A default Postgres role that takes its name from your Neon account (the email, Google, GitHub, or partner account that you registered with).
>>>>>>> 5ad02a33

## About the Settings page

Once you open a project, you can use the **Project settings** page to manage that particular project and configure any defaults.

![Project Settings page](/docs/manage/settings_page.png)

You can tab between these sections:

- **General** &#8212; Change the name of your project or copy the project ID.
- **Compute** &#8212; Set the autosuspend and sizing defaults for any new compute instances you create when branching.
- **Storage** &#8212; Choose how long Neon maintains a history of changes for all branches.
- **Sharing** &#8212; Let other users access your project's databases.
- **Delete** &#8212; Use with care! This action deletes your entire project and all its objects, and is irreversible.

## Basic actions

Here are some basic actions you can take to add or manage projects:

- [Create a project](#create-a-project)
- [View projects](#view-projects)
- [Change a project name](#change-the-name-or-copy-the-id-of-your-project)
- [Delete a project](#delete-a-project)
- [Share a project](#share-a-project)

### Create a project

The following instructions describe how to create additional Neon projects. If you are creating your very first Neon project, refer to the instructions in [Sign up](/docs/get-started-with-neon/signing-up). Neon Free Tier users are limited to a single Neon project. Support for multiple projects is only available to users on paid plans.

To create a Neon project:

1. Navigate to the [Neon Console](https://console.neon.tech).
2. Click **New Project**.
3. Specify values for **Name**, **Postgres version**, and **Region**. Project names are limited to 64 characters. If you are a paying user, you can specify **Compute size** settings when creating a project. The settings you specify become the default settings for compute endpoints that you add to your project when creating [branches](/docs/manage/branches#create-a-branch) or [read replicas](/docs/guides/read-replica-guide).

   - Neon supports fixed size computes and autoscaling. For more information, see [Compute size and autoscaling configuration](/docs/manage/endpoints#compute-size-and-autoscaling-configuration).
   - The **Suspend compute after a period of inactivity** setting defines the period of inactivity after which a compute endpoint is automatically suspended. For more information, see [Autosuspend configuration](/docs/manage/endpoints#auto-suspend-configuration).

4. Click **Create Project**.

After creating a project, you are presented with a dialog that provides your connection details for a ready-to-use `neondb` database. The connection details include your password.

<Admonition type="tip">
Similar to **docs.new** for instantly creating Google Docs or **repo.new** for adding new GitHub repositories, you can use [pg.new](https://pg.new) to create a new Neon Postgres project. Simply visit [pg.new](https://pg.new) and you'll be taken straight to the **Create project** page where you can create your new project.
</Admonition>

### View projects

To view your projects:

1. Navigate to the [Neon Console](https://console.neon.tech).
1. Select **Home** or the Neon logo at the top left of the Console.
1. The **Projects** page lists your projects, including any projects that have been shared with you.

### Change the name or copy the ID of your project

You are permitted to change the name of your project at any point. The project ID is permanent.

To edit a Neon project:

1. Navigate to the [Neon Console](https://console.neon.tech).
2. Select the project that you want to edit.
3. Select **Project settings**.
4. Select **General**.
5. Make your changes and click **Save**.

### Delete a project

Deleting a project is a permanent action, which also deletes any compute endpoints, branches, databases, and roles that belong to the project.

To delete a project:

1. Navigate to the [Neon Console](https://console.neon.tech).
2. Select the project that you want to delete.
3. Select **Project settings**.
4. Select **Delete**.
5. Click **Delete project.**
6. On the confirmation dialog, click **Delete**.

### Share a project

Neon's project sharing feature allows you to share your project with other Neon accounts.

To share a project:

1. In the Neon Console, select a project.
1. Select **Project settings**.
1. Select **Sharing**.
1. Under **Grant access to your project**, enter the email address of the account you want to share access with.
1. Click **Grant access**.

The email you specify is added to the list of **Users with access to the project**. The Neon account associated with that email address is granted full access to the project with the exception privileges required to delete the project. This account can also share the project with other Neon users. When that user logs in to Neon, the shared project is listed on their **Projects** page, under **Shared with me**.

The costs associated with a shared project are charged to the Neon account that owns the project. For example, if you share your project with another Neon user account, any usage incurred by that user within your project is billed to your Neon account, not theirs.

For additional information, refer to our [Project sharing guide](/docs/guides/project-sharing-guide).

## Advanced settings

From the **Project settings** page, you can also set defaults or apply bulk changes across your Neon objects:

- [Reset default compute size](#reset-the-default-compute-size)
- [Configure history retention range](#configure-history-retention)
- [Enable logical replication](#enable-logical-replication)
- [Configure IP Allow](#configure-ip-allow)

### Reset the default compute size

_Compute size_ is the number of Compute Units (CUs) assigned to a Neon compute endpoint. The number of CUs determines the processing capacity of the compute endpoint. One CU is equal to 1 vCPU with 4 GB of RAM. Currently, a Neon compute endpoint can have anywhere from .25 CUs to 8 CUs. Larger compute sizes will be supported in a future release.

For [Neon Free Tier](/docs/introduction/plans#free-tier) users, Neon sets your compute size to a static shared .25 vCPU, with 1 GB of RAM for each branch (max 10 branches).

Users on paid plans have the flexibility to choose a compute size for each branch's compute endpoint individually. By default, new branches inherit the compute endpoint size from your first branch (i.e., `main`). However, there may be times when you want to reset this default. For example, if you want to create a series of read-only replicas, where each replica typically requires less compute per branch.

To reset the default compute size, go to **Project settings** > **Compute**.

Using the slider, you can configure a fixed-size compute or enable autoscaling.

- **Fixed size:** Select a fixed compute size ranging from .25 CUs to 8 CUs. A fixed-size compute does not scale to meet workload demand.
- **Autoscaling:** Specify a minimum and maximum compute size. Neon scales the compute size up and down within the selected compute size boundaries in response to the current load. Currently, the _Autoscaling_ feature supports a range of 1/4 (.25) CU to 8 CUs. The 1/4 CU and 1/2 CU settings are _shared compute_. For information about how Neon implements the _Autoscaling_ feature, see [Autoscaling](/docs/introduction/autoscaling).

_Example: default minimum and maximum autoscale settings_

![Default autoscaling min and max](/docs/manage/default_autoscale.png)

### Configure history retention

By default, Neon retains a history of changes for all branches in a Neon project, which allows you to create a branch that restores data to any point within the defined retention period. The supported limits are 24 hours for [Neon Free Tier](/docs/introduction/plans#free-tier) users, 7 days for [Launch](/docs/introduction/plans#launch) plan users, and 30 days for [Scale](/docs/introduction/plans#scale) plan users. Please be aware that increasing the history retention period affects all branches in your project and increases [project storage](/docs/introduction/usage-metrics#storage).

To configure the history retention period for a project:

1. Select a project in the Neon Console.
2. On the Neon **Dashboard**, select **Project settings**.
3. Select **Storage**.
   ![History retention configuration](/docs/manage/history_retention.png)
4. Use the slider to select the history retention period.
5. Click **Save**.

## Enable logical replication

Logical replication enables replicating data from your Neon databases to a variety of external destinations, including data warehouses, analytical database services, messaging platforms, event-streaming platforms, and external Postgres databases.

<Admonition type="important">
Enabling logical replication modifies the PostgreSQL `wal_level` configuration parameter, changing it from `replica` to `logical` for all databases in your Neon project. Once the `wal_level` setting is changed to `logical`, it cannot be reverted. Enabling logical replication also restarts all computes in your Neon project, meaning that active connections will be dropped and have to reconnect.
</Admonition>

To enable logical replication for your project:

1. Select your project in the Neon Console.
2. On the Neon **Dashboard**, select **Project settings**.
3. Select **Beta**.
4. Click **Enable**.

You can verify that logical replication is enabled by running the following query:

```sql
SHOW wal_level;
wal_level
-----------
logical
```

After enabling logical replication, the next steps involve creating publications on your replication source database in Neon and configuring subscriptions on the destination system or service. To get started, refer to our [logical replication guides](/docs/guides/logical-replication-guide).

### Configure IP Allow

Available to [Scale](/docs/introduction/plans#scale) plan users, the IP Allow feature provides an added layer of security for your data, restricting access to the branch where your database resides to only those IP addresses that you specify. In Neon, the IP allowlist is applied to all branches by default.

Optionally, you can allow unrestricted access to your project's [non-default branches](/docs/manage/branches#non-default-branch). For instance, you might want to restrict access to the default branch to a handful of trusted IPs while allowing unrestricted access to your development branches.

By default, Neon allows IP addresses from `0.0.0.0`, which means that Neon accepts connections from any IP address. Once you configure IP Allow by adding IP addresses or ranges, only those IP addresses will be allowed to access Neon.

<Admonition type="note">
Neon supports both [IPv4](https://en.wikipedia.org/wiki/Internet_Protocol_version_4) and [IPv6](https://en.wikipedia.org/wiki/IPv6) addresses.
</Admonition>

<Tabs labels={["Neon Console", "CLI", "API"]}>

<TabItem>

To configure an allowlist:

1. Select a project in the Neon Console.
2. On the Neon **Dashboard**, select **Project settings**.
3. Select **IP Allow**.
   ![IP Allow configuration](/docs/manage/ip_allow.png)
4. Specify the IP addresses you want to permit. Separate multiple entries with commas.
5. Optionally, select **Allow unrestricted access to non-default branches** to allow full access to your [no default branches](/docs/manage/branches#non-default-branch).
6. Click **Save changes**.

</TabItem>

<TabItem>

The [Neon CLI ip-allow command](/docs/reference/cli-ip-allow) supports IP Allow configuration. For example, the following `add` command adds IP addresses to the allowlist for an existing Neon project. Multiple entries are separated by a space. No delimiter is required.

```bash
neonctl ip-allow add 203.0.113.0 203.0.113.1
┌─────────────────────┬─────────────────────┬──────────────┬─────────────────────┐
│ Id                  │ Name                │ IP Addresses │ default branch Only │
├─────────────────────┼─────────────────────┼──────────────┼─────────────────────┤
│ wispy-haze-26469780 │ wispy-haze-26469780 │ 203.0.113.0  │ false               │
│                     │                     │ 203.0.113.1  │                     │
└─────────────────────┴─────────────────────┴──────────────┴─────────────────────┘
```

To apply an IP allowlist to the default branch only, use the you can `--primary-only` option:

```bash
neonctl ip-allow add 203.0.113.1 --primary-only
```

To reverse that setting, use `--primary-only false`.

```bash
neonctl ip-allow add 203.0.113.1 --primary-only false
```

</TabItem>

<TabItem>

The [Create project](https://api-docs.neon.tech/reference/createproject) and [Update project](https://api-docs.neon.tech/reference/updateproject) methods support **IP Allow** configuration. For example, the following API call configures **IP Allow** for an existing Neon project. Separate multiple entries with commas. Each entry must be quoted. You can set the `"primary_branch_only` option to `true` to apply the allowlist to your default branch only, or `false` to apply it to all branches in your Neon project.

```bash
curl -X PATCH \
     https://console.neon.tech/api/v2/projects/falling-salad-31638542 \
     -H 'accept: application/json' \
     -H 'authorization: Bearer $NEON_API_KEY' \
     -H 'content-type: application/json' \
     -d '
{
  "project": {
    "settings": {
      "allowed_ips": {
        "primary_branch_only": true,
        "ips": [
          "203.0.113.0", "203.0.113.1"
        ]
      }
    }
  }
}
' | jq
```

</TabItem>

</Tabs>

#### How to specify IP addresses

You can define an allowlist with individual IP addresses, IP ranges, or [CIDR notation](/docs/reference/glossary#cidr-notation). A combination of these options is also permitted. Multiple entries, whether they are the same or of different types, must be separated by a comma. Whitespace is ignored.

- **Add individual IP addresses**: You can add individual IP addresses that you want to allow. This is useful for granting access to specific users or devices. This example represents a single IP address:

  ```text
  192.0.2.1
  ```

- **Define IP ranges**: For broader access control, you can define IP ranges. This is useful for allowing access from a company network or a range of known IPs. This example range includes all IP addresses from `198.51.100.20` to `198.51.100.50`:

  ```text
  198.51.100.20-198.51.100.50
  ```

- **Use CIDR notation**: For more advanced control, you can use [CIDR (Classless Inter-Domain Routing) notation](/docs/reference/glossary#cidr-notation). This is a compact way of defining a range of IPs and is useful for larger networks or subnets. Using CIDR notation can be advantageous when managing access to branches with numerous potential users, such as in a large development team or a company-wide network.

  This CIDR notation example represents all 256 IP addresses from `203.0.113.0` to `203.0.113.255`.

  ```text
  203.0.113.0/24
  ```

- **Use IPv6 addresses**: Neon also supports specifying IPv6 addresses. For example:

  ```text
  2001:DB8:5432::/48
  ```

A combined example using all three options above, specified as a comma-separated list, would appear similar to the following:

```text
192.0.2.1, 198.51.100.20-198.51.100.50, 203.0.113.0/24, 2001:DB8:5432::/48
```

This list combines individual IP addresses, a range of IP addresses, a CIDR block, and an IPv6 address. It illustrates how different types of IP specifications can be used together in a single allowlist configuration, offering a flexible approach to access control.

#### Update an IP Allow configuration

You can update your IP Allow configuration via the Neon Console or API as described in [Configure IP Allow](#configure-ip-allow). Replace the current configuration with the new configuration. For example, if your IP Allow configuration currently allows access from IP address `192.0.2.1`, and you want to extend access to IP address `192.0.2.2`, specify both addresses in your new configuration: `192.0.2.1, 192.0.2.2`. You cannot append values to an existing configuration. You can only replace an existing configuration with a new one.

The Neon CLI provides an `ip-allow` command with `add`, `reset`, and `remove` options that you can use to update your IP Allow configuration. For instructions, refer to [Neon CLI commands — ip-allow](/docs/reference/cli-ip-allow).

#### Remove an IP Allow configuration

To remove an IP configuration entirely to go back to the default "no IP restrictions" (`0.0.0.0`) configuration:

<Tabs labels={["Neon Console", "CLI", "API"]}>

<TabItem>

1. Select a project in the Neon Console.
2. On the Neon **Dashboard**, select **Project settings**.
3. Select **IP Allow**.
4. Clear the **Allowed IP addresses and ranges** field.
5. If applicable, clear the **Apply to default branch only** checkbox.
6. Click **Apply changes**.

</TabItem>

<TabItem>

The [Neon CLI ip-allow command](/docs/reference/cli-ip-allow) supports removing an IP Allow configuration. To do so, specify `--ip-allow reset` without specifying any IP address values:

```bash
neonctl ip-allow reset
```

</TabItem>

<TabItem>

Specify the `ips` option with an empty string. If applicable, also include `"primary_branch_only": false`.

```bash
curl -X PATCH \
     https://console.neon.tech/api/v2/projects/falling-salad-31638542 \
     -H 'accept: application/json' \
     -H 'authorization: Bearer $NEON_API_KEY' \
     -H 'content-type: application/json' \
     -d '
{
  "project": {
    "settings": {
      "allowed_ips": {
        "primary_branch_only": false,
        "ips": []
      }
    }
  }
}
'
```

</TabItem>

</Tabs>

## Manage projects with the Neon API

Project actions performed in the Neon Console can also be performed using the Neon API. The following examples demonstrate how to create, view, and delete projects using the Neon API. For other project-related API methods, refer to the [Neon API reference](https://api-docs.neon.tech/reference/getting-started-with-neon-api).

<Admonition type="note">
The API examples that follow may not show all of the user-configurable request body attributes that are available to you. To view all attributes for a particular method, refer to method's request body schema in the [Neon API reference](https://api-docs.neon.tech/reference/getting-started-with-neon-api).
</Admonition>

The `jq` option specified in each example is an optional third-party tool that formats the `JSON` response, making it easier to read. For information about this utility, see [jq](https://stedolan.github.io/jq/).

### Prerequisites

A Neon API request requires an API key. For information about obtaining an API key, see [Create an API key](/docs/manage/api-keys#create-an-api-key). In the cURL examples shown below, `$NEON_API_KEY` is specified in place of an actual API key, which you must provide when making a Neon API request.

### Create a project with the API

The following Neon API method creates a project. The [Neon Free Tier](/docs/introduction/plans#free-tier) permits one project per account. To view the API documentation for this method, refer to the [Neon API reference](https://api-docs.neon.tech/reference/createproject).

```http
POST /projects
```

The API method appears as follows when specified in a cURL command. The `myproject` name value is a user-specified name for the project.

```bash
curl 'https://console.neon.tech/api/v2/projects' \
  -H 'Accept: application/json' \
  -H "Authorization: Bearer $NEON_API_KEY" \
  -H 'Content-Type: application/json' \
  -d '{
  "project": {
    "name": "myproject"
  }
}' | jq
```

<<<<<<< HEAD
The response includes information about the role, the database, the primary branch, and the read-write compute endpoint that is created with the project.
=======
The response includes information about the roles, the ready-to-use database (`neondb`), the default branch (`main`), and the read-write compute endpoint that is created with the project.
>>>>>>> 5ad02a33

<details>
<summary>Response body</summary>

```json
{
  "project": {
    "cpu_used_sec": 0,
    "id": "ep-cool-darkness-123456",
    "platform_id": "aws",
    "region_id": "aws-us-east-2",
    "name": "myproject",
    "provisioner": "k8s-pod",
    "pg_version": 15,
    "locked": false,
    "created_at": "2023-01-04T17:33:11Z",
    "updated_at": "2023-01-04T17:33:11Z",
    "proxy_host": "us-east-2.aws.neon.tech",
    "branch_logical_size_limit": 3072
  },
  "connection_uris": [
    {
      "connection_uri": "postgres://alex:AbC123dEf@ep-cool-darkness-123456.us-east-2.aws.neon.tech/dbname"
    }
  ],
  "roles": [
    {
      "branch_id": "br-falling-frost-286006",
      "name": "alex",
      "password": "AbC123dEf",
      "protected": false,
      "created_at": "2023-01-04T17:33:11Z",
      "updated_at": "2023-01-04T17:33:11Z"
    },
    {
      "branch_id": "br-falling-frost-286006",
      "name": "web_access",
      "protected": true,
      "created_at": "2023-01-04T17:33:11Z",
      "updated_at": "2023-01-04T17:33:11Z"
    }
  ],
  "databases": [
    {
      "id": 1138408,
      "branch_id": "br-falling-frost-286006",
      "name": "dbname",
      "owner_name": "alex",
      "created_at": "2023-01-04T17:33:11Z",
      "updated_at": "2023-01-04T17:33:11Z"
    }
  ],
  "operations": [
    {
      "id": "b7c32d83-6402-49c8-b40b-0388309549da",
      "project_id": "ep-cool-darkness-123456",
      "branch_id": "br-falling-frost-286006",
      "action": "create_timeline",
      "status": "running",
      "failures_count": 0,
      "created_at": "2023-01-04T17:33:11Z",
      "updated_at": "2023-01-04T17:33:11Z"
    },
    {
      "id": "756f2b87-f45c-4a61-9b21-6cd3f3c48c68",
      "project_id": "ep-cool-darkness-123456",
      "branch_id": "br-falling-frost-286006",
      "endpoint_id": "ep-jolly-moon-631024",
      "action": "start_compute",
      "status": "scheduling",
      "failures_count": 0,
      "created_at": "2023-01-04T17:33:11Z",
      "updated_at": "2023-01-04T17:33:11Z"
    }
  ],
  "branch": {
    "id": "br-falling-frost-286006",
    "project_id": "ep-cool-darkness-123456",
    "name": "main",
    "current_state": "init",
    "pending_state": "ready",
    "created_at": "2023-01-04T17:33:11Z",
    "updated_at": "2023-01-04T17:33:11Z"
  },
  "endpoints": [
    {
      "host": "ep-jolly-moon-631024.us-east-2.aws.neon.tech",
      "id": "ep-jolly-moon-631024",
      "project_id": "ep-cool-darkness-123456",
      "branch_id": "br-falling-frost-286006",
      "autoscaling_limit_min_cu": 1,
      "autoscaling_limit_max_cu": 1,
      "region_id": "aws-us-east-2",
      "type": "read_write",
      "current_state": "init",
      "pending_state": "active",
      "settings": {
        "pg_settings": {}
      },
      "pooler_enabled": false,
      "pooler_mode": "transaction",
      "disabled": false,
      "passwordless_access": true,
      "created_at": "2023-01-04T17:33:11Z",
      "updated_at": "2023-01-04T17:33:11Z",
      "proxy_host": "us-east-2.aws.neon.tech"
    }
  ]
}
```

</details>

### List projects with the API

The following Neon API method lists projects for your Neon account. To view the API documentation for this method, refer to the [Neon API reference](https://api-docs.neon.tech/reference/listprojects).

```http
GET /projects
```

The API method appears as follows when specified in a cURL command:

```bash
curl 'https://console.neon.tech/api/v2/projects' \
 -H 'Accept: application/json' \
 -H "Authorization: Bearer $NEON_API_KEY" | jq
```

<details>
<summary>Response body</summary>

```json
{
  "projects": [
    {
      "cpu_used_sec": 0,
      "id": "purple-shape-491160",
      "platform_id": "aws",
      "region_id": "aws-us-east-2",
      "name": "purple-shape-491160",
      "provisioner": "k8s-pod",
      "pg_version": 15,
      "locked": false,
      "created_at": "2023-01-03T18:22:56Z",
      "updated_at": "2023-01-03T18:22:56Z",
      "proxy_host": "us-east-2.aws.neon.tech",
      "branch_logical_size_limit": 3072
    }
  ]
}
```

</details>

### Update a project with the API

The following Neon API method updates the specified project. To view the API documentation for this method, refer to the [Neon API reference](https://api-docs.neon.tech/reference/updateproject).

```http
PATCH /projects/{project_id}
```

The API method appears as follows when specified in a cURL command. The `project_id` is a required parameter. The example changes the project `name` to `project1`.

```bash
curl 'https://console.neon.tech/api/v2/projects/ep-cool-darkness-123456' \
  -H 'accept: application/json' \
  -H "Authorization: Bearer $NEON_API_KEY" \
  -H 'Content-Type: application/json' \
  -d '{
  "project": {
    "name": "project1"
  }
}'
```

<details>
<summary>Response body</summary>

```json
{
  "project": {
    "cpu_used_sec": 0,
    "id": "ep-cool-darkness-123456",
    "platform_id": "aws",
    "region_id": "aws-us-east-2",
    "name": "project1",
    "provisioner": "k8s-pod",
    "pg_version": 15,
    "locked": false,
    "created_at": "2023-01-04T17:33:11Z",
    "updated_at": "2023-01-04T17:36:17Z",
    "proxy_host": "us-east-2.aws.neon.tech",
    "branch_logical_size_limit": 3072
  },
  "operations": []
}
```

</details>

### Delete a project with the API

The following Neon API method deletes the specified project. To view the API documentation for this method, refer to the [Neon API reference](https://api-docs.neon.tech/reference/deleteproject).

```http
DELETE /projects/{project_id}
```

The API method appears as follows when specified in a cURL command. The `project_id` is a required parameter.

```bash
curl -X 'DELETE' \
  'https://console.neon.tech/api/v2/projects/ep-cool-darkness-123456' \
  -H 'accept: application/json' \
  -H "Authorization: Bearer $NEON_API_KEY"
```

<details>
<summary>Response body</summary>

```json
{
  "project": {
    "cpu_used_sec": 0,
    "id": "ep-cool-darkness-123456",
    "platform_id": "aws",
    "region_id": "aws-us-east-2",
    "name": "project1",
    "provisioner": "k8s-pod",
    "pg_version": 15,
    "locked": false,
    "created_at": "2023-01-04T17:33:11Z",
    "updated_at": "2023-01-04T17:36:17Z",
    "proxy_host": "us-east-2.aws.neon.tech",
    "branch_logical_size_limit": 3072
  }
}
```

</details>

<NeedHelp/><|MERGE_RESOLUTION|>--- conflicted
+++ resolved
@@ -24,13 +24,8 @@
 
 - A default branch called `main`. You can create child branches from the default branch or from any previously created branch. For more information, see [Manage branches](/docs/manage/branches).
 - A single read-write compute endpoint. This is the compute instance associated with the branch. For more information, see [Manage computes](/docs/manage/endpoints).
-<<<<<<< HEAD
-- A Postgres database that resides on the project's primary branch. If you ddid not specify your own database name when creating the project, the database created is named `neondb`.
+- A Postgres database that resides on the project's default branch. If you ddid not specify your own database name when creating the project, the database created is named `neondb`.
 - A Postgres role that is named for your database. For example, if your database is named `neondb`, the project is created with a default role named `neondb_owner`.
-=======
-- A ready-to-use database, called `neondb`, which lives in the project's default branch.
-- A default Postgres role that takes its name from your Neon account (the email, Google, GitHub, or partner account that you registered with).
->>>>>>> 5ad02a33
 
 ## About the Settings page
 
@@ -416,11 +411,7 @@
 }' | jq
 ```
 
-<<<<<<< HEAD
-The response includes information about the role, the database, the primary branch, and the read-write compute endpoint that is created with the project.
-=======
-The response includes information about the roles, the ready-to-use database (`neondb`), the default branch (`main`), and the read-write compute endpoint that is created with the project.
->>>>>>> 5ad02a33
+The response includes information about the role, the database, the default branch, and the read-write compute endpoint that is created with the project.
 
 <details>
 <summary>Response body</summary>
