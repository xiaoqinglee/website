---
title: Neon Slack App
enableTableOfContents: true
subtitle: Track your Neon projects and organizations from Slack
---

<<<<<<< HEAD
<FeatureBeta/>

=======
>>>>>>> 427f3c39
The Neon Slack App allows you to monitor your Neon usage and manage organization membership directly from Slack. Get quick access to project information and resource usage metrics without leaving your workspace.

<img
src="/docs/manage/slack_app_overview.png"
alt="Neon Slack App showing authentication and usage commands in action"
style={{ display: "block", margin: "2em auto", width: "80%" }}
/>

## Setup

<Steps>

## Install the Neon Slack App

1. Open Slack and navigate to the **Apps** section in the left sidebar.
2. Click **Add apps** and search for **Neon**.
3. Select the Neon Slack App and follow the prompts to install it.

Once the app is installed, open a direct message with the Neon Slack App and type `/neon auth` to connect your Neon account.

<Admonition type="tip">
If your Slack workspace is company-managed and doesn't allow third-party apps, you may need to request admin approval to install the Neon Slack App. Slack will notify you if admin approval is required.
</Admonition>

## Authenticate with Neon

1. Open a DM with the Neon Slack App in Slack.
2. Type `/neon auth` and follow the prompts to log in to your Neon account.

Once authenticated, you're ready to use all available commands.

</Steps>

## Available commands

| **Command**             | **Description**                                                       |
| ----------------------- | --------------------------------------------------------------------- |
| `/neon auth`            | Log in to your Neon account                                           |
| `/neon projects`        | List all your accessible projects                                     |
| `/neon usage`           | View your overall resource usage (compute, storage, transfer)         |
| `/neon help`            | Show all available commands                                           |
| `/neon status`          | Check Neon's system status                                            |
| `/neon feedback`        | Share your thoughts to improve the Neon Slack App                     |
| `/neon projects usage`  | View resource usage for a specific project                            |
| `/neon projects shared` | See projects others have shared with you                              |
| `/neon set org`         | Set which organization's data you want to view in subsequent commands |
| `/neon find org`        | Display which organization is currently set as your active context    |
| `/neon clear org`       | Reset your context back to your personal account view                 |
| `/neon invite user`     | Invite a user to your organization.                                   |

## Example workflows

### Check your Neon usage statistics

Open a DM with the Neon Slack App and run the following command to instantly view your current data transfer, compute time, and storage usage across all projects:

```
/neon usage
```

<img src="/docs/manage/slack_app_usage.png" alt="results of /neon usage showing compute, storage, and data transfer" style={{ display: "block", margin: "1rem 0", width: "80%" }} />

### Switching between organizations

To take actions on behalf of a specific organization, set your context using the following command:

```bash
/neon set org
```

When finished, you can return to your personal view by clearing your defaults:

```bash
/neon clear org
```

### Usage notifications

In addition to checking usage on demand, the Neon Slack App will automatically notify you when you approach or reach your resource limits for compute hours, storage, or data transfer.

## FAQs

<details>
<summary>**What can I do with the Neon Slack App?**</summary>

The Neon Slack App allows you to:

- View project information and resource usage
- Monitor system status
- Manage organization membership
- Access shared projects
- Switch between organizations

</details>

<details>
<summary>**Does this app allow me to modify databases or projects?**</summary>

No, the Neon Slack App is primarily for viewing usage details and managing organization membership, not for direct database management.

</details>

<details>
<summary>**Can I control which notifications I receive?**</summary>

Currently, all users receive usage limit notifications. There's no way to customize notification preferences within the Slack App.

</details><|MERGE_RESOLUTION|>--- conflicted
+++ resolved
@@ -4,11 +4,8 @@
 subtitle: Track your Neon projects and organizations from Slack
 ---
 
-<<<<<<< HEAD
 <FeatureBeta/>
 
-=======
->>>>>>> 427f3c39
 The Neon Slack App allows you to monitor your Neon usage and manage organization membership directly from Slack. Get quick access to project information and resource usage metrics without leaving your workspace.
 
 <img
