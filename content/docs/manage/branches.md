---
title: Manage branches
enableTableOfContents: true
isDraft: false
redirectFrom:
  - /docs/get-started-with-neon/get-started-branching
updatedOn: '2024-02-22T14:29:54.387Z'
---

Data resides in a branch. Each Neon project is created with a [root branch](#root-branch) called `main`, which is also designated as your [primary branch](#primary-branch). You can create child branches from `main` or from previously created branches. A branch can contain multiple databases and roles. Tier limits define the number of branches you can create in a project and the amount of data you can store in a branch.

A child branch is a copy-on-write clone of the parent branch. You can modify the data in a branch without affecting the data in the parent branch.
For more information about branches and how you can use them in your development workflows, see [Branching](/docs/introduction/branching).

You can create and manage branches using the Neon Console, [Neon CLI](/docs/reference/neon-cli), or [Neon API](https://api-docs.neon.tech/reference/getting-started-with-neon-api).

<Admonition type="important">
When working with branches, it is important to remove old and unused branches. Branches hold a lock on the data they contain, preventing disk space from being reallocated. Neon retains a data history by default. You can configure the retention period. See [Point-in-time restore](/docs/introduction/point-in-time-restore). To keep data storage to a minimum, remove branches before they age out of the history retention window.
</Admonition>

## Primary branch

Each Neon project has a primary branch. In the Neon Console, your primary branch is identified by a `PRIMARY` tag. You can designate any branch as the primary branch for your project. The advantage of the primary branch is that its compute endpoint remains accessible if you exceed your project's limits, ensuring uninterrupted access to data that resides on the primary branch, which is typically the branch used in production.

- For Neon Free Tier users, the compute endpoint associated with the primary branch is always available.
- For users on paid plans, the compute endpoint associated with the primary branch is exempt from the limit on simultaneously active computes, ensuring that it is always available. Neon has a default limit of 20 simultaneously active computes to protect your account from unintended usage.

## Non-primary branch

Any branch not designated as the primary branch is considered a non-primary branch. You can rename or delete non-primary branches.

- For Neon Free Tier users, compute endpoints associated with non-primary branches are suspended if you exceed the Neon Free Tier  _active hours_ limit of 20 hours per month.
- For users on paid plans, default limits prevent more than 20 simultaneously active compute endpoints. Beyond that limit, a compute endpoint associated with a non-primary branch remains suspended.

## Protected branch

"Protected" is a status assigned to a branch that limits access based on IP addresses. Only IPs listed in the project’s IP allowlist can access this branch. Typically, a protected status is given to a branch or branches that hold production data or sensitive data. The protected branch feature is only supported on Neon's [Scale](/docs/introduction/plans#scale) plan, where you can designate up to 5 protected branches. For information about how to configure a protected branch, see [Set a branch as protected](#set-a-branch-as-protected).

## Create a branch

To create a branch:

1. In the Neon Console, select a project.
2. Select **Branches**.
3. Click **New Branch** to open the branch creation dialog.
![Create branch dialog](/docs/manage/create_branch.png)
4. Enter a name for the branch.
5. Select a parent branch. You can branch from your Neon project's [primary branch](#primary-branch) or a [non-primary branch](#non-primary-branch).
6. Select an **Include data up to** option to specify the data to be included in your branch.
    - **Current point in time**: Creates a branch with the latest available data from the parent (the default).
    - **Specific date and time**: Creates a branch with data up to a specific date and time, allowing for point-in-time restore.
    - **Specific Log Sequence Number**: Creates a branch with data up to a specific [Log Sequence Number (LSN)](/docs/reference/glossary#lsn) in the database log, allowing for precise point-in-time restore.

    <Admonition type="note">
    The **Specific date and time** and the **Specific Log Sequence Number Data** options do not include data changes that occured after the specified date and time or LSN, which means the branch contains data as it existed previously, allowing for point-in-time restore. You can only specify a date and time or LSN value that falls within your history retention window. See [Configure history retention](/docs/manage/projects#configure-history-retention).
    </Admonition>

8. Click **Create new branch** to create your branch.

You are directed to the **Branches** page where you are shown the details for your new branch.

## View branches

To view the branches in a Neon project:

1. In the Neon Console, select a project.
2. Select **Branches** to view the branches for the project.
3. Select a branch from the table to view details about the branch.
![View branch details](/docs/manage/branch_details.png)

Branch details shown on the branch page include:

- **ID**: The branch ID. Branch IDs have a `br-` prefix.
- **Created**: The date and time the branch was created.
- **Active  Since**: The active hours used by the branch compute in the current billing period.
- **Compute Time**: The compute hours used by the branch in the current billing period.
- **Parent Branch**: The branch from which this branch was created (only applicable to child branches).
- **Branching Point**: The point in time, in terms of data, from which the branch was created (only applicable to child branches).
- **Last Data Reset**: The last time the branch was reset from the parent branch (only applicable to child branches).

The branch details page also includes details about the compute endpoint associated with the branch. For more information, see [View a compute endpoint](/docs/manage/endpoints#view-a-compute-endpoint).

## Rename a branch

Neon permits renaming a branch, including your project's primary branch. To rename a branch:

1. In the Neon Console, select a project.
2. Select **Branches** to view the branches for the project.
3. Select a branch from the table.
4. On the branch page, click the **More** drop-down menu and select **Rename**.
5. Specify a new name for the branch and click **Save**.

## Set a branch as primary

Each Neon project is created with a primary branch called `main`, but you can designate any branch as your project's primary branch. The benefit of the primary branch is that the compute endpoint associated with the primary branch remains accessible if you exceed project limits, ensuring uninterrupted access to data on the primary branch. For more information, see [Primary branch](#primary-branch).

To set a branch as the primary branch:

1. In the Neon Console, select a project.
2. Select **Branches** to view the branches for the project.
3. Select a branch from the table.
4. On the branch page, click the **More** drop-down menu and select **Set as primary**.
5. In the **Set as primary** confirmation dialog, click **Set as Primary** to confirm your selection.

## Set a branch as protected

"Protected" is a status assigned to a branch that limits access based on IP addresses. Only IPs listed in the project’s IP allowlist can access this branch. This feature is available on Neon's [Scale](/docs/introduction/plans#scale) plan, which supports up to five protected branches.

For the protected status to have any effect, you must:

1. Define an IP allowlist.
2. Select the **Restrict IP access to protected branches only** option.

For instructions, see [Configure IP Allow](/docs/manage/projects#configure-ip-allow).

To designate a branch as protected:

1. In the Neon Console, select a project.
2. Select **Branches** to view the branches for the project.
3. Select a branch from the table.
4. On the branch page, click the **More** drop-down menu and select **Set as protected**.
5. In the **Set as protected** confirmation dialog, click **Set as protected** to confirm your selection.

For step-by-step instructions, refer to our [Protected branches guide](/docs/guides/protected-branches).

## Connect to a branch

Connecting to a database in a branch requires connecting via a compute endpoint associated with the branch. The following steps describe how to connect using `psql` and a connection string obtained from the Neon Console.

<Admonition type="tip">
You can also query the databases in a branch from the Neon SQL Editor. For instructions, see [Query with Neon's SQL Editor](/docs/get-started-with-neon/query-with-neon-sql-editor).
</Admonition>

1. In the Neon Console, select a project.
2. On the project **Dashboard**, under **Connection Details**, select the branch, the database, and the role you want to connect with.
![Connection details widget](/docs/connect/connection_details.png)
3. Copy the connection string. A connection string includes your role name, the compute endpoint hostname, and database name.
4. Connect with `psql` as shown below.

  ```bash shouldWrap
  psql postgres://[user]:[password]@[neon_hostname]/[dbname]
  ```

<Admonition type="tip">
A compute endpoint hostname starts with an `ep-` prefix. You can also find a compute endpoint hostname on the **Branches** page in the Neon Console. See [View branches](#view-branches).
</Admonition>

If you want to connect from an application, the **Connection Details** widget on the project **Dashboard** and the [Guides](/docs/guides/guides-intro) section in the documentation provide connection examples for various languages and frameworks. For more information about connecting, see [Connect from any application](/docs/connect/connect-from-any-app).

## Reset a branch from parent

Use Neon's **Reset from parent** feature to instantly update a branch with the latest schema and data from its parent. This feature can be an integral part of your CI/CD automation.

<<<<<<< HEAD
You can use the Neon Console, CLI, or API. For more detail, see [Reset from parent](/docs/guides/reset-from-parent).
=======
<u>Key points</u>:

- You can only reset a branch to the latest data from its parent. Point-in-time resets based on timestamp or LSN are not currently supported.
- This reset is a complete overwrite, not a refresh or a merge. Any local changes made to the child branch are lost during this reset.
- Existing connections will be temporarily interrupted during the reset. However, your connection details _do not change_. All connections are re-established as soon as the reset is done.

<Tabs labels={["Console", "CLI", "API"]}>

<TabItem>
On the **Branches** page in the Neon Console, select the branch that you want to reset.

The console opens to the details page for your branch, giving you key information about the branch and its child status: its parent, the last time it was reset, and other relevant details.

To reset the branch, select **Reset from parent** from either the **More** dropdown or the **Last Data Reset** panel.

![Reset from parent](/docs/manage/reset_from_parent.png)

<Admonition type="note">
If this branch has children of its own, resetting is blocked. The resulting error dialog lets you delete these child branches, after which you can continue with the reset.
</Admonition>

</TabItem>

<TabItem>
Using the CLI, you can reset a branch from parent using the following command:

``` bash
neonctl branches reset <id|name> --parent
```

In the `id|name` field, specify the branch ID or name of the child branch whose data you want to reset. The `--parent` parameter specifies the kind of reset action that Neon will perform. In the future, there may be other kinds of resets available. For example, rewinding a branch to an earlier period in time.

If you have multiple projects in your account, you'll also have to include the `project-id` in the command along with the branch.

``` bash
neonctl branches reset <id|name> --parent --project-id <project id>
```

Example:

``` bash
neonctl branches reset development --parent --project-id noisy-pond-12345678
```

Alternatively, you can set the `project-id` as a background context for your CLI session, letting you perform other actions against that project without having to include the `project-id` in every command. The setting is saved in a `context-file` and remains in place until you set a new context, or you remove the `context-file`.

```bash
neonctl set-context --project-id <project id>
```

Read more about performing branching actions from the CLI in [CLI - branches](/docs/reference/cli-branches), and more about setting contexts in [CLI - set-context](/docs/reference/cli-set-context).

</TabItem>

<TabItem>
To reset a branch to its parent using the API, use the branch restore endpoint, selecting the parent as the source:

```bash
POST /projects/{project_id}/branches/{branch_id_to_restore}/restore
```

For details, see [Branch Restore using the API](/docs/guides/branch-restore#how-to-use-branch-restore)

</TabItem>

</Tabs>
>>>>>>> 5c94f1a9

## Restore a branch to its own or another branch's history

There are several restore operations available using Neon's Branch Restore feature:

- Restore a branch to its own history
- Restore a branch to the head of another branch
- Restore a branch to the history of another branch

You can use the Neon Console, CLI, or API. For more detail, see [Branch Restore](/docs/guides/branch-restore).

## Delete a branch

Deleting a branch is a permanent action. Deleting a branch also deletes the databases and roles that belong to the branch as well as the compute endpoint associated with the branch. You cannot delete a branch that has child branches. The child branches must be deleted first.

To delete a branch:

1. In the Neon Console, select a project.
2. Select **Branches**.
3. Select a branch from the table.
4. On the branch page, click the **More** drop-down menu and select **Delete**.
4. On the confirmation dialog, click **Delete**.

## Check the data size

Plan limits define the amount of data you can store.

You can check the logical data size of each branch by viewing the `Data size` value on the **Branches** widget or page in the Neon Console. Alternatively, you can run the following query:

```sql
SELECT pg_size_pretty(sum(pg_database_size(datname)))
FROM pg_database;
```

Data size does not include [history](/docs/reference/glossary#history).

<Admonition type="info">
Neon stores data in its own internal format.
</Admonition>

## Branching with the Neon CLI

The Neon CLI supports creating and managing branches. For instructions, see [Neon CLI commands — branches](/docs/reference/cli-branches). For a Neon CLI branching guide, see [Branching with the Neon CLI](/docs/reference/cli-branches).

## Branching with the Neon API

Branch actions performed in the Neon Console can also be performed using the Neon API. The following examples demonstrate how to create, view, and delete branches using the Neon API. For other branch-related API methods, refer to the [Neon API reference](https://api-docs.neon.tech/reference/getting-started-with-neon-api).

<Admonition type="note">
The API examples that follow may not show all of the user-configurable request body attributes that are available to you. To view all of the attributes for a particular method, refer to the method's request body schema in the [Neon API reference](https://api-docs.neon.tech/reference/getting-started-with-neon-api).
</Admonition>

The `jq` option specified in each example is an optional third-party tool that formats the `JSON` response, making it easier to read. For information about this utility, see [jq](https://stedolan.github.io/jq/).

### Prerequisites

A Neon API request requires an API key. For information about obtaining an API key, see [Create an API key](/docs/manage/api-keys#create-an-api-key). In the examples shown below, `$NEON_API_KEY` is specified in place of an actual API key, which you must provide when making a Neon API request.

### Create a branch with the API

The following Neon API method creates a branch. To view the API documentation for this method, refer to the [Neon API reference](https://api-docs.neon.tech/reference/createprojectbranch).

```http
POST /projects/{project_id}/branches 
```

The API method appears as follows when specified in a cURL command. The `endpoints` attribute creates a compute endpoint, which is required to connect to the branch. A branch can be created with or without a compute endpoint. The `branch` attribute specifies the parent branch.

<Admonition type="note">
This method does not require a request body. Without a request body, the method creates a branch from the project's primary branch, and a compute endpoint is not created.
</Admonition>

```bash
curl 'https://console.neon.tech/api/v2/projects/autumn-disk-484331/branches' \
  -H 'Accept: application/json' \
  -H "Authorization: Bearer $NEON_API_KEY" \
  -H 'Content-Type: application/json' \
  -d '{
  "endpoints": [
    {
      "type": "read_write"
    }
  ],
  "branch": {
    "parent_id": "br-wispy-dew-591433"
  }
}' | jq
```

- The `project_id` for a Neon project is found on the **Project settings** page in the Neon Console, or you can find it by listing the projects for your Neon account using the Neon API.
- The `parent_id` can be obtained by listing the branches for your project. See [List branches](#list-branches-with-the-api). The `<parent_id>` is the `id` of the branch you are branching from. A branch `id` has a `br-` prefix. You can branch from your Neon project's primary branch or a previously created branch.

The response body includes information about the branch, the branch's compute endpoint, and the `create_branch` and `start_compute` operations that were initiated.

<details>
<summary>Response body</summary>

```json
{
  "branch": {
    "id": "br-dawn-scene-747675",
    "project_id": "autumn-disk-484331",
    "parent_id": "br-wispy-dew-591433",
    "parent_lsn": "0/1AA6408",
    "name": "br-dawn-scene-747675",
    "current_state": "init",
    "pending_state": "ready",
    "created_at": "2022-12-08T19:55:43Z",
    "updated_at": "2022-12-08T19:55:43Z"
  },

  "endpoints": [
    {
      "host": "ep-small-bush-675287.us-east-2.aws.neon.tech",
      "id": "ep-small-bush-675287",
      "project_id": "autumn-disk-484331",
      "branch_id": "br-dawn-scene-747675",
      "autoscaling_limit_min_cu": 1,
      "autoscaling_limit_max_cu": 1,
      "region_id": "aws-us-east-2",
      "type": "read_write",
      "current_state": "init",
      "pending_state": "active",
      "settings": {
        "pg_settings": {}
      },
      "pooler_enabled": false,
      "pooler_mode": "transaction",
      "disabled": false,
      "passwordless_access": true,
      "created_at": "2022-12-08T19:55:43Z",
      "updated_at": "2022-12-08T19:55:43Z",
      "proxy_host": "us-east-2.aws.neon.tech"
    }
  ],
  "operations": [
    {
      "id": "22acbb37-209b-4b90-a39c-8460090e1329",
      "project_id": "autumn-disk-484331",
      "branch_id": "br-dawn-scene-747675",
      "action": "create_branch",
      "status": "running",
      "failures_count": 0,
      "created_at": "2022-12-08T19:55:43Z",
      "updated_at": "2022-12-08T19:55:43Z"
    },
    {
      "id": "055b17e6-ffe3-47ab-b545-cfd7db6fd8b8",
      "project_id": "autumn-disk-484331",
      "branch_id": "br-dawn-scene-747675",
      "endpoint_id": "ep-small-bush-675287",
      "action": "start_compute",
      "status": "scheduling",
      "failures_count": 0,
      "created_at": "2022-12-08T19:55:43Z",
      "updated_at": "2022-12-08T19:55:43Z"
    }
  ]
}
```

</details>

### List branches with the API

The following Neon API method lists branches for the specified project. To view the API documentation for this method, refer to the [Neon API reference](https://api-docs.neon.tech/reference/listprojectbranches).

```http
GET /projects/{project_id}/branches
```

The API method appears as follows when specified in a cURL command:

```bash
curl 'https://console.neon.tech/api/v2/projects/autumn-disk-484331/branches' \
  -H 'accept: application/json' \
  -H "Authorization: Bearer $NEON_API_KEY" | jq
```

The `project_id` for a Neon project is found on the **Project settings** page in the Neon Console, or you can find it by listing the projects for your Neon account using the Neon API.

The response body lists the project's primary branch and any child branches. The name of the primary branch in this example is `main`.

<details>
<summary>Response body</summary>

```json
{
  "branches": [
    {
      "id": "br-dawn-scene-747675",
      "project_id": "autumn-disk-484331",
      "parent_id": "br-wispy-dew-591433",
      "parent_lsn": "0/1AA6408",
      "name": "br-dawn-scene-747675",
      "current_state": "ready",
      "logical_size": 28,
      "created_at": "2022-12-08T19:55:43Z",
      "updated_at": "2022-12-08T19:55:43Z"
    },
    {
      "id": "br-wispy-dew-591433",
      "project_id": "autumn-disk-484331",
      "name": "main",
      "current_state": "ready",
      "logical_size": 28,
      "physical_size": 31,
      "created_at": "2022-12-07T00:45:05Z",
      "updated_at": "2022-12-07T00:45:05Z"
    }
  ]
}
```

</details>

### Delete a branch with the API

The following Neon API method deletes the specified branch. To view the API documentation for this method, refer to the [Neon API reference](https://api-docs.neon.tech/reference/deleteprojectbranch).

```http
DELETE /projects/{project_id}/branches/{branch_id}
```

The API method appears as follows when specified in a cURL command:

```bash
curl -X 'DELETE' \
  'https://console.neon.tech/api/v2/projects/autumn-disk-484331/branches/br-dawn-scene-747675' \
  -H 'accept: application/json' \
  -H "Authorization: Bearer $NEON_API_KEY" | jq
```

- The `project_id` for a Neon project is found on the **Project settings** page in the Neon Console, or you can find it by listing the projects for your Neon account using the Neon API.
- The `branch_id` can be found by listing the branches for your project. The `<branch_id>` is the `id` of a branch. A branch `id` has a `br-` prefix. See [List branches](#list-branches-with-the-api).

The response body shows information about the branch being deleted and the `suspend_compute` and `delete_timeline` operations that were initiated.

<details>
<summary>Response body</summary>

```json
{
  "branch": {
    "id": "br-dawn-scene-747675",
    "project_id": "autumn-disk-484331",
    "parent_id": "br-shy-meadow-151383",
    "parent_lsn": "0/1953508",
    "name": "br-flat-darkness-194551",
    "current_state": "ready",
    "created_at": "2022-12-08T20:01:31Z",
    "updated_at": "2022-12-08T20:01:31Z"
  },
  "operations": [
    {
      "id": "c7ee9bea-c984-41ac-8672-9848714104bc",
      "project_id": "autumn-disk-484331",
      "branch_id": "br-dawn-scene-747675",
      "endpoint_id": "ep-small-bush-675287",
      "action": "suspend_compute",
      "status": "running",
      "failures_count": 0,
      "created_at": "2022-12-08T20:01:31Z",
      "updated_at": "2022-12-08T20:01:31Z"
    },
    {
      "id": "41646f65-c692-4621-9538-32265f74ffe5",
      "project_id": "autumn-disk-484331",
      "branch_id": "br-dawn-scene-747675",
      "action": "delete_timeline",
      "status": "scheduling",
      "failures_count": 0,
      "created_at": "2022-12-06T01:12:10Z",
      "updated_at": "2022-12-06T01:12:10Z"
    }
  ]
}
```

</details>

You can verify that a branch is deleted by listing the branches for your project. See [List branches](#list-branches-with-the-api). The deleted branch should no longer be listed.


<NeedHelp/><|MERGE_RESOLUTION|>--- conflicted
+++ resolved
@@ -151,76 +151,7 @@
 
 Use Neon's **Reset from parent** feature to instantly update a branch with the latest schema and data from its parent. This feature can be an integral part of your CI/CD automation.
 
-<<<<<<< HEAD
 You can use the Neon Console, CLI, or API. For more detail, see [Reset from parent](/docs/guides/reset-from-parent).
-=======
-<u>Key points</u>:
-
-- You can only reset a branch to the latest data from its parent. Point-in-time resets based on timestamp or LSN are not currently supported.
-- This reset is a complete overwrite, not a refresh or a merge. Any local changes made to the child branch are lost during this reset.
-- Existing connections will be temporarily interrupted during the reset. However, your connection details _do not change_. All connections are re-established as soon as the reset is done.
-
-<Tabs labels={["Console", "CLI", "API"]}>
-
-<TabItem>
-On the **Branches** page in the Neon Console, select the branch that you want to reset.
-
-The console opens to the details page for your branch, giving you key information about the branch and its child status: its parent, the last time it was reset, and other relevant details.
-
-To reset the branch, select **Reset from parent** from either the **More** dropdown or the **Last Data Reset** panel.
-
-![Reset from parent](/docs/manage/reset_from_parent.png)
-
-<Admonition type="note">
-If this branch has children of its own, resetting is blocked. The resulting error dialog lets you delete these child branches, after which you can continue with the reset.
-</Admonition>
-
-</TabItem>
-
-<TabItem>
-Using the CLI, you can reset a branch from parent using the following command:
-
-``` bash
-neonctl branches reset <id|name> --parent
-```
-
-In the `id|name` field, specify the branch ID or name of the child branch whose data you want to reset. The `--parent` parameter specifies the kind of reset action that Neon will perform. In the future, there may be other kinds of resets available. For example, rewinding a branch to an earlier period in time.
-
-If you have multiple projects in your account, you'll also have to include the `project-id` in the command along with the branch.
-
-``` bash
-neonctl branches reset <id|name> --parent --project-id <project id>
-```
-
-Example:
-
-``` bash
-neonctl branches reset development --parent --project-id noisy-pond-12345678
-```
-
-Alternatively, you can set the `project-id` as a background context for your CLI session, letting you perform other actions against that project without having to include the `project-id` in every command. The setting is saved in a `context-file` and remains in place until you set a new context, or you remove the `context-file`.
-
-```bash
-neonctl set-context --project-id <project id>
-```
-
-Read more about performing branching actions from the CLI in [CLI - branches](/docs/reference/cli-branches), and more about setting contexts in [CLI - set-context](/docs/reference/cli-set-context).
-
-</TabItem>
-
-<TabItem>
-To reset a branch to its parent using the API, use the branch restore endpoint, selecting the parent as the source:
-
-```bash
-POST /projects/{project_id}/branches/{branch_id_to_restore}/restore
-```
-
-For details, see [Branch Restore using the API](/docs/guides/branch-restore#how-to-use-branch-restore)
-
-</TabItem>
-
-</Tabs>
->>>>>>> 5c94f1a9
 
 ## Restore a branch to its own or another branch's history
 
