---
title: Manage organizations using the Neon API
enableTableOfContents: true
updatedOn: '2024-12-17T13:59:40.784Z'
---

Learn how to manage Neon Organizations using the Neon API, including managing organization API keys, working with organization members, and handling member invitations.

## Personal vs organization API keys

You can authenticate your API requests using either of these methods:

- **Organization API key**: Automatically scopes all requests to your organization
- **Personal API key**: Requires including an `org_id` parameter to specify which organization you're working with

The key difference is in how you structure your API requests. Here's an example of listing projects using both methods:

Using an organization API key:

```bash
curl --request GET \
     --url 'https://console.neon.tech/api/v2/projects' \
     --header 'authorization: Bearer $ORG_API_KEY'
```

Using a personal API key:

```bash
curl --request GET \
     --url 'https://console.neon.tech/api/v2/projects?org_id=org-example-12345678' \
     --header 'authorization: Bearer $PERSONAL_API_KEY'
```

Both examples retrieve a list of projects, but notice how the personal API key request includes `org_id=org-example-12345678` to specify which organization's projects to list. With an organization API key, this parameter isn't needed because the key itself is already tied to a specific organization.

### Matrix of operations and key types

Some operations require a personal API key from an organization admin and cannot be performed using organization API keys. These operations are marked with ❌ in the matrix below.

| Action                                                                                    | Personal API Key | Organization API Key |
| ----------------------------------------------------------------------------------------- | ---------------- | -------------------- |
| [Create an organization API key](#create-an-organization-api-key)                         | ✅               | ❌                   |
| [Get a list of organization API keys](#list-organization-api-keys)                        | ✅               | ✅                   |
| [Revoke an organization API key](#revoke-an-organization-api-key)                         | ✅               | ✅                   |
| [Get organization details](#get-organization-details)                                     | ✅               | ✅                   |
| [Get organization members details](#get-details-about-all-members)                        | ✅               | ✅                   |
| [Get organization member details](#get-details-about-an-individual-member)                | ✅               | ✅                   |
| [Update the role for an organization member](#update-the-role-for-an-organization-member) | ✅               | ✅                   |
| [Remove member from the organization](#remove-member-from-the-organization)               | ✅               | ❌                   |
| [Get organization invitation details](#get-organization-invitation-details)               | ✅               | ✅                   |
| [Create organization invitations](#create-organization-invitations)                       | ✅               | ❌                   |

## Finding your org_id

To find your organization's `org_id`, navigate to your Organization's **Settings** page, where you'll find it under the **General information** section. Copy and use this ID in your API requests.

![finding your organization ID from the settings page](/docs/manage/orgs_id.png)

## Create API keys

There are two types of organization API keys:

- **Organization API keys** — These keys provide admin-level access to all organization resources, including projects, members, and settings
- **Project-scoped organization API keys** — These keys provide limited, member-level access to specific projects within the organization

Only organization admins can create these keys, and the key token is only displayed once at creation time. For detailed instructions, see [Manage API Keys](/docs/manage/api-keys#create-an-organization-api-key).

[Try in API Reference ↗](https://api-docs.neon.tech/reference/createorgapikey)

## List API keys

Lists all API keys for your organization. The response does not include the actual key tokens, as these are only provided when creating a new key.

```bash shouldWrap
curl --request GET \
     --url 'https://console.neon.tech/api/v2/organizations/{org_id}/api_keys' \
     --header 'authorization: Bearer $PERSONAL_API_KEY' | jq
```

Example response:

```json
[
  {
    "id": 123456,
    "name": "my-key-name",
    "created_at": "2024-01-01T12:00:00Z",
    "created_by": {
      "id": "user-abc123de-4567-8fab-9012-3cdef4567890",
      "name": "John Smith",
      "image": "https://avatar.example.com/user.jpg"
    },
    "last_used_at": "2024-01-01T12:30:00Z",
    "last_used_from_addr": "192.0.2.1,192.0.2.2"
  }
]
```

[Try in API Reference ↗](https://api-docs.neon.tech/reference/listorgapikeys)

## Revoke an API key

Revokes the specified organization API key. This action cannot be reversed. You can obtain the `key_id` by listing the API keys for your organization.

```bash
curl --request DELETE \
     --url 'https://console.neon.tech/api/v2/organizations/{org_id}/api_keys/{key_id}' \
     --header 'accept: application/json' \
     --header 'authorization: Bearer $PERSONAL_API_KEY' | jq
```

Example response:

```json
{
  "id": 123456,
  "name": "my-key-name",
  "created_at": "2024-01-01T12:00:00Z",
  "created_by": "user-abc123de-4567-8fab-9012-3cdef4567890",
  "last_used_at": "2024-01-01T12:30:00Z",
  "last_used_from_addr": "192.0.2.1,192.0.2.2",
  "revoked": true
}
```

[Try in API Reference ↗](https://api-docs.neon.tech/reference/revokeorgapikey)

## Get organization details

Retrieves information about your organization, including its name, plan, and creation date.

```bash shouldWrap
curl --request GET \
     --url 'https://console.neon.tech/api/v2/organizations/{org_id}' \
     --header 'authorization: Bearer $PERSONAL_API_KEY' | jq
```

Example response:

```json
{
  "id": "org-example-12345678",
  "name": "Example Organization",
  "handle": "example-organization-org-example-12345678",
  "plan": "business",
  "created_at": "2024-01-01T12:00:00Z",
  "managed_by": "console",
  "updated_at": "2024-01-01T12:00:00Z"
}
```

[Try in API Reference ↗](https://api-docs.neon.tech/reference/getorganization)

## List members

Lists all members in your organization. Each entry includes:

- Member ID (`id`): The unique identifier for the member
- User ID (`user_id`): The unique ID of the user's Neon account
- Organization role and join date
- User's email address

```bash shouldWrap
curl --request GET \
     --url 'https://console.neon.tech/api/v2/organizations/{org_id}/members' \
     --header 'accept: application/json' \
     --header 'authorization: Bearer $ORG_API_KEY' | jq
```

Example response:

```json
{
  "members": [
    {
      "member": {
        "id": "abc123de-4567-8fab-9012-3cdef4567890",
        "user_id": "def456gh-7890-1abc-2def-3ghi4567890j",
        "org_id": "org-example-12345678",
        "role": "admin",
        "joined_at": "2024-01-01T12:00:00Z"
      },
      "user": {
        "email": "user@example.com"
      }
    }
  ]
}
```

[Try in API Reference ↗](https://api-docs.neon.tech/reference/getorganizationmembers)

<Admonition type="note">The member ID (`id`) from this response is needed for operations like updating roles or removing members.</Admonition>

## Get member details

Retrieves information about a specific member using their member ID (obtained from the [Get all members](#get-details-about-all-members) endpoint).

```bash shouldWrap
curl --request GET \
     --url 'https://console.neon.tech/api/v2/organizations/{org_id}/members/{member_id}' \
     --header 'accept: application/json' \
     --header 'authorization: Bearer $ORG_API_KEY'
```

Example response:

```json
{
  "id": "abc123de-4567-8fab-9012-3cdef4567890",
  "user_id": "def456gh-7890-1abc-2def-3ghi4567890j",
  "org_id": "org-example-12345678",
  "role": "admin",
  "joined_at": "2024-01-01T12:00:00Z"
}
```

[Try in API Reference ↗](https://api-docs.neon.tech/reference/getorganizationmember)

## Update member role

Changes a member's current role in the organization. If using your personal API key, you need to be an admin in the organization to perform this action. Note: you cannot downgrade the role of the organization's only admin.

```bash shouldWrap
curl --request PATCH \
     --url 'https://console.neon.tech/api/v2/organizations/members/{member_id}' \
     --header 'accept: application/json' \
     --header 'authorization: Bearer $ORG_API_KEY' \
     --header 'content-type: application/json' \
     --data '{"role": "admin"}' | jq
```

Example response:

```json
{
  "id": "abc123de-4567-8fab-9012-3cdef4567890",
  "user_id": "def456gh-7890-1abc-2def-3ghi4567890j",
  "org_id": "org-example-12345678",
  "role": "admin",
  "joined_at": "2024-01-01T12:00:00Z"
}
```

[Try in API Reference ↗](https://api-docs.neon.tech/reference/updateorganizationmember)

## Remove member

You must use your personal API key and have admin-level permissions in the organization to use this endpoint. Organization API keys are not supported.

```bash shouldWrap
curl --request DELETE \
     --url 'https://console.neon.tech/api/v2/organizations/{org_id}/members/{member_id}' \
     --header 'accept: application/json' \
     --header 'authorization: Bearer $PERSONAL_API_KEY'
```

[Try in API Reference ↗](https://api-docs.neon.tech/reference/removeorganizationmember)

## List invitations

Retrieves a list of all pending invitations for the organization.

```bash shouldWrap
curl --request GET \
     --url 'https://console.neon.tech/api/v2/organizations/invitations' \
     --header 'accept: application/json' \
     --header 'authorization: Bearer $ORG_API_KEY' | jq
```

Example response:

```json shouldWrap
{
  "invitations": [
    {
      "id": "abc123de-4567-8fab-9012-3cdef4567890",
      "email": "user@example.com",
      "org_id": "org-example-12345678",
      "invited_by": "def456gh-7890-1abc-2def-3ghi4567890j",
      "invited_at": "2024-01-01T12:00:00Z",
      "role": "member"
    }
  ]
}
```

[Try in API Reference ↗](https://api-docs.neon.tech/reference/getorganizationinvitations)

## Create invitations

Creates invitations for new organization members. Each invited user:

- Receives an email notification about the invitation
- If they have an existing Neon account, they automatically join as a member
- If they don't have an account yet, the email invites them to create one

You must use your personal API key and have admin-level permissions in the organization to use this endpoint. Organization API keys are not supported.

```bash shouldWrap
curl --request POST \
     --url 'https://console.neon.tech/api/v2/organizations/{org_id}/invitations' \
     --header 'accept: application/json' \
     --header 'authorization: Bearer $PERSONAL_API_KEY' \
     --header 'content-type: application/json' \
     --data '{
       "invitations": [
         {
           "email": "user@example.com",
           "role": "member"
         }
       ]
     }' | jq
```

<<<<<<< HEAD
[Try in API Reference ↗](https://api-docs.neon.tech/reference/createorganizationinvitations)
=======
[Try in API Reference ↗](https://api-docs.neon.tech/reference/createproject)

### Listing projects

Lists all projects belonging to your organization, with a default limit of 10 projects per return:

```bash
curl --request GET \
     --url 'https://console.neon.tech/api/v2/projects?limit=10' \
     --header 'accept: application/json' \
     --header 'authorization: Bearer $ORG_API_KEY'
```

### Transfer projects

The Project Transfer API allows you to transfer projects from your personal Neon account to a specified organization account. See [Transfer projects via API](/docs/manage/orgs-project-transfer#transfer-projects-via-api) for details.

## Consumption metrics

You can use the Neon API to retrieve three types of consumption metrics for your organization:

<Admonition type="note">
Some metrics are only available on specific plans. Check the "Plan Availability" column for details.
</Admonition>

| Metric                                                                                           | Description                                                                              | Plan Availability |
| ------------------------------------------------------------------------------------------------ | ---------------------------------------------------------------------------------------- | ----------------- |
| [Account-level](https://api-docs.neon.tech/reference/getconsumptionhistoryperaccount)            | Total usage across all projects in your organization                                     | Scale plan only   |
| [Project-level](https://api-docs.neon.tech/reference/getconsumptionhistoryperproject) (granular) | Project-level metrics available at hourly, daily, or monthly level of granularity        | Scale plan only   |
| [Project-level](https://api-docs.neon.tech/reference/listprojectsconsumption) (billing period)   | Consumption metrics for each project in your Organization for the current billing period | All plans         |

### Account-level metrics

To get global totals for all projects in the organization `org-ocean-art-12345678`, include the `org_id` in the `GET /consumption/projects` request. We also need to include:

- A start date
- An end date
- A level of granularity

In this case, we're asking for hourly metrics between June 30th and July 2nd, 2024.

```bash shouldWrap
curl --request GET \
     --url 'https://console.neon.tech/api/v2/consumption_history/account?from=2024-06-30T15%3A30%3A00Z&to=2024-07-02T15%3A30%3A00Z&granularity=hourly&org_id=org-ocean-art-12345678' \
     --header 'accept: application/json' \
     --header 'authorization: Bearer $ORG_API_KEY'
```

The response will provide aggregated hourly consumption metrics, including active time, compute time, written data, and synthetic storage size, for each hour between June 30 and July 2.

<details>
<summary>Response</summary>

```json
{
  "periods": [
    {
      "period_id": "random-period-abcdef",
      "consumption": [
        {
          "timeframe_start": "2024-06-30T15:00:00Z",
          "timeframe_end": "2024-06-30T16:00:00Z",
          "active_time_seconds": 147452,
          "compute_time_seconds": 43215,
          "written_data_bytes": 111777920,
          "synthetic_storage_size_bytes": 41371988928
        },
        {
          "timeframe_start": "2024-06-30T16:00:00Z",
          "timeframe_end": "2024-06-30T17:00:00Z",
          "active_time_seconds": 147468,
          "compute_time_seconds": 43223,
          "written_data_bytes": 110483584,
          "synthetic_storage_size_bytes": 41467955616
        }
        // ... More consumption data
      ]
    },
    {
      "period_id": "random-period-ghijkl",
      "consumption": [
        {
          "timeframe_start": "2024-07-01T00:00:00Z",
          "timeframe_end": "2024-07-01T01:00:00Z",
          "active_time_seconds": 145672,
          "compute_time_seconds": 42691,
          "written_data_bytes": 115110912,
          "synthetic_storage_size_bytes": 42194712672
        },
        {
          "timeframe_start": "2024-07-01T01:00:00Z",
          "timeframe_end": "2024-07-01T02:00:00Z",
          "active_time_seconds": 147464,
          "compute_time_seconds": 43193,
          "written_data_bytes": 110078200,
          "synthetic_storage_size_bytes": 42291858520
        }
        // ... More consumption data
      ]
    }
    // ... More periods
  ]
}
```

</details>

### Project-level metrics (granular)

You can also get similar daily, hourly, or monthly metrics across a selected time period, but broken out for each individual project that belongs to your organization.

Using the endpoint `GET /consumption_history/projects`, let's use the same start date, end date, and level of granularity as our account-level request: hourly metrics between June 30th and July 2nd, 2024.

```bash shouldWrap
curl --request GET \
     --url 'https://console.neon.tech/api/v2/consumption_history/projects?limit=10&from=2024-06-30T00%3A00%3A00Z&to=2024-07-02T00%3A00%3A00Z&granularity=hourly&org_id=org-ocean-art-12345678' \
     --header 'accept: application/json' \
     --header 'authorization: Bearer $ORG_API_KEY'
```

<details>
<summary>Response</summary>

```json shouldWrap
{
  "projects": [
    {
      "project_id": "random-project-123456",
      "periods": [
        {
          "period_id": "random-period-abcdef",
          "consumption": [
            {
              "timeframe_start": "2024-06-30T00:00:00Z",
              "timeframe_end": "2024-06-30T01:00:00Z",
              "active_time_seconds": 147472,
              "compute_time_seconds": 43222,
              "written_data_bytes": 112730864,
              "synthetic_storage_size_bytes": 37000959232
            },
            {
              "timeframe_start": "2024-07-01T00:00:00Z",
              "timeframe_end": "2024-07-01T01:00:00Z",
              "active_time_seconds": 1792,
              "compute_time_seconds": 533,
              "written_data_bytes": 0,
              "synthetic_storage_size_bytes": 0
            }
            // ... More consumption data
          ]
        },
        {
          "period_id": "random-period-ghijkl",
          "consumption": [
            {
              "timeframe_start": "2024-07-01T09:00:00Z",
              "timeframe_end": "2024-07-01T10:00:00Z",
              "active_time_seconds": 150924,
              "compute_time_seconds": 44108,
              "written_data_bytes": 114912552,
              "synthetic_storage_size_bytes": 36593552376
            }
            // ... More consumption data
          ]
        }
        // ... More periods
      ]
    }
    // ... More projects
  ]
}
```

</details>

### Project-level metrics (for the current billing period)

To get basic billing period-based consumption metrics for each project in the organization `org-ocean-art-12345678`, include `org_id` in the `GET /projects` request for consumption metrics:

```bash shouldWrap
curl --request GET \
     --url 'https://console.neon.tech/api/v2/projects?org_id=org-ocean-art-12345678' \
     --header 'accept: application/json' \
     --header 'authorization: Bearer $ORG_API_KEY'
```

See more details about using this endpoint on the [Querying consumption metrics](/docs/guides/partner-consumption-metrics#get-metrics-for-a-single-specified-project) page in our Partner Guide.

## List all organizations you belong to

You can use the `GET /users/me/organizations` request to retrieve a list of all organizations associated with your personal account.

```bash shouldWrap
curl --request GET \
     --url 'https://console.neon.tech/api/v2/users/me/organizations' \
     --header 'accept: application/json' \
     --header 'authorization: Bearer $ORG_API_KEY'
```

The response will include details about each organization, including the `org_id`, name, and creation date.

### Example Response

```json
{
  "organizations": [
    {
      "id": "org-morning-bread-81040908",
      "name": "Morning Bread Organization",
      "created_at": "2022-11-23T17:42:25Z",
      "updated_at": "2022-12-04T02:39:25Z"
    },
    ...
  ]
}
```
>>>>>>> 6464f635
<|MERGE_RESOLUTION|>--- conflicted
+++ resolved
@@ -313,223 +313,4 @@
      }' | jq
 ```
 
-<<<<<<< HEAD
-[Try in API Reference ↗](https://api-docs.neon.tech/reference/createorganizationinvitations)
-=======
-[Try in API Reference ↗](https://api-docs.neon.tech/reference/createproject)
-
-### Listing projects
-
-Lists all projects belonging to your organization, with a default limit of 10 projects per return:
-
-```bash
-curl --request GET \
-     --url 'https://console.neon.tech/api/v2/projects?limit=10' \
-     --header 'accept: application/json' \
-     --header 'authorization: Bearer $ORG_API_KEY'
-```
-
-### Transfer projects
-
-The Project Transfer API allows you to transfer projects from your personal Neon account to a specified organization account. See [Transfer projects via API](/docs/manage/orgs-project-transfer#transfer-projects-via-api) for details.
-
-## Consumption metrics
-
-You can use the Neon API to retrieve three types of consumption metrics for your organization:
-
-<Admonition type="note">
-Some metrics are only available on specific plans. Check the "Plan Availability" column for details.
-</Admonition>
-
-| Metric                                                                                           | Description                                                                              | Plan Availability |
-| ------------------------------------------------------------------------------------------------ | ---------------------------------------------------------------------------------------- | ----------------- |
-| [Account-level](https://api-docs.neon.tech/reference/getconsumptionhistoryperaccount)            | Total usage across all projects in your organization                                     | Scale plan only   |
-| [Project-level](https://api-docs.neon.tech/reference/getconsumptionhistoryperproject) (granular) | Project-level metrics available at hourly, daily, or monthly level of granularity        | Scale plan only   |
-| [Project-level](https://api-docs.neon.tech/reference/listprojectsconsumption) (billing period)   | Consumption metrics for each project in your Organization for the current billing period | All plans         |
-
-### Account-level metrics
-
-To get global totals for all projects in the organization `org-ocean-art-12345678`, include the `org_id` in the `GET /consumption/projects` request. We also need to include:
-
-- A start date
-- An end date
-- A level of granularity
-
-In this case, we're asking for hourly metrics between June 30th and July 2nd, 2024.
-
-```bash shouldWrap
-curl --request GET \
-     --url 'https://console.neon.tech/api/v2/consumption_history/account?from=2024-06-30T15%3A30%3A00Z&to=2024-07-02T15%3A30%3A00Z&granularity=hourly&org_id=org-ocean-art-12345678' \
-     --header 'accept: application/json' \
-     --header 'authorization: Bearer $ORG_API_KEY'
-```
-
-The response will provide aggregated hourly consumption metrics, including active time, compute time, written data, and synthetic storage size, for each hour between June 30 and July 2.
-
-<details>
-<summary>Response</summary>
-
-```json
-{
-  "periods": [
-    {
-      "period_id": "random-period-abcdef",
-      "consumption": [
-        {
-          "timeframe_start": "2024-06-30T15:00:00Z",
-          "timeframe_end": "2024-06-30T16:00:00Z",
-          "active_time_seconds": 147452,
-          "compute_time_seconds": 43215,
-          "written_data_bytes": 111777920,
-          "synthetic_storage_size_bytes": 41371988928
-        },
-        {
-          "timeframe_start": "2024-06-30T16:00:00Z",
-          "timeframe_end": "2024-06-30T17:00:00Z",
-          "active_time_seconds": 147468,
-          "compute_time_seconds": 43223,
-          "written_data_bytes": 110483584,
-          "synthetic_storage_size_bytes": 41467955616
-        }
-        // ... More consumption data
-      ]
-    },
-    {
-      "period_id": "random-period-ghijkl",
-      "consumption": [
-        {
-          "timeframe_start": "2024-07-01T00:00:00Z",
-          "timeframe_end": "2024-07-01T01:00:00Z",
-          "active_time_seconds": 145672,
-          "compute_time_seconds": 42691,
-          "written_data_bytes": 115110912,
-          "synthetic_storage_size_bytes": 42194712672
-        },
-        {
-          "timeframe_start": "2024-07-01T01:00:00Z",
-          "timeframe_end": "2024-07-01T02:00:00Z",
-          "active_time_seconds": 147464,
-          "compute_time_seconds": 43193,
-          "written_data_bytes": 110078200,
-          "synthetic_storage_size_bytes": 42291858520
-        }
-        // ... More consumption data
-      ]
-    }
-    // ... More periods
-  ]
-}
-```
-
-</details>
-
-### Project-level metrics (granular)
-
-You can also get similar daily, hourly, or monthly metrics across a selected time period, but broken out for each individual project that belongs to your organization.
-
-Using the endpoint `GET /consumption_history/projects`, let's use the same start date, end date, and level of granularity as our account-level request: hourly metrics between June 30th and July 2nd, 2024.
-
-```bash shouldWrap
-curl --request GET \
-     --url 'https://console.neon.tech/api/v2/consumption_history/projects?limit=10&from=2024-06-30T00%3A00%3A00Z&to=2024-07-02T00%3A00%3A00Z&granularity=hourly&org_id=org-ocean-art-12345678' \
-     --header 'accept: application/json' \
-     --header 'authorization: Bearer $ORG_API_KEY'
-```
-
-<details>
-<summary>Response</summary>
-
-```json shouldWrap
-{
-  "projects": [
-    {
-      "project_id": "random-project-123456",
-      "periods": [
-        {
-          "period_id": "random-period-abcdef",
-          "consumption": [
-            {
-              "timeframe_start": "2024-06-30T00:00:00Z",
-              "timeframe_end": "2024-06-30T01:00:00Z",
-              "active_time_seconds": 147472,
-              "compute_time_seconds": 43222,
-              "written_data_bytes": 112730864,
-              "synthetic_storage_size_bytes": 37000959232
-            },
-            {
-              "timeframe_start": "2024-07-01T00:00:00Z",
-              "timeframe_end": "2024-07-01T01:00:00Z",
-              "active_time_seconds": 1792,
-              "compute_time_seconds": 533,
-              "written_data_bytes": 0,
-              "synthetic_storage_size_bytes": 0
-            }
-            // ... More consumption data
-          ]
-        },
-        {
-          "period_id": "random-period-ghijkl",
-          "consumption": [
-            {
-              "timeframe_start": "2024-07-01T09:00:00Z",
-              "timeframe_end": "2024-07-01T10:00:00Z",
-              "active_time_seconds": 150924,
-              "compute_time_seconds": 44108,
-              "written_data_bytes": 114912552,
-              "synthetic_storage_size_bytes": 36593552376
-            }
-            // ... More consumption data
-          ]
-        }
-        // ... More periods
-      ]
-    }
-    // ... More projects
-  ]
-}
-```
-
-</details>
-
-### Project-level metrics (for the current billing period)
-
-To get basic billing period-based consumption metrics for each project in the organization `org-ocean-art-12345678`, include `org_id` in the `GET /projects` request for consumption metrics:
-
-```bash shouldWrap
-curl --request GET \
-     --url 'https://console.neon.tech/api/v2/projects?org_id=org-ocean-art-12345678' \
-     --header 'accept: application/json' \
-     --header 'authorization: Bearer $ORG_API_KEY'
-```
-
-See more details about using this endpoint on the [Querying consumption metrics](/docs/guides/partner-consumption-metrics#get-metrics-for-a-single-specified-project) page in our Partner Guide.
-
-## List all organizations you belong to
-
-You can use the `GET /users/me/organizations` request to retrieve a list of all organizations associated with your personal account.
-
-```bash shouldWrap
-curl --request GET \
-     --url 'https://console.neon.tech/api/v2/users/me/organizations' \
-     --header 'accept: application/json' \
-     --header 'authorization: Bearer $ORG_API_KEY'
-```
-
-The response will include details about each organization, including the `org_id`, name, and creation date.
-
-### Example Response
-
-```json
-{
-  "organizations": [
-    {
-      "id": "org-morning-bread-81040908",
-      "name": "Morning Bread Organization",
-      "created_at": "2022-11-23T17:42:25Z",
-      "updated_at": "2022-12-04T02:39:25Z"
-    },
-    ...
-  ]
-}
-```
->>>>>>> 6464f635
+[Try in API Reference ↗](https://api-docs.neon.tech/reference/createorganizationinvitations)