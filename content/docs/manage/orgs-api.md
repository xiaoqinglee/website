---
title: Manage organizations using the Neon API
enableTableOfContents: true
updatedOn: '2025-06-02T15:04:05.575Z'
---

Learn how to manage Neon Organizations using the Neon API, including managing organization API keys, working with organization members, and handling member invitations.

## Personal vs organization API keys

You can authorize your API requests using either of these methods:

- **Organization API key**: Automatically scopes all requests to your organization
- **Personal API key**: Requires including an `org_id` parameter to specify which organization you're working with

The key difference is in how you structure your API requests. Here's an example of listing projects using both methods:

Using an organization API key:

```bash
curl --request GET \
     --url 'https://console.neon.tech/api/v2/projects' \
     --header 'authorization: Bearer $ORG_API_KEY'
```

Using a personal API key:

```bash
curl --request GET \
     --url 'https://console.neon.tech/api/v2/projects?org_id=org-example-12345678' \
     --header 'authorization: Bearer $PERSONAL_API_KEY'
```

Both examples retrieve a list of projects, but notice how the personal API key request includes `org_id=org-example-12345678` to specify which organization's projects to list. With an organization API key, this parameter isn't needed because the key itself is already tied to a specific organization.

### Matrix of operations and key types

Some operations require a personal API key from an organization admin and cannot be performed using organization API keys. These operations are marked with ❌ in the matrix below.

| Action                                                                              | Personal API Key | Organization API Key |
| ----------------------------------------------------------------------------------- | ---------------- | -------------------- |
| [Create an organization API key](#create-api-keys)                                  | ✅               | ❌                   |
| [Get a list of organization API keys](#list-api-keys)                               | ✅               | ✅                   |
| [Revoke an organization API key](#revoke-an-api-key)                                | ✅               | ✅                   |
| [Get organization details](#get-organization-details)                               | ✅               | ✅                   |
| [Get organization members details](#list-members)                                   | ✅               | ✅                   |
| [Get organization member details](#get-member-details)                              | ✅               | ✅                   |
| [Update the role for an organization member](#update-member-role)                   | ✅               | ✅                   |
| [Remove member from the organization](#remove-member)                               | ✅               | ❌                   |
| [Get organization invitation details](#list-invitations)                            | ✅               | ✅                   |
| [Create organization invitations](#create-invitations)                              | ✅               | ❌                   |
| [Transfer projects between organizations](#transfer-projects-between-organizations) | ✅               | ❌                   |

## Finding your org_id

To find your organization's `org_id`, navigate to your Organization's **Settings** page, where you'll find it under the **General information** section. Copy and use this ID in your API requests.

![finding your organization ID from the settings page](/docs/manage/orgs_id.png)

## Create API keys

There are two types of organization API keys:

- **Organization API keys** — Provide admin-level access to all organization resources, including projects, members, and settings. Only organization admins can create these keys.
- **Project-scoped organization API keys** — Provide limited, member-level access to specific projects within the organization. Any organization member can create a key for any organization-owned project.

The key token is only displayed once at creation time. Copy it immediately and store it securely. If lost, you’ll need to revoke the key and create a new one. For detailed instructions, see [Manage API Keys](/docs/manage/api-keys#create-an-organization-api-key).

[Try in API Reference](https://api-docs.neon.tech/reference/createorgapikey)

## List API keys

Lists all API keys for your organization. The response does not include the actual key tokens, as these are only provided when creating a new key.

```bash shouldWrap
curl --request GET \
     --url 'https://console.neon.tech/api/v2/organizations/{org_id}/api_keys' \
     --header 'authorization: Bearer $PERSONAL_API_KEY' | jq
```

Example response:

```json
[
  {
    "id": 123456,
    "name": "my-key-name",
    "created_at": "2024-01-01T12:00:00Z",
    "created_by": {
      "id": "user-abc123de-4567-8fab-9012-3cdef4567890",
      "name": "John Smith",
      "image": "https://avatar.example.com/user.jpg"
    },
    "last_used_at": "2024-01-01T12:30:00Z",
    "last_used_from_addr": "192.0.2.1,192.0.2.2"
  }
]
```

[Try in API Reference](https://api-docs.neon.tech/reference/listorgapikeys)

## Revoke an API key

Revokes the specified organization API key. This action cannot be reversed. You can obtain the `key_id` by listing the API keys for your organization.

```bash
curl --request DELETE \
     --url 'https://console.neon.tech/api/v2/organizations/{org_id}/api_keys/{key_id}' \
     --header 'accept: application/json' \
     --header 'authorization: Bearer $PERSONAL_API_KEY' | jq
```

Example response:

```json
{
  "id": 123456,
  "name": "my-key-name",
  "created_at": "2024-01-01T12:00:00Z",
  "created_by": "user-abc123de-4567-8fab-9012-3cdef4567890",
  "last_used_at": "2024-01-01T12:30:00Z",
  "last_used_from_addr": "192.0.2.1,192.0.2.2",
  "revoked": true
}
```

[Try in API Reference](https://api-docs.neon.tech/reference/revokeorgapikey)

## Get organization details

Retrieves information about your organization, including its name, plan, and creation date.

```bash shouldWrap
curl --request GET \
     --url 'https://console.neon.tech/api/v2/organizations/{org_id}' \
     --header 'authorization: Bearer $PERSONAL_API_KEY' | jq
```

Example response:

```json
{
  "id": "org-example-12345678",
  "name": "Example Organization",
  "handle": "example-organization-org-example-12345678",
  "plan": "business",
  "created_at": "2024-01-01T12:00:00Z",
  "managed_by": "console",
  "updated_at": "2024-01-01T12:00:00Z"
}
```

[Try in API Reference](https://api-docs.neon.tech/reference/getorganization)

## List members

Lists all members in your organization. Each entry includes:

- Member ID (`id`): The unique identifier for the member
- User ID (`user_id`): The unique ID of the user's Neon account
- Organization role and join date
- User's email address

```bash shouldWrap
curl --request GET \
     --url 'https://console.neon.tech/api/v2/organizations/{org_id}/members' \
     --header 'accept: application/json' \
     --header 'authorization: Bearer $ORG_API_KEY' | jq
```

Example response:

```json
{
  "members": [
    {
      "member": {
        "id": "abc123de-4567-8fab-9012-3cdef4567890",
        "user_id": "def456gh-7890-1abc-2def-3ghi4567890j",
        "org_id": "org-example-12345678",
        "role": "admin",
        "joined_at": "2024-01-01T12:00:00Z"
      },
      "user": {
        "email": "user@example.com"
      }
    }
  ]
}
```

[Try in API Reference](https://api-docs.neon.tech/reference/getorganizationmembers)

<Admonition type="note">The member ID (`id`) from this response is needed for operations like updating roles or removing members.</Admonition>

## Get member details

Retrieves information about a specific member using their member ID (obtained from the [List members](#list-members) endpoint).

```bash shouldWrap
curl --request GET \
     --url 'https://console.neon.tech/api/v2/organizations/{org_id}/members/{member_id}' \
     --header 'accept: application/json' \
     --header 'authorization: Bearer $ORG_API_KEY'
```

Example response:

```json
{
  "id": "abc123de-4567-8fab-9012-3cdef4567890",
  "user_id": "def456gh-7890-1abc-2def-3ghi4567890j",
  "org_id": "org-example-12345678",
  "role": "admin",
  "joined_at": "2024-01-01T12:00:00Z"
}
```

[Try in API Reference](https://api-docs.neon.tech/reference/getorganizationmember)

## Update member role

Changes a member's current role in the organization. If using your personal API key, you need to be an admin in the organization to perform this action. Note: you cannot downgrade the role of the organization's only admin.

```bash shouldWrap
curl --request PATCH \
     --url 'https://console.neon.tech/api/v2/organizations/members/{member_id}' \
     --header 'accept: application/json' \
     --header 'authorization: Bearer $ORG_API_KEY' \
     --header 'content-type: application/json' \
     --data '{"role": "admin"}' | jq
```

Example response:

```json
{
  "id": "abc123de-4567-8fab-9012-3cdef4567890",
  "user_id": "def456gh-7890-1abc-2def-3ghi4567890j",
  "org_id": "org-example-12345678",
  "role": "admin",
  "joined_at": "2024-01-01T12:00:00Z"
}
```

[Try in API Reference](https://api-docs.neon.tech/reference/updateorganizationmember)

## Remove member

You must use your personal API key and have admin-level permissions in the organization to use this endpoint. Organization API keys are not supported.

```bash shouldWrap
curl --request DELETE \
     --url 'https://console.neon.tech/api/v2/organizations/{org_id}/members/{member_id}' \
     --header 'accept: application/json' \
     --header 'authorization: Bearer $PERSONAL_API_KEY'
```

[Try in API Reference](https://api-docs.neon.tech/reference/removeorganizationmember)

## List invitations

Retrieves a list of all pending invitations for the organization.

```bash shouldWrap
curl --request GET \
     --url 'https://console.neon.tech/api/v2/organizations/invitations' \
     --header 'accept: application/json' \
     --header 'authorization: Bearer $ORG_API_KEY' | jq
```

Example response:

```json shouldWrap
{
  "invitations": [
    {
      "id": "abc123de-4567-8fab-9012-3cdef4567890",
      "email": "user@example.com",
      "org_id": "org-example-12345678",
      "invited_by": "def456gh-7890-1abc-2def-3ghi4567890j",
      "invited_at": "2024-01-01T12:00:00Z",
      "role": "member"
    }
  ]
}
```

[Try in API Reference](https://api-docs.neon.tech/reference/getorganizationinvitations)

## Create invitations

Creates invitations for new organization members. Each invited user:

- Receives an email notification about the invitation
- If they have an existing Neon account, they automatically join as a member
- If they don't have an account yet, the email invites them to create one

You must use your personal API key and have admin-level permissions in the organization to use this endpoint. Organization API keys are not supported.

```bash shouldWrap
curl --request POST \
     --url 'https://console.neon.tech/api/v2/organizations/{org_id}/invitations' \
     --header 'accept: application/json' \
     --header 'authorization: Bearer $PERSONAL_API_KEY' \
     --header 'content-type: application/json' \
     --data '{
       "invitations": [
         {
           "email": "user@example.com",
           "role": "member"
         }
       ]
     }' | jq
```

[Try in API Reference](https://api-docs.neon.tech/reference/createorganizationinvitations)

## Transfer projects between organizations

The API supports transferring projects between organizations. For detailed instructions and examples, see [Transfer projects to an organization](/docs/manage/orgs-project-transfer).

Key requirements:

- Must use a personal API key
- Requires admin permissions in the source organization and at least member permissions in the target

<<<<<<< HEAD
[Try in API Reference](https://api-docs.neon.tech/reference/transferproject)
=======
[Try in API Reference ↗](https://api-docs.neon.tech/reference/transferprojectsfromorgtoorg)
>>>>>>> 5c342b1b
<|MERGE_RESOLUTION|>--- conflicted
+++ resolved
@@ -325,8 +325,5 @@
 - Must use a personal API key
 - Requires admin permissions in the source organization and at least member permissions in the target
 
-<<<<<<< HEAD
+
 [Try in API Reference](https://api-docs.neon.tech/reference/transferproject)
-=======
-[Try in API Reference ↗](https://api-docs.neon.tech/reference/transferprojectsfromorgtoorg)
->>>>>>> 5c342b1b
