---
title: Backups with pg_dump
subtitle: Learn how to create a backup of your Neon database using pg_dump
enableTableOfContents: true
updatedOn: '2025-02-22T16:36:52.249Z'
---

This topic describes how to create a backup of your Neon database using the Postgres `pg_dump` utility and how to restore a backup using `pg_restore`.

<Admonition type="important">
Avoid using `pg_dump` over a [pooled connection string](/docs/reference/glossary#pooled-connection-string) (see PgBouncer issues [452](https://github.com/pgbouncer/pgbouncer/issues/452) & [976](https://github.com/pgbouncer/pgbouncer/issues/976) for details). Use an [unpooled connection string](/docs/reference/glossary#unpooled-connection-string) instead.
</Admonition>

## Prerequisites

- Make sure `pg_dump` and `pg_restore` are installed. You can verify by running `pg_dump -V`. 
- We recommend using the latest versions of `pg_dump` and `pg_restore`, and ensuring that the client version matches your Neon project's Postgres version (14–17).

## Install `pg_dump` and `pg_restore`

If you don't have the `pg_dump` and `pg_restore` utilities installed locally, you'll need to install them on your preferred platform.

<Tabs labels={["Windows", "Mac", "Linux", "Docker"]}>

<TabItem>
1. Install PostgreSQL using the official installer from https://www.postgresql.org/download/windows/.
2. `pg_dump` and `pg_restore` are installed by default and can be found in the PostgreSQL `bin` directory.
</TabItem>

<TabItem>
1. Install PostgreSQL using Homebrew with the command: brew install postgresql.
2. `pg_dump` and `pg_restore` come with the installation and are available in your `PATH`.
</TabItem>

<TabItem>
1. On Ubuntu/Debian, install the PostgreSQL client tools with: `sudo apt-get install postgresql-client`.
2. `pg_dump` and `pg_restore` will be available after installation.
</TabItem>

<TabItem>
1. Pull the official PostgreSQL Docker image: `docker pull postgres`.
2. Run the container with: `docker run --name postgres -e POSTGRES_PASSWORD=yourpassword -d -p 5432:5432 postgres`.
3. Verify `pg_dump` is available by running: `docker run --rm postgres pg_dump --version`.
</TabItem>

</Tabs>

## Creating a backup with `pg_dump`

Following this procedure will create a database backup locally, where you're running the `pg_dump` command.

1. Retrieve the connection string for your Neon database by navigating to your Neon **Project Dashboard** and clicking the **Connect** button to open the **Connect to your database** modal.

2. Deselect the **Connection pooling** option. You need a direct connection string, not a pooled one.

   Your connection string should look something like this:

   ```bash shouldWrap
   postgresql://alex:AbC123dEf@ep-cool-darkness-123456.us-east-2.aws.neon.tech/neondb?sslmode=require
   ```

3. Create a backup of your Neon database by running the following `pg_dump` command with your Neon database connection string.

<<<<<<< HEAD
    ```bash shouldWrap
    pg_dump -Fc -v -d "<neon_database_connection_string>" -f <dump_file_name>
    ```

    After adding your Neon database connection string and a dump file name, your command will look something like this:

    ```bash shouldWrap
    pg_dump -Fc -v -d "postgresql://alex:AbC123dEf@ep-cool-darkness-123456.us-east-2.aws.neon.tech/neondb?sslmode=require" -f mydatabase.bak
    ```
=======
   ```bash shouldWrap
   pg_dump --no-owner --no-privileges --no-publications --no-subscriptions -Fc -v -d "<neon_database_connection_string>" -f <dump_file_name>
   ```

   When you add your Neon database connection string and a dump file name, you command will look something like this:

   ```bash shouldWrap
   pg_dump --no-owner --no-privileges --no-publications --no-subscriptions -Fc -v -d "postgresql://neondb_owner:npg_AbC123dEf@ep-dry-morning-a8vn5za2.eastus2.azure.neon.tech/neondb?sslmode=require" -f mydatabase.bak
   ```
>>>>>>> a835991d

   The `pg_dump` command above includes these arguments:

<<<<<<< HEAD
    - `-Fc`: Sends the output to a custom-format archive suitable for input into `pg_restore`.
    - `-v`: Runs `pg_dump` in verbose mode, allowing you to monitor what happens during the dump operation.
    - `-d`: Specifies the [connection string](https://www.postgresql.org/docs/current/libpq-connect.html#LIBPQ-CONNSTRING) for your Neon database.
    - `-f <dump_file_name>`: The dump file name. It can be any name you choose (`mydumpfile.bak`, for example).
=======
   - `--no-owner`: Excludes ownership information from the dump.
   - `--no-privileges`: Excludes grant/revoke statements from the dump.
   - `--no-publications`: Excludes publication definitions from the dump.
   - `--no-subscriptions`: Excludes subscription definitions from the dump.
   - `-Fc`: Sends the output to a custom-format archive suitable for input into `pg_restore`.
   - `-v`: Runs `pg_dump` in verbose mode, allowing you to monitor what happens during the dump operation.
   - `-d`: Specifies the [connection string](https://www.postgresql.org/docs/current/libpq-connect.html#LIBPQ-CONNSTRING) for your Neon database.
   - `-f <dump_file_name>`: The dump file name. It can be any name you choose (`mydumpfile.bak`, for example).
>>>>>>> a835991d

   For more command options, see [Advanced pg_dump and pg_restore options](#advanced-pgdump-and-pgrestore-options).

## Restoring a backup with `pg_restore`

This procedure shows how to restore a database using the `pg_restore` utility from a backup file created using `pg_dump`, as described above.

1. Create a new Neon project.
2. Create a database with the same name as the one you backed up. The `pg_dump` instructions above created a backup of a database named `neondb`. Your database name is likely different.
3. Retrieve the connection string for your Neon database:

   Go to your Neon project and click the **Connect** button to open the **Connect to your database** modal.

   Deselect the **Connection pooling** option. You need a direct connection string, not a pooled one.

   Your connection string should look something like this:

<<<<<<< HEAD
    ```bash shouldWrap
    postgresql://alex:AbC123dEf@ep-dry-morning-a8vn5za2.us-east-2.aws.neon.tech/neondb?sslmode=require
    ```
=======
   ```bash shouldWrap
   postgresql://alex:AbC123dEf@ep-cool-darkness-123456.us-east-2.aws.neon.tech/neondb?sslmode=require
   ```
>>>>>>> a835991d

4. Restore your data to the target database in Neon with `pg_restore`.

   ```bash shouldWrap
   pg_restore -v -d "<neon_database_connection_string>" <dump_file_name>
   ```

<<<<<<< HEAD
    After adding your Neon database connection string and the dump file name, your command will look something like this:


    ```bash shouldWrap
    pg_restore -v -d "postgresql://alex:AbC123dEf@ep-dry-morning-a8vn5za2.us-east-2.aws.neon.tech/neondb?sslmode=require" mydatabase.bak
    ```
=======
   ```bash shouldWrap
   pg_restore -v -d "postgresql://neondb_owner:npg_AbC123dEf@ep-dry-morning-a8vn5za2.eastus2.azure.neon.tech/neondb?sslmode=require" mydatabase.bak
   ```
>>>>>>> a835991d

   The example above includes these arguments:

   - `-v`: Runs `pg_restore` in verbose mode, allowing you to monitor what happens during the restore operation.
   - `-d`: Specifies the Neon database to connect to. The value is a Neon database connection string. See [Before you begin](#before-you-begin).
   - `<dump_file_name>` is the name of the dump file you created with `pg_dump`.

   For more command options, see [Advanced pg_dump and pg_restore options](#advanced-pgdump-and-pgrestore-options).

## `pg_dump` and `pg_restore` example

The following example shows how data is dumped from source database named `neondb` in one Neon project and restored to a `neondb` database in another Neon project using the commands described in the previous sections. (A database named `neondb` was created in the Neon project prior to running the restore operation.)

Before performing this procedure:

<<<<<<< HEAD
- A new Neon project was created for the destination database, and a database with the same name as the source database was created (`neondb`)
- Connection strings for the source and destination databases were collected:
    - source: `postgresql://neondb_owner:npg_AbC123dEf@ep-dry-morning-a8vn5za2.us-east-2.aws.neon.tech/neondb?sslmode=require`
    - destination: `postgresql://neondb_owner:npg_AbC123dEf@ep-dry-morning-a8vn5za2.us-east-2.aws.neon.tech/neondb?sslmode=require`
=======
- A new Neon project was created for the destination database, and a database with the same name as the source database was created (neondb`)
- Connection strings for for the source and destination databases were collected:
  - source: `postgresql://neondb_owner:npg_AbC123dEf@ep-dry-morning-a8vn5za2.eastus2.azure.neon.tech/neondb?sslmode=require`
  - destination: `postgresql://neondb_owner:npg_AbC123dEf@ep-dry-morning-a8vn5za2.eastus2.azure.neon.tech/neondb?sslmode=require`
>>>>>>> a835991d

```bash shouldWrap
~$ cd mydump
~/mydump$ pg_dump -Fc -v -d "postgresql://alex:AbC123dEf@ep-cool-darkness-123456.us-east-2.aws.neon.tech/neondb?sslmode=require" -f mydatabase.bak

~/mydump$ ls
mydatabase.bak

~/mydump$ pg_restore -v -d "postgresql://alex:AbC123dEf@ep-dry-morning-a8vn5za2.us-east-2.aws.neon.tech/neondb?sslmode=require" mydatabase.bak
```<|MERGE_RESOLUTION|>--- conflicted
+++ resolved
@@ -61,7 +61,6 @@
 
 3. Create a backup of your Neon database by running the following `pg_dump` command with your Neon database connection string.
 
-<<<<<<< HEAD
     ```bash shouldWrap
     pg_dump -Fc -v -d "<neon_database_connection_string>" -f <dump_file_name>
     ```
@@ -71,35 +70,13 @@
     ```bash shouldWrap
     pg_dump -Fc -v -d "postgresql://alex:AbC123dEf@ep-cool-darkness-123456.us-east-2.aws.neon.tech/neondb?sslmode=require" -f mydatabase.bak
     ```
-=======
-   ```bash shouldWrap
-   pg_dump --no-owner --no-privileges --no-publications --no-subscriptions -Fc -v -d "<neon_database_connection_string>" -f <dump_file_name>
-   ```
-
-   When you add your Neon database connection string and a dump file name, you command will look something like this:
-
-   ```bash shouldWrap
-   pg_dump --no-owner --no-privileges --no-publications --no-subscriptions -Fc -v -d "postgresql://neondb_owner:npg_AbC123dEf@ep-dry-morning-a8vn5za2.eastus2.azure.neon.tech/neondb?sslmode=require" -f mydatabase.bak
-   ```
->>>>>>> a835991d
 
    The `pg_dump` command above includes these arguments:
 
-<<<<<<< HEAD
     - `-Fc`: Sends the output to a custom-format archive suitable for input into `pg_restore`.
     - `-v`: Runs `pg_dump` in verbose mode, allowing you to monitor what happens during the dump operation.
     - `-d`: Specifies the [connection string](https://www.postgresql.org/docs/current/libpq-connect.html#LIBPQ-CONNSTRING) for your Neon database.
     - `-f <dump_file_name>`: The dump file name. It can be any name you choose (`mydumpfile.bak`, for example).
-=======
-   - `--no-owner`: Excludes ownership information from the dump.
-   - `--no-privileges`: Excludes grant/revoke statements from the dump.
-   - `--no-publications`: Excludes publication definitions from the dump.
-   - `--no-subscriptions`: Excludes subscription definitions from the dump.
-   - `-Fc`: Sends the output to a custom-format archive suitable for input into `pg_restore`.
-   - `-v`: Runs `pg_dump` in verbose mode, allowing you to monitor what happens during the dump operation.
-   - `-d`: Specifies the [connection string](https://www.postgresql.org/docs/current/libpq-connect.html#LIBPQ-CONNSTRING) for your Neon database.
-   - `-f <dump_file_name>`: The dump file name. It can be any name you choose (`mydumpfile.bak`, for example).
->>>>>>> a835991d
 
    For more command options, see [Advanced pg_dump and pg_restore options](#advanced-pgdump-and-pgrestore-options).
 
@@ -117,15 +94,9 @@
 
    Your connection string should look something like this:
 
-<<<<<<< HEAD
     ```bash shouldWrap
     postgresql://alex:AbC123dEf@ep-dry-morning-a8vn5za2.us-east-2.aws.neon.tech/neondb?sslmode=require
     ```
-=======
-   ```bash shouldWrap
-   postgresql://alex:AbC123dEf@ep-cool-darkness-123456.us-east-2.aws.neon.tech/neondb?sslmode=require
-   ```
->>>>>>> a835991d
 
 4. Restore your data to the target database in Neon with `pg_restore`.
 
@@ -133,18 +104,12 @@
    pg_restore -v -d "<neon_database_connection_string>" <dump_file_name>
    ```
 
-<<<<<<< HEAD
     After adding your Neon database connection string and the dump file name, your command will look something like this:
 
 
     ```bash shouldWrap
     pg_restore -v -d "postgresql://alex:AbC123dEf@ep-dry-morning-a8vn5za2.us-east-2.aws.neon.tech/neondb?sslmode=require" mydatabase.bak
     ```
-=======
-   ```bash shouldWrap
-   pg_restore -v -d "postgresql://neondb_owner:npg_AbC123dEf@ep-dry-morning-a8vn5za2.eastus2.azure.neon.tech/neondb?sslmode=require" mydatabase.bak
-   ```
->>>>>>> a835991d
 
    The example above includes these arguments:
 
@@ -160,17 +125,10 @@
 
 Before performing this procedure:
 
-<<<<<<< HEAD
 - A new Neon project was created for the destination database, and a database with the same name as the source database was created (`neondb`)
 - Connection strings for the source and destination databases were collected:
     - source: `postgresql://neondb_owner:npg_AbC123dEf@ep-dry-morning-a8vn5za2.us-east-2.aws.neon.tech/neondb?sslmode=require`
     - destination: `postgresql://neondb_owner:npg_AbC123dEf@ep-dry-morning-a8vn5za2.us-east-2.aws.neon.tech/neondb?sslmode=require`
-=======
-- A new Neon project was created for the destination database, and a database with the same name as the source database was created (neondb`)
-- Connection strings for for the source and destination databases were collected:
-  - source: `postgresql://neondb_owner:npg_AbC123dEf@ep-dry-morning-a8vn5za2.eastus2.azure.neon.tech/neondb?sslmode=require`
-  - destination: `postgresql://neondb_owner:npg_AbC123dEf@ep-dry-morning-a8vn5za2.eastus2.azure.neon.tech/neondb?sslmode=require`
->>>>>>> a835991d
 
 ```bash shouldWrap
 ~$ cd mydump
