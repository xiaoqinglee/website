--- conflicted
+++ resolved
@@ -37,13 +37,8 @@
 | _Project creation and modification_                                                                                          |       |        |              |
 | [Create new projects](/docs/manage/orgs-manage#create-and-delete-projects)                                                   |  ✅   |   ✅   |      ❌      |
 | [Rename projects](/docs/manage/projects)                                                                                     |  ✅   |   ✅   |      ✅      |
-<<<<<<< HEAD
 | [Transfer projects into organization](/docs/manage/orgs-project-transfer)                                                   |  ✅   |   ✅   |      ❌      |
 | [Transfer projects out of organization](/docs/manage/orgs-project-transfer#transfer-projects-between-organizations)         |  ✅   |   ❌   |      ❌      |
-=======
-| [Transfer projects into organization](/docs/manage/orgs-project-transfer)                                                    |  ✅   |   ✅   |      ❌      |
-| [Transfer projects out of organization](/docs/manage/orgs-project-transfer)                                                  |  ✅   |   ❌   |      ❌      |
->>>>>>> 87d4830a
 | [Delete projects](/docs/manage/orgs-manage#create-and-delete-projects)                                                       |  ✅   |   ❌   |      ❌      |
 | _Project configuration_                                                                                                      |       |        |              |
 | [Manage project databases](/docs/manage/databases)                                                                           |  ✅   |   ✅   |      ✅      |
