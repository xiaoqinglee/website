--- conflicted
+++ resolved
@@ -213,12 +213,7 @@
 
 ```bash shouldWrap
 curl --request GET \
-<<<<<<< HEAD
      --url 'https://console.neon.tech/api/v2/projects?limit=10&org_id=org-ocean-art-12345678' \
-=======
-     --url 'https://console.neon.tech/api/v2/projects?limit=10&org_id=org-ocean-art-12345678'
-     // [!code word:org_id=org-ocean-art-12345678]
->>>>>>> 0eeff3fc
      --header 'accept: application/json' \
      --header 'authorization: Bearer $NEON_API_KEY'
 ```
