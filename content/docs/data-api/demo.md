---
title: Neon Data API Demo
subtitle: Learn CRUD queries with postgrest-js from our demo app
enableTableOfContents: true
---

These examples show how to use Neon's Data API and postgrest-js for basic database operations. They're taken from our [note-taking demo app](https://github.com/neondatabase-labs/neon-data-api-neon-auth), which you can clone to try them yourself:

1. [Create a Neon project](https://pg.new) and [enable the Data API](/docs/data-api/get-started#enabling-the-data-api), noting the Data API URL.
2. Clone and set up the [demo](https://github.com/neondatabase-labs/neon-data-api-neon-auth):

   ```bash
   git clone https://github.com/neondatabase-labs/neon-data-api-neon-auth
   ```

   Follow the readme, adding your Data API URL to the `.env` file.

> The app uses `notes` and `paragraphs` tables. [See schema in the repo](https://github.com/neondatabase-labs/neon-data-api-neon-auth/blob/main/src/db/schema.ts).
> Make sure to enable Row-Level Security (RLS) for your tables. [See Example RLS for this demo app below.](#example-rls)

<Steps>

## INSERT

The demo app creates a new note like this:

```typescript
const { data, error } = await postgrest
<<<<<<< HEAD
  .from("notes")
  .insert({ title: "My Note" }) // [!code highlight]
  .select("id, title, shared, owner_id, paragraphs (id, content, created_at, note_id)")
=======
  .from('notes')
  .insert({ title: 'My Note' }) // [!code highlight]
  .select('id, title, shared, owner_id')
>>>>>>> 14dbebe3
  .single();
```

See [src/routes/note.tsx](https://github.com/neondatabase-labs/neon-data-api-neon-auth/blob/main/src/routes/note.tsx)

## SELECT

To display all notes, ordered by creation date, the app uses:

```typescript
const { data, error } = await postgrest
  .from('notes')
  .select('id, title, created_at, owner_id, shared') // [!code highlight]
  .order('created_at', { ascending: false });
```

See [src/routes/index.tsx](https://github.com/neondatabase-labs/neon-data-api-neon-auth/blob/main/src/routes/index.tsx)

## UPDATE

When a user edits a note's title, the following query runs:

```typescript
const { error } = await postgrest
  .from('notes')
  .update({ title: 'Updated Title' }) // [!code highlight]
  .eq('id', noteId);
```

See [src/components/app/note-title.tsx](https://github.com/neondatabase-labs/neon-data-api-neon-auth/blob/main/src/components/app/note-title.tsx)

## DELETE

The demo app doesn't include delete by default, but if you wanted to add it, you'd use something like:

```typescript
const { error } = await postgrest
  .from('notes')
  .delete() // [!code highlight]
  .eq('id', noteId);
```

Now let's look at a more advanced pattern you can use with postgrest-js.

## INSERT and fetch related data

You may have noticed that our earlier `INSERT` example included `.select("*")`, which lets you insert a record and immediately fetch it back in a single query. This is a useful feature of postgrest-js (and PostgREST). And you can take it further: you can also fetch **related data** (from other tables linked by foreign keys) at the same time.

For example, in our INSERT example from earlier, we immediately fetch the new note **and** any related paragraphs (if they exist):

```typescript
const { data, error } = await postgrest
  .from('notes')
  .insert({ title: generateNameNote() })
  .select('id, title, shared, owner_id, paragraphs (id, content, created_at, note_id)') // [!code highlight]
  .single();
```

This is particularly useful when you need to:

- Create a record and immediately show it in the UI
- Ensure data consistency by getting the exact state from the database
- Reduce the number of API calls needed

See [src/routes/note.tsx](https://github.com/neondatabase-labs/neon-data-api-neon-auth/blob/main/src/routes/note.tsx)

</Steps>

## Example RLS

Before using the Data API from the frontend, you **must** secure your tables with Row-Level Security (RLS). In our demo app, RLS is defined using Drizzle ORM directly in the schema:

```typescript
// src/db/schema.ts - Drizzle RLS policies for the notes table
crudPolicy({
  role: authenticatedRole,
  read: authUid(table.ownerId),
  modify: authUid(table.ownerId),
}),
pgPolicy("shared_policy", {
  for: "select",
  to: authenticatedRole,
  using: sql`${table.shared} = true`,
}),
```

- Users can only access their own notes.
- Shared notes are visible to authenticated users.
- Data access is enforced at the database level.

> _If you're working directly in SQL/Postgres, you can view or manage policies in the Neon Console or generate equivalent SQL from your Drizzle migrations._

## Learn more

- [Getting started with Data API](/docs/data-api/get-started)
- [Neon Auth documentation](/docs/guides/neon-auth)
- [postgrest-js documentation](https://github.com/supabase/postgrest-js)<|MERGE_RESOLUTION|>--- conflicted
+++ resolved
@@ -26,15 +26,9 @@
 
 ```typescript
 const { data, error } = await postgrest
-<<<<<<< HEAD
   .from("notes")
   .insert({ title: "My Note" }) // [!code highlight]
   .select("id, title, shared, owner_id, paragraphs (id, content, created_at, note_id)")
-=======
-  .from('notes')
-  .insert({ title: 'My Note' }) // [!code highlight]
-  .select('id, title, shared, owner_id')
->>>>>>> 14dbebe3
   .single();
 ```
 
