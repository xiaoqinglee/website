--- conflicted
+++ resolved
@@ -17,11 +17,7 @@
 
 - **Data anonymization**: We're simplifying PII data anonymization to make Neon an ideal staging environment for your team's app development.
 - **HIPAA compliance**: We are working toward HIPAA readiness, targeting completion by the end of Q2 2025. Learn more about Neon's compliance milestones on our [Compliance page](/docs/security/compliance).
-<<<<<<< HEAD
 - **More regions**: São Paulo 🇧🇷 is locked in for Q1 2025. Brazilian developers: we'd love to sponsor meetups and connect! Share your thoughts via the [Feedback form](https://console.neon.tech/app/projects?modal=feedback) in the Neon Console or our [Discord feedback channel](https://discord.com/channels/1176467419317940276/1176788564890112042). If you'd like support in other regions, please [submit a request](/docs/introduction/regions#request-a-region).
-=======
-- **More regions**: São Paulo 🇧🇷 is locked in for Q1 2025. Brazilian developers: we’d love to sponsor meetups and connect! Share your thoughts via the [Feedback form](https://console.neon.tech/app/projects?modal=feedback) in the Neon Console or our [Discord feedback channel](https://discord.com/channels/1176467419317940276/1176788564890112042). If you'd like support in other regions, please [submit a request](/docs/introduction/regions#request-a-region).
->>>>>>> 4ced3c15
 - **Improved migration assistance**: The [Neon Migration Assistant](/docs/import/migration-assistant) was introduced in Q4 2024. More improvements are coming in 2025 to make data import easier and faster.
 - **Support for the [pg_search](https://github.com/paradedb/paradedb/tree/dev/pg_search) extension**: This extension enables full text search over heap tables.
 - **Scheduled updates**: We will be rolling out support for a scheduled updates feature in Neon to facilitate Postgres updates, security patches, and Neon feature enhancements. [Learn more](/docs/changelog/2025-01-24#scheduled-updates-coming-soon).
@@ -49,12 +45,8 @@
 
 ## What we've shipped recently 🚢
 
-<<<<<<< HEAD
 - **AWS London region**: Create projects in London (eu-west-2) for lower latency access from the UK and data residency within the United Kingdom.
 - **Datadog integration GA**: Monitor your Neon database performance, resource utilization, and system health directly from Datadog's observability platform.
-=======
-- **London 🇬🇧**: Neon is now available in the London region: AWS Europe (London) — `aws-eu-west-2`.
->>>>>>> 4ced3c15
 - **Save your connection details to [1Password](https://1password.com/)**: See [Save your connection details to 1Password](/docs/connect/connect-from-any-app#save-your-connection-details-to-1password).
 - **Query monitoring in the console**: Monitor your [active queries](/docs/introduction/monitor-active-queries) and [query history](/docs/introduction/monitor-query-history) in the Neon Console.
 - **The Neon Slack App**: Stay connected to your Neon Serverless Postgres databases in Slack. See [Neon Slack App](/docs/manage/slack-app).
