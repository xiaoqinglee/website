---
title: Neon plans
subtitle: Learn about the different plans offered by Neon
enableTableOfContents: true
isDraft: false
redirectFrom:
  - /docs/introduction/billing#neon-plans
updatedOn: '2023-08-01T22:39:11Z'
---

Neon offers the following plans: **Free Tier**, **Pro**, and **Custom**. The Pro plan is _usage-based_, ensuring you never over-provision and only pay for what you use. **Custom** plans are volume-based, offering potential discounts. The table below provides an overview of plans offered by Neon. For more information about a particular plan, refer to the individual plan pages:

- [Free Tier](/docs/introduction/free-tier)
- [Pro plan](/docs/introduction/pro-plan)
- [Custom plan](/docs/introduction/custom-plan)

For information about how Neon bills for paid plans, please refer to our [Billing metrics](/docs/introduction/billing) page.

## Neon plans

|                                       | Free Tier                                                                                                                                                               | Pro (usage-based)                                          | Custom - Enterprise or Platform Partnership (volume-based)      |
| :------------------------------------ | :---------------------------------------------------------------------------------------------------------------------------------------------------------------------- | :--------------------------------------------------------- | :-------------------------------------------------------------- |
| **Best for**                          | Prototyping and personal projects                                                                                                                                       | Small to medium teams, setups with 1 to 3 active databases | Medium to large teams, Database fleets, Resale                  |
| **Projects**                          | 1                                                                                                                                                                       | Unlimited\*                                                | Unlimited                                                       |
| **Branches**                          | 10                                                                                                                                                                      | Unlimited                                                  | Unlimited                                                       |
| **Databases**                          | Unlimited                                                                                                                                                                      | Unlimited                                                  | Unlimited                                                       |
| **Active time per month**             | 100 hours per month, affecting only [non-primary branch](/docs/reference/glossary#non-primary-branch) computes. **Your primary branch compute always remains available.** | Unlimited                                                  | Unlimited                                                       |
| **Compute size**                      | 1 shared vCPU with 1 GB RAM                                                                                                                                             | Up to 7 vCPUs, each with 4 GB RAM                          | Custom                                                          |
| **Storage**                           | 3 GiB per branch                                                                                                                                                         | Unlimited\*                                                | Unlimited                                                       |
| **Dedicated resources**               | -                                                                                                                                                                       | -                                                          | &check;                                                         |
| **Project sharing**                   | -                                                                                                                                                                       | &check;                                                    | &check;                                                         |
| **Auto-suspend compute**              | &check;                                                                                                                                                                 | &check;                                                    | &check;                                                         |
| **Configurable auto-suspend compute** | -                                                                                                                                                                       | &check;                                                    | &check;                                                         |
| **Autoscaling**                       | -                                                                                                                                                                       | &check;                                                    | &check;                                                         |
| **Read replicas**                       | -                                                                                                                                                                       | &check;                                                    | &check;                                                         |
| **Payment**                           | Free                                                                                                                                                                    | Credit Card, Pay As You Go with monthly invoicing          | Prepaid, Custom Contract, Volume Discounts                      |
| **Support**                           | Community, support tickets                                                                                                                                              | Community, support tickets, video chat                     | Community, support tickets, video chat, resale customer support |

**Notes:**

<<<<<<< HEAD
- The Pro plan has default limits of 20 projects, 200 GiB of storage, and 20 simultaneously active computes to protect against unintended usage. To increase these limits, reach out to [support@neon.tech](mailto:support@neon.tech). The simultaneously active compute limit does not affect the primary branch compute, which always remains available.
=======
- The Pro plan has default limits of 20 projects, 200 GB of storage, and 20 simultaneously active computes to protect against unintended usage. To increase these limits, please [open a support ticket](/docs/introduction/support). The simultaneously active compute limit does not affect the primary branch compute, which always remains available.
>>>>>>> f6d77eb2
- The Free Tier has an [Active time](/docs/reference/glossary#active-time) limit of 100 hours per month, but that limit only affects non-primary branch compute usage. Active time on all computes is counted toward the limit, but when the limit is exceeded, only non-primary branch computes are subject to suspension. **Your primary branch compute always remains available regardless of the limit, ensuring that access to data on your primary branch is never interrupted.** You can monitor _Active time_ on the **Usage** widget on the Neon **Dashboard**. The _Active time_ limit resets at the beginning of each month.

## Support

Support channels for the Free Tier, Pro, and Custom plans are outlined on our [Support](/docs/introduction/support) page.<|MERGE_RESOLUTION|>--- conflicted
+++ resolved
@@ -38,11 +38,7 @@
 
 **Notes:**
 
-<<<<<<< HEAD
-- The Pro plan has default limits of 20 projects, 200 GiB of storage, and 20 simultaneously active computes to protect against unintended usage. To increase these limits, reach out to [support@neon.tech](mailto:support@neon.tech). The simultaneously active compute limit does not affect the primary branch compute, which always remains available.
-=======
-- The Pro plan has default limits of 20 projects, 200 GB of storage, and 20 simultaneously active computes to protect against unintended usage. To increase these limits, please [open a support ticket](/docs/introduction/support). The simultaneously active compute limit does not affect the primary branch compute, which always remains available.
->>>>>>> f6d77eb2
+- The Pro plan has default limits of 20 projects, 200 GiB of storage, and 20 simultaneously active computes to protect against unintended usage. To increase these limits, please [open a support ticket](/docs/introduction/support). The simultaneously active compute limit does not affect the primary branch compute, which always remains available.
 - The Free Tier has an [Active time](/docs/reference/glossary#active-time) limit of 100 hours per month, but that limit only affects non-primary branch compute usage. Active time on all computes is counted toward the limit, but when the limit is exceeded, only non-primary branch computes are subject to suspension. **Your primary branch compute always remains available regardless of the limit, ensuring that access to data on your primary branch is never interrupted.** You can monitor _Active time_ on the **Usage** widget on the Neon **Dashboard**. The _Active time_ limit resets at the beginning of each month.
 
 ## Support
