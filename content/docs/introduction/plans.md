---
title: Neon plans
subtitle: Learn about the different plans offered by Neon
enableTableOfContents: true
isDraft: false
redirectFrom:
  - /docs/introduction/billing#neon-plans
  - /docs/introduction/billing-calculators
  - /docs/introduction/billing-rates
  - /docs/introduction/free-tier
  - /docs/introduction/pro-plan
  - /docs/introduction/custom-plan
  - /docs/reference/technical-preview-free-tier
updatedOn: '2024-08-19T14:53:19.394Z'
---

Neon's plans are designed to meet different user requirements, ranging from hobby projects to enterprise-level production workloads. We also offer custom enterprise plans with volume-based discounts for large teams or database fleets. Refer to our [Pricing](https://neon.tech/pricing) page for fees and a detailed plan comparison.

Neon offers four plans:

- [Free Plan](#free-plan)
- [Launch](#launch)
- [Scale](#scale)
- [Business](#business)
- [Enterprise](#enterprise)

<Admonition type="tip" title="Plan Allowances and Extra Usage">
Neon plans are structured around **Allowances** and **Extra usage**. Allowances are included in your plan. With Neon's paid plans, you can purchase [extra usage](/docs/introduction/extra-usage) in set increments for when you need to go over your allowance.
</Admonition>

## Free Plan

Neon's Free Plan plan is best for hobby projects, prototypes, and learning Neon.

### Free Plan allowances

The Free Plan includes the following usage allowances:

| Usage type                 | Plan allowance                                                                                                                                                                                                                             |
| -------------------------- | ------------------------------------------------------------------------------------------------------------------------------------------------------------------------------------------------------------------------------------------ |
| **Projects**               | 1 Neon project                                                                                                                                                                                                                             |
| **Branches**               | 10 branches                                                                                                                                                                                                                                |
| **Databases**              | Unlimited                                                                                                                                                                                                                                  |
| **Storage**                | 0.5 GiB                                                                                                                                                                                                                                    |
| **Compute**                | 24/7 availability at 0.25 vCPU with 1 GB RAM on your default branch. Autoscaling up to 2 vCPU with 8 GB RAM available. Your account includes 191.9 compute hours per month, with up to 5 of those hours available to non-default branches. |
| **Data transfer (Egress)** | 5 GB per month                                                                                                                                                                                                                             |

<Admonition type="tip" title="What is a compute hours?">

- An **active hour** is a measure of the amount of time a compute is active. The time your compute is idle when suspended due to inactivity is not counted.
- A **compute hour** is one _active hour_ for a compute with 1 vCPU. For a compute with .25 vCPU, it takes 4 _active hours_ to use 1 compute hour. On the other hand, if your compute has 4 vCPUs, it takes only 15 minutes to use 1 compute hour.
- **Compute hours formula**

  ```
  compute hours = compute size * active hours
  ```

</Admonition>

### Free Plan features

- Autosuspend (after 5 minutes of inactivity)
- All supported regions
- Project sharing
- Advanced Postgres features such as connection pooling, logical replication, and 60+ Postgres extensions
- Neon features such as branching, point-in-time restore up to **24 hours** in the past, time travel connections, and more
- [Community support](/docs/introduction/support)

For a complete list of features, refer to the **detailed plan comparison** on the [Neon pricing](https://neon.tech/pricing) page.

<Admonition type="tip" title="Free Plan Compute Allowances">
On the Free Plan, your default branch compute can run 24/7 at 0.25 vCPU with 1 GB of RAM. If you enable autoscaling, your compute can scale up to 2 vCPU with 8 GB of RAM, providing additional resources to meet peak demand. Note that enabling autoscaling may affect 24/7 availability depending on your usage patterns. The Free Plan includes 191.9 compute hours per month, with up to 5 of those compute hours per month available to non-default branches. If you go over the 5 compute hours allowance, non-default branch computes are suspended until the allowance resets at the beginning of the month. If you go over the 191.9 compute hour allowance, all computes are suspended until the beginning of the month. For example, if you signed up for the Free Plan in January, your compute allowance resets on February 1st.
</Admonition>

## Launch

The Launch plan provides all of the resources, features, and support you need to launch your application. It's ideal for startups and growing businesses or applications.

### Launch plan allowances

The Launch plan includes the following usage allowances:

| Usage type    | Plan allowance                                                 |
| ------------- | -------------------------------------------------------------- |
| **Projects**  | 10 Neon projects                                               |
| **Branches**  | 500                                                            |
| **Databases** | Unlimited                                                      |
| **Storage**   | 10 GiB of data storage                                         |
| **Compute**   | 300 compute hours a month for all computes across all projects |

### Launch plan extra usage

Launch plan users have access to [extra compute and storage](/docs/introduction/extra-usage), which is allocated and billed automatically when plan allowances are exceeded.

| Extra usage type  | Cost                                                                   |
| ----------------- | ---------------------------------------------------------------------- |
| **Extra Storage** | Billed for in units of 2 GiB at $3.50 per unit, prorated for the month |
| **Extra Compute** | Billed by compute hour at $0.16 per hour                               |

### Launch plan features

- Compute size up to 4 vCPUs and 16 GB RAM, _Autosuspend_ (**5 minutes+** to **7 days**)
- Advanced Postgres features, including connection pooling, logical replication, and 60+ Postgres extensions
- Neon features such as branching, point-in-time restore up to **7 days** in the past, time travel connections, and more
- [Standard support](/docs/introduction/support)

For a complete list of features, refer to the **detailed plan comparison** on the [Neon pricing](https://neon.tech/pricing) page.

## Scale

The Scale plan provides full platform and support access and is designed for scaling production workloads.

### Scale plan allowances

The Scale plan includes the following usage allowances:

| Usage type    | Plan allowance                                                       |
| ------------- | -------------------------------------------------------------------- |
| **Projects**  | 50 Neon projects                                                     |
| **Branches**  | 500                                                                  |
| **Databases** | Unlimited                                                            |
| **Storage**   | 50 GiB of data storage                                               |
| **Compute**   | 750 compute hours a month month for all computes across all projects |

### Scale plan extra usage

Scale plan users have access to [extra compute, storage, and projects](/docs/introduction/extra-usage), which is allocated and billed automatically when plan allowances are exceeded.

| Extra usage type   | Cost                                                                  |
| ------------------ | --------------------------------------------------------------------- |
| **Extra Storage**  | Billed for in units of 10 GiB at $15 per unit, prorated for the month |
| **Extra Compute**  | Billed by compute hour at $0.16 per hour                              |
| **Extra Projects** | Billed for in units of 10 at $50 per unit                             |

### Scale plan features

- Compute up to 10 vCPUs and 40 GB RAM, _Autosuspend_ (**1 minute+** to **7 days**)
- Advanced Postgres features, including connection pooling, logical replication, 60+ Postgres extensions, and customer-provided custom extensions
- Neon features such as branching, point-in-time restore up to **30 days** in the past, time travel connections, and more
- [Priority support](/docs/introduction/support)

For a complete list of features, refer to the **detailed plan comparison** on the [Neon pricing](https://neon.tech/pricing) page.

## Business

The Business plan is designed for mid-to-large enterprises requiring higher compute capacity and advanced security and compliance features.

### Business plan allowances

The Business plan includes the following usage allowances:

<<<<<<< HEAD
| Usage type             | Plan allowance                                                                                      |
|------------------------|-----------------------------------------------------------------------------------------------------|
| **Projects**           | 100 Neon projects                                                   |
| **Branches**           | 1000 per project                                                                                   |
| **Databases**          | Unlimited                                                                                           |
| **Storage**            | 500 GiB of data storage                                        |
| **Compute**            | 1,000 compute hours for all computes across all projects                          |
=======
| Usage type    | Plan allowance                                           |
| ------------- | -------------------------------------------------------- |
| **Projects**  | 50 Neon projects                                         |
| **Branches**  | 500                                                      |
| **Databases** | Unlimited                                                |
| **Storage**   | 500 GiB of data storage                                  |
| **Compute**   | 1,000 compute hours for all computes across all projects |
>>>>>>> 3d9ce7c9

### Business plan extra usage

Business plan users have access to [extra compute, storage, and projects](/docs/introduction/extra-usage), which are allocated and billed automatically when plan allowances are exceeded.

<<<<<<< HEAD
| Extra usage type   | Cost                                                                  |
| ------------------ | --------------------------------------------------------------------- |
| **Extra Storage**  | Billed for in units of 10 GiB at $0.75 per unit, prorated for the month |
| **Extra Compute**  | Billed by compute hour at $0.16 per hour                              |
| **Extra Projects** | Billed for in units of 10 at $5 per unit                              |
=======
| Extra usage type   | Cost                                                                    |
| ------------------ | ----------------------------------------------------------------------- |
| **Extra Storage**  | Billed for in units of 10 GiB at $1.50 per unit, prorated for the month |
| **Extra Compute**  | Billed by compute hour at $0.16 per hour                                |
| **Extra Projects** | Billed for in units of 10 at $5 per unit                                |
>>>>>>> 3d9ce7c9

### Business plan features

- Compute up to 10 vCPUs and 40 GB RAM, with autoscaling enabled for up to 10 compute units (CU)
- Advanced Postgres features, including connection pooling, logical replication, and 60+ Postgres extensions
- Neon features such as branching, point-in-time restore up to **30 days** in the past, time travel connections, and more
- Enhanced security features including SOC 2 compliance, Branch Protection, and allowed IP configurations.
- [Priority support](/docs/introduction/support)
- Service SLA of 99.95% uptime

For a complete list of features and comparisons with other plans, refer to the **detailed plan comparison** on the [Neon pricing](https://neon.tech/pricing) page.

## Enterprise

The Enterprise plan is a custom plan intended for large teams, enterprises requiring database fleets, or SaaS vendors interested in reselling Neon or integrating Neon into their service.

Enterprise plan usage is entirely customizable and can support large data sizes.

| Usage type    | Plan allowance   |
| ------------- | ---------------- |
| **Projects**  | Unlimited        |
| **Branches**  | Custom           |
| **Databases** | Unlimited        |
| **Storage**   | Large data sizes |
| **Compute**   | Custom           |

Additionally, the _Enterprise_ plan can be tailored to your specific requirements with:

- Custom pricing with discounts
- Higher resource allowances for projects, branches, storage, and compute
- _Autosuspend_ (disabled entirely or up to **7 days**)
- Customer-owned S3

Enterprise plan users have access to **Enterprise** support, which includes everything offered with the **Priority** plan plus retail customer support, Customer Success Team support, and SLAs. For more information, Neon support plans are outlined on our [Support](/docs/introduction/support) page.

If you are interested in exploring an _Enterprise_ plan with Neon, you can [request an enterprise trial](/enterprise#request-trial) or [get in touch with our sales team](/contact-sales).

## Feedback

We’re always looking for ways to improve our pricing model to make it as developer-friendly as possible. If you have feedback for us, let us know via the [Feedback](https://console.neon.tech/app/projects?modal=feedback) form in the Neon Console or our [feedback channel](https://discord.com/channels/1176467419317940276/1176788564890112042) on Discord. We read and consider every submission.

<NeedHelp/><|MERGE_RESOLUTION|>--- conflicted
+++ resolved
@@ -149,15 +149,6 @@
 
 The Business plan includes the following usage allowances:
 
-<<<<<<< HEAD
-| Usage type             | Plan allowance                                                                                      |
-|------------------------|-----------------------------------------------------------------------------------------------------|
-| **Projects**           | 100 Neon projects                                                   |
-| **Branches**           | 1000 per project                                                                                   |
-| **Databases**          | Unlimited                                                                                           |
-| **Storage**            | 500 GiB of data storage                                        |
-| **Compute**            | 1,000 compute hours for all computes across all projects                          |
-=======
 | Usage type    | Plan allowance                                           |
 | ------------- | -------------------------------------------------------- |
 | **Projects**  | 50 Neon projects                                         |
@@ -165,25 +156,16 @@
 | **Databases** | Unlimited                                                |
 | **Storage**   | 500 GiB of data storage                                  |
 | **Compute**   | 1,000 compute hours for all computes across all projects |
->>>>>>> 3d9ce7c9
 
 ### Business plan extra usage
 
 Business plan users have access to [extra compute, storage, and projects](/docs/introduction/extra-usage), which are allocated and billed automatically when plan allowances are exceeded.
 
-<<<<<<< HEAD
-| Extra usage type   | Cost                                                                  |
-| ------------------ | --------------------------------------------------------------------- |
-| **Extra Storage**  | Billed for in units of 10 GiB at $0.75 per unit, prorated for the month |
-| **Extra Compute**  | Billed by compute hour at $0.16 per hour                              |
-| **Extra Projects** | Billed for in units of 10 at $5 per unit                              |
-=======
 | Extra usage type   | Cost                                                                    |
 | ------------------ | ----------------------------------------------------------------------- |
 | **Extra Storage**  | Billed for in units of 10 GiB at $1.50 per unit, prorated for the month |
 | **Extra Compute**  | Billed by compute hour at $0.16 per hour                                |
 | **Extra Projects** | Billed for in units of 10 at $5 per unit                                |
->>>>>>> 3d9ce7c9
 
 ### Business plan features
 
