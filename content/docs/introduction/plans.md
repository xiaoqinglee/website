--- conflicted
+++ resolved
@@ -276,15 +276,9 @@
 
 Security features:
 
-<<<<<<< HEAD
 - [Protected branches](/docs/guides/protected-branches) — safeguards for critical data (available on **Launch** and **Scale**)
 - [IP Allow](/docs/introduction/ip-allow) — restricts access to trusted IPs  (available on **Scale**)
 - [Private Networking](/docs/guides/neon-private-networking) — secure private connections via AWS PrivateLink (available on **Scale**)
-=======
-- [Protected branches](/docs/guides/protected-branches) — safeguards for critical data (available on **Launch** and **Enterprise**)
-- [IP Allow](/docs/introduction/ip-allow) — restricts access to trusted IPs (available on **Enterprise**)
-- [Private Networking](/docs/guides/neon-private-networking) — secure private connections via AWS PrivateLink (available on **Enterprise**)
->>>>>>> fc53da7f
 
 ### ☑ Uptime SLAs
 
