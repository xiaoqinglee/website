---
title: Extra usage
enableTableOfContents: true
subtitle: Learn how extra usage works in Neon's pricing plans
redirectFrom:
  - /docs/introduction/billing-overview
updatedOn: '2024-09-28T10:31:46.946Z'
---

Neon plans are structured around **Allowances** and **Extra usage**. Allowances are included in your plan. With Neon's paid plans, you can purchase extra usage in set increments for when you need to go over your allowance.

## Plan fees and allowances

This table provides an overview of plan fees with allowances for storage, compute, and projects:

<<<<<<< HEAD
| Plan       | Monthly Fee | Storage Allowance | Compute Allowance                                                                                   | Project Allowance |
| ---------- | ----------- | ----------------- | --------------------------------------------------------------------------------------------------- | ----------------- |
| Free Plan  | $0          | 0.5 GiB           | 191.9 compute hours (24/7 at 0.25 CU), includes up to 5 hours/month for non-default branch computes | 1 project         |
| Launch     | $19         | 10 GiB            | 300 compute hours per month                                                                         | 100 projects      |
| Scale      | $69         | 50 GiB            | 750 compute hours per month                                                                         | 1000 projects     |
| Business   | $700        | 500 GiB           | 1000 compute hours per month                                                                        | 5000 projects     |
| Enterprise | Custom      | Custom            | Custom                                                                                              | Custom            |
=======
| Plan       | Monthly Fee | Storage Allowance | Compute Allowance                                                                                                                                        | Project Allowance |
| ---------- | ----------- | ----------------- | -------------------------------------------------------------------------------------------------------------------------------------------------------- | ----------------- |
| Free Plan  | $0          | 0.5 GiB           | 191.9 compute hours/month&#8212;enough to run a primary 0.25 CU compute 24/7; up to 5 of those compute hours can be used for non-default branch computes | 1 project         |
| Launch     | $19         | 10 GiB            | 300 compute hours per month                                                                                                                              | 10 projects       |
| Scale      | $69         | 50 GiB            | 750 compute hours per month                                                                                                                              | 50 projects       |
| Business   | $700        | 500 GiB           | 1000 compute hours per month                                                                                                                             | 100 projects      |
| Enterprise | Custom      | Custom            | Custom                                                                                                                                                   | Custom            |
>>>>>>> 8b11ffd5

The [Enterprise](/docs/introduction/plans#enterprise) plan is fully customizable with respect to allowances. Please contact [Sales](/contact-sales) for more information.

<Admonition type="tip" title="What are active hours and compute hours?">

- An **active hour** is a measure of the amount of time a compute is active. The time your compute is idle when suspended due to inactivity is not counted. In the table above, _active hours_ are based on a 0.25 vCPU compute size.
- A **compute hour** is one _active hour_ for a compute with 1 vCPU. For a compute with .25 vCPU, it takes 4 _active hours_ to use 1 compute hour. On the other hand, if your compute has 4 vCPUs, it takes only 15 minutes to use 1 compute hour.
- **Compute hours formula**

  ```
  compute hours = compute size * active hours
  ```

</Admonition>

## Extra usage

The [Launch](/docs/introduction/plans#launch), [Scale](/docs/introduction/plans#scale), and [Business](/docs/introduction/plans#business) plans permit extra usage beyond the allowances included with the monthly fee. The extra usage types that are available differ by plan.

### Launch plan

The Launch plan supports extra **Storage** and **Compute** usage. If you need more than 100 projects, you'll need to move up to the Scale or Business plan.

- **Extra Storage**: If you exceed 10 GiB, extra storage is allocated in units of 2 GiB at $3.50 per unit.
- **Extra Compute**: If you exceed 300 compute hours, extra compute is billed at $0.16/compute hour.

| Resource      | Unit         | Price          |
| ------------- | ------------ | -------------- |
| Extra Storage | 2 GiB        | $3.50 per unit |
| Extra Compute | Compute hour | $0.16          |

### Scale plan

The Scale plans supports extra **Storage**, **Compute**, and **Project** usage.

- **Extra Storage**: If you exceed 50 GiB on Scale, extra storage is allocated in units of 10 GiB at $15 per unit.
- **Extra Compute**: If you exceed 750 compute hours on Scale, extra compute is billed at $0.16/compute hour.
- **Extra Projects**: If you exceed 1000 projects on Scale, extra projects are allocated in units of 500 projects at $50 per unit.

| Resource       | Unit         | Price           |
| -------------- | ------------ | --------------- |
| Extra Storage  | 10 GiB       | $15.00 per unit |
| Extra Compute  | Compute hour | $0.16           |
| Extra Projects | 500          | $50.00 per unit |

### Business plan

Both the Scale and Business plans supports extra **Storage**, **Compute**, and **Project** usage.

- **Extra Storage**: If you exceed 500 GiB on Business, extra storage is allocated in units of 10 GiB at $5 per unit.
- **Extra Compute**: If you exceed 1000 compute hours on Business, extra compute is billed at $0.16/compute hour.
- **Extra Projects**: If you exceed 5000 projects on Business, extra projects are allocated in units of 5000 projects at $50 per unit.

| Resource       | Unit         | Price           |
| -------------- | ------------ | --------------- |
| Extra Storage  | 10 GiB       | $5.00 per unit  |
| Extra Compute  | Compute hour | $0.16           |
| Extra Projects | 5000         | $50.00 per unit |

## How does extra usage work?

Taking advantage of extra usage requires no user action. Extra usage, if supported with your plan, is allocated by default. If you use more storage, compute, or projects than your monthly allowance provides, the extra usage is automatically allocated and charged to your monthly bill.

**Storage**

For example, the Launch plan includes an allowance of 10 GiB in the plan's monthly fee. If you exceed 10 GiB of storage at any point during the month, you are automatically allocated an extra storage unit of 2 GiB at $3.50 per unit. If you exceed 12 GiB, you are allocated 2 units of 2 GiB (an extra $7), and so on. It works the same way on the Scale and Business plans, but with 10 GiB units of storage at $15 per unit for Scale and $5.00 per unit for Business. However, the extra charge is prorated from the date the extra usage was allocated, meaning that you are not billed the full amount if extra storage units were allocated partway through the month.

<Admonition type="note">
In the context of billing, allocation of extra storage refers to an increase in the storage allowance rather than physical storage allocation.
</Admonition>

**Projects**

Billing for extra projects, which are available with the [Scale](/docs/introduction/plans#scale) and [Business](/docs/introduction/plans#business) plans, works in the same way as storage. Extra projects are allocated in units of 500 on Scale and 5000 on Business. For example, the Scale plan has an allowance of 1000 projects. If you use more than 1000 projects, you are automatically allocated an extra unit of 500 projects at $50 per unit. For example, if you use 1001 projects, you are allocated 1 unit of 500 projects (an extra $50). If you use 1501 projects, you are allocated 2 units of 500 projects (an extra $100), and so on. The extra charge is prorated from the date the extra usage was allocated, meaning that you are not billed the full amount if extra project units are allocated partway through the month.

<Admonition type="note" title="How extra storage and project charges are prorated">
The proration formula for calculating the cost of extra storage or projects allocated during a monthly billing period is:

```plaintext
Cost = Units x (Unit Price/Days in Month) x Days Left in Month
```

Where:

- **Cost** is the amount charged for an extra unit of storage or projects
- **Units** is the number of units purchased
- **Unit Price** is the cost per unit
- **Days** is the total number of days in the month
- **Days Left in Month** is the number of days remaining in the month after going over your limit

Once an extra unit of storage or projects is allocated, you are billed for that extra unit for the remainder of the month. If you reduce your usage during that month and no longer require extra units of storage or projects, the extra usage charge is dropped at the beginning of the next month when your bill resets based on current usage.
</Admonition>

**Compute**

Extra compute usage is available with the [Launch](/docs/introduction/plans#launch), [Scale](/docs/introduction/plans#scale), and [Business](/docs/introduction/plans#business) plans and is billed by _compute hour_ at $0.16 per hour. For example, the Launch plan has an allowance of 300 compute hours included in the plan's monthly fee. If you use 100 additional compute hours over the billing period, you are billed an extra $16 (100 x $0.16). Since extra compute usage is per hour, prorated billing does not apply.

## Extra usage examples

The following examples illustrate how extra storage is allocated and billed in Neon. The same method applies to extra project usage. The examples are based on the Scale plan, which comes with a 50 GiB storage allowance. The Launch plan has a different storage allowance (10 GiB) and cost per extra storage unit ($3.50 per 2 GiB), but the examples still apply.

### Example 1: Steady extra storage usage

This example illustrates how a steady amount of extra storage is billed.

**Plan**: Scale
**Period:** June 1st – June 30th  
**Usage:** Steady at 55 GiB throughout the month

| Item          | Details                                                                |
| ------------- | ---------------------------------------------------------------------- |
| Plan Fee      | 1 month = $69                                                          |
| Extra Storage | 10 GiB extra storage unit at $15/month from June 1st – June 30th = $15 |
| **Total**     | $84                                                                    |

### Example 2: Storage exceeds the limit at the start of the month

This example illustrates how extra storage is billed from the date the extra storage is allocated until the end of the month, not just for the days the storage limit was exceeded.

**Plan**: Scale
**Period:** June 1st – June 15th  
**Usage:** 55 GiB  
**Change:** On June 16th, usage decreased to 45 GiB until the end of the month

| Item          | Details                                                                |
| ------------- | ---------------------------------------------------------------------- |
| Plan Fee      | 1 month = $69                                                          |
| Extra Storage | 10 GiB extra storage unit at $15/month from June 1st – June 30th = $15 |
| **Total**     | $84                                                                    |

<Admonition type="note">
If usage remained at 45 GiB through to the end of July, no extra storage would be needed, and July's total would be $69 for the Scale plan.
</Admonition>

### Example 3: Storage spikes briefly at the end of the month

This example illustrates a prorated charge for extra storage that was allocated toward the end of the billing period. The charge is prorated from the date the extra storage usage was allocated.

**Plan**: Scale
**Period:**

- **June 1st – June 27th:** Usage up to 49 GiB
- **June 28th:** Usage increased to 55 GiB
- **June 29th:** Usage decreased back to 45 GiB and remained so until the end of the month

| Item          | Details                                                                                    |
| ------------- | ------------------------------------------------------------------------------------------ |
| Plan Fee      | 1 month = $69                                                                              |
| Extra Storage | 10 GiB extra storage unit at $15/month prorated for 3 days (June 28th – June 30th) = $1.50 |
| **Total**     | $70.50                                                                                     |

## Feedback

We’re always looking for ways to improve our pricing model to make it as developer-friendly as possible. If you have feedback for us, let us know via the [Feedback](https://console.neon.tech/app/projects?modal=feedback) form in the Neon Console or our [feedback channel](https://discord.com/channels/1176467419317940276/1176788564890112042) on Discord. We read and consider every submission.

<NeedHelp/><|MERGE_RESOLUTION|>--- conflicted
+++ resolved
@@ -13,23 +13,13 @@
 
 This table provides an overview of plan fees with allowances for storage, compute, and projects:
 
-<<<<<<< HEAD
 | Plan       | Monthly Fee | Storage Allowance | Compute Allowance                                                                                   | Project Allowance |
 | ---------- | ----------- | ----------------- | --------------------------------------------------------------------------------------------------- | ----------------- |
-| Free Plan  | $0          | 0.5 GiB           | 191.9 compute hours (24/7 at 0.25 CU), includes up to 5 hours/month for non-default branch computes | 1 project         |
+| Free Plan  | $0          | 0.5 GiB           | 191.9 compute hours/month&#8212;enough to run a primary 0.25 CU compute 24/7; up to 5 of those compute hours can be used for non-default branch computes | 1 project         |
 | Launch     | $19         | 10 GiB            | 300 compute hours per month                                                                         | 100 projects      |
 | Scale      | $69         | 50 GiB            | 750 compute hours per month                                                                         | 1000 projects     |
 | Business   | $700        | 500 GiB           | 1000 compute hours per month                                                                        | 5000 projects     |
 | Enterprise | Custom      | Custom            | Custom                                                                                              | Custom            |
-=======
-| Plan       | Monthly Fee | Storage Allowance | Compute Allowance                                                                                                                                        | Project Allowance |
-| ---------- | ----------- | ----------------- | -------------------------------------------------------------------------------------------------------------------------------------------------------- | ----------------- |
-| Free Plan  | $0          | 0.5 GiB           | 191.9 compute hours/month&#8212;enough to run a primary 0.25 CU compute 24/7; up to 5 of those compute hours can be used for non-default branch computes | 1 project         |
-| Launch     | $19         | 10 GiB            | 300 compute hours per month                                                                                                                              | 10 projects       |
-| Scale      | $69         | 50 GiB            | 750 compute hours per month                                                                                                                              | 50 projects       |
-| Business   | $700        | 500 GiB           | 1000 compute hours per month                                                                                                                             | 100 projects      |
-| Enterprise | Custom      | Custom            | Custom                                                                                                                                                   | Custom            |
->>>>>>> 8b11ffd5
 
 The [Enterprise](/docs/introduction/plans#enterprise) plan is fully customizable with respect to allowances. Please contact [Sales](/contact-sales) for more information.
 
