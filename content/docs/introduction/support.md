---
title: Support
enableTableOfContents: true
updatedOn: '2024-08-06T15:23:10.955Z'
---

## General Support Policy

Neon provides Support for eligible plans under the terms of this Support Policy as long as the Customer maintains a current subscription to the Neon Launch, Scale, Business, or Enterprise [plans](/docs/introduction/plans). “Support” means the services described in this Support Policy and does not include one-time services or other services not specified in this Support Policy, such as training, consulting, or custom development. Support for [Free tier](/docs/introduction/free-tier) users is provided through [Discord](https://neon.tech/discord). See Neon [plans](/docs/introduction/plans) and [pricing](https://neon.tech/pricing) for information on available subscriptions.

Unless described otherwise, defined terms mentioned in this policy shall have the same meaning as defined in our [terms of service](https://neon.tech/terms-of-service).

We provide updates regarding any disruption in our Services on our [status page](https://neonstatus.com/). Please check this source first before seeking support.

## Issue resolution

Neon will make commercially reasonable efforts to resolve any Issues submitted by customers on eligible plans. Such efforts may (at our discretion) include helping with diagnosis, suggesting workarounds, or changing the Product in a new release. An “Issue” is a material and verifiable failure of the Product to conform to its Documentation. Support will not be provided for the following: (1) use of the Products in a manner inconsistent with the applicable Documentation, (2) modifications to the Products not provided by or approved in writing by Neon, (3) use of the Products with third-party software not provided or approved by Neon. The Customer shall not submit Issues arising from any products other than the Products or otherwise use Support for unsupported products; this includes issues caused by third-party integrations.

## Billing issues

If you, the Customer, believe that your invoice or billing receipt is incorrect, we strongly encourage you to contact our Support team rather than filing a dispute with your card provider. Should a payment dispute be filed before getting in touch with us, we are limited in terms of the action we can take to resolve the matter. Once a dispute has been made with the card provider, the account associated with it and all deployments under it may be suspended until it has been resolved.

## Support channels

| Support channels                | Community | Standard | Priority | Enterprise |
| :------------------------------ | :-------: | :------: | :------: | :--------: |
| Neon Discord Server             |  &check;  | &check;  | &check;  |  &check;   |
| Support tickets                 |     -     | &check;  | &check;  |  &check;   |
| Prioritized supported tickets   |     -     |    -     | &check;  |  &check;   |
| Video chat                      |     -     |    -     | &check;  |  &check;   |
| Dedicated Customer Success Team |     -     |    -     |          |  &check;   |
| SLAs                            |     -     |    -     |          |  &check;   |

<Admonition type="important">
The [Neon Discord Server](https://discord.gg/92vNTzKDGp) is available to all Neon users but is not an official Neon Support channel. If you are a paid plan user and require assistance from the Neon Support team, please open a support ticket, as described in [Standard support](#standard-support).
</Admonition>

## Support Plans

### Community support

Neon's [Free Plan](/docs/introduction/plans#free-plan) includes **Community** support.

Community support is provided through the [Neon Discord Server](https://discord.gg/92vNTzKDGp), where you can ask questions or see what others are doing with Neon. You will find Neon users and members of the Neon team actively engaged in our Discord Server.

### Standard support

Neon's [Launch plan](/docs/introduction/plans#launch) includes **Standard** support.

Standard support includes access to the Neon Support team via support tickets.

You can open support tickets in the Neon Console. Look for the **Support** link in the sidebar. It opens the **Create Support Ticket** modal, where you can describe your issue. To access the modal directly, [click here](https://console.neon.tech/app/projects?modal=support).

![Support ticket modal](/docs/introduction/neon_support_modal.png)

You can expect an initial response time of 2 business days, from 6am to 6pm Pacific Standard Time (UTC -8), Monday through Friday, excluding public holidays in the United States. For custom support solutions, please contact [Sales](https://neon.tech/contact-sales).

### Priority support

Neon's [Scale](/docs/introduction/plans#scale) and [Business](/docs/introduction/plans#business) plans includes **Priority** support.

With Priority support, your support tickets are given priority by the Neon Support team and you can request a video chat. Requests for video chat should be submitted via a support ticket.

### Enterprise support

Neon's [Enterprise plan](/docs/introduction/plans#launch) includes **Enterprise** support.

With Enterprise support, you have everything offered with the Priority plan plus dedicated Customer Success Team support, and SLAs.

<Admonition type="note">
If you are a Launch, Scale, Business, or Enterprise user and are unable to access the support ticket form in the Neon Console, you can use the following email address as a fallback: `support@neon.tech`
</Admonition>

## Response Times

Neon aims to respond to all **paid subscription** requests in a timely manner and as soon as practically possible. Customers are prioritized based on their plan and Severity of their issue. We only commit to responding to Customers with an Enterprise subscription using the target response time guidelines below.

## Enterprise target response times

The table below outlines Neon’s guidelines for the various support tiers of our Enterprise support plan.  
These times relate to the time it takes Neon to respond to the Customer’s initial request. This guideline only applies when submitting a support ticket through the Neon Console.

|    Severity Level     | Enterprise Standard                       | Enterprise Gold                          |
| :-------------------: | ----------------------------------------- | ---------------------------------------- |
| Severity 1 (Critical) | \< 2 hours (during Normal Business Hours) | \< 1 hour                                |
|   Severity 2 (High)   | \< 2 days (during Normal Business Hours)  | \< 1 day                                 |
|  Severity 3 (Normal)  | \< 3 days (during Normal Business Hours)  | \< 3 days (during Normal Business Hours) |
|   Severity 4 (Low)    | \< 3 days (during Normal Business Hours)  | \< 3 days (during Normal Business Hours) |

## Severity Levels

When the Customer submits an issue (with or without specifying a starting severity), Neon will reasonably assess its severity according to the appropriate severity levels defined below. Neon reserves the right to set, upgrade and downgrade severities of support tickets, on a case-by-case basis, considering any available mitigations, workarounds, and timely cooperation from Customers. Neon will explain the reasoning to the Customer and will resolve any disagreement regarding the severity as soon as is reasonably practicable. **Critical and High-priority levels should not be used for low-impact issues or general questions\!**

A detailed explanation of each severity level, including several examples, is provided below.

### Severity 1 (Critical)

- Catastrophic problems in the Customer’s production system leading to loss of service or impact on the Customer’s business
- Unavailability of the service
- Security breaches that compromise the confidentiality, integrity, or availability of the database or its data.

**Note**: If Critical is selected during the case creation, the customer will be asked to provide in-depth details on the business impact the issue has caused.

Examples:

<<<<<<< HEAD
1. A complete outage of the service provided by Neon  
2. Security breaches  
3. Error impacting the project as a whole (all endpoints/db affected)  
4. Error impacting multifple projects  
5. EP/Branch/DB unreachable  
=======
1. A complete outage of the service provided by Neon
2. Security breaches
3. Error impacting the project as a whole (all endpoints/db affected)
4. Error impacting multiple projects
5. EP/Branch/DB unreachable
>>>>>>> 2ab8464d
6. Data corruption/Data loss

### Severity 2 (High)

Means a high-impact problem in a customer’s production systems. Essential operations are seriously disrupted, but a workaround exists that allows for continued essential operations.

- Non-essential modifications to configuration, like adjusting database parameters or table schema
- Minor performance concerns that have minimal impact on database usability
- Minor issues related to application integrations, such as minor API connectivity problems
- Small-scale challenges with data import/export, data transformation, or data loading processes

Examples:

1. Partial outage of the service provided by Neon: service usable, but key feature unusable, e.g.:
   - Cannot create a new branch
   - Cannot PITR
   - Etc.
2. Any use case that would require a high load of manual work on the customer side to mitigate an issue on our end
3. Any use case which massively and negatively affects the customer's business

### Severity 3 (Normal)

A medium-impact problem on a production or non-production system that involves:

- Partial or limited loss of non-critical functionality
- A usage problem that involves no loss in functionality

Customers can continue essential operations. Normal problems also include issues with non-production systems, such as test and development systems.

Examples:

1. RCA for past outages or incidents (no disruption of the service at the moment)
2. Sporadic connection failure/timeouts/retries
3. Cannot connect with random third-party framework or tool (but can connect generally speaking)
4. Any use case which has a minor impact on the customer's business
5. Poor performing queries/ingestion
6. Billing issues

### Severity 4 (Low)

- A general usage question; here is no impact on the product's quality, performance, or functionality in a production or non-production system
- Any request for information, enhancement, or documentation clarification regarding the platform

Examples:

1. Feature requests/feature enablement
2. General questions (“active time,” “how to backup a DB,” “how to ingest data”) and feedback
3. Any use case that has no impact on the customer's business at all

## Upgrading your support plan

Neon's support plans are mapped to our [pricing plans](/docs/introduction/plans), as outlined in the following table. Upgrading your support plan requires [upgrading your pricing plan](/docs/introduction/manage-billing#change-your-plan).

| Support plan | Pricing plan                                                                                         |
| :----------- | :--------------------------------------------------------------------------------------------------- |
| Community    | [Free Plan](/docs/introduction/plans#free-plan)                                                      |
| Standard     | [Launch](/docs/introduction/plans#launch)                                                            |
| Priority     | [Scale](/docs/introduction/plans#scale) and [Business plan](/docs/introduction/plans#business) plans |
| Enterprise   | [Enterprise plan](/docs/introduction/plans#enterprise)                                               |

## Etiquette

Regardless of the method or location through which Neon provides Support, the Customer must communicate professionally and respectfully. Any communication that is deemed objectionable by Neon staff is not tolerated. This includes but is not limited to, any communication that is abusive or contains profane language. Neon reserves the right to terminate Support Services if the Customer engages in any such objectionable communication.

## Customer Responsibilities

To ensure efficient resolution of issues, customers are expected to (1) provide detailed information about the issue, (2) cooperate with the Support team during troubleshooting, and (3) utilize available self-service resources for basic inquiries.

## Changes to this Policy

We reserve the right to modify, amend, or update this Support Policy, including the types of support offered, support hours, response times, and support plans, at any time and at our sole discretion. Any changes to the Support Policy will be effective immediately upon posting a revised version of this Support Policy. Continued use of our services after such modifications will constitute acknowledgment and acceptance of the changes.<|MERGE_RESOLUTION|>--- conflicted
+++ resolved
@@ -103,19 +103,11 @@
 
 Examples:
 
-<<<<<<< HEAD
-1. A complete outage of the service provided by Neon  
-2. Security breaches  
-3. Error impacting the project as a whole (all endpoints/db affected)  
-4. Error impacting multifple projects  
-5. EP/Branch/DB unreachable  
-=======
 1. A complete outage of the service provided by Neon
 2. Security breaches
 3. Error impacting the project as a whole (all endpoints/db affected)
 4. Error impacting multiple projects
 5. EP/Branch/DB unreachable
->>>>>>> 2ab8464d
 6. Data corruption/Data loss
 
 ### Severity 2 (High)
