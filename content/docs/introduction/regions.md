--- conflicted
+++ resolved
@@ -20,7 +20,6 @@
 - Asia Pacific (Singapore) &mdash; `aws-ap-southeast-1`
 - Asia Pacific (Sydney) &mdash; `aws-ap-southeast-2`
 
-<<<<<<< HEAD
 ## Azure regions
 
 - East US 2 region &mdash; `azure-eastus2`
@@ -28,9 +27,8 @@
 <Admonition type="note">
 The Neon on Azure Beta is limited to the Azure East US 2 region and may not be suitable for business-critical projects.
 </Admonition>
-=======
+
 <RegionRequest />
->>>>>>> 5b0e76f2
 
 ## Select a region for your Neon project
 
