--- conflicted
+++ resolved
@@ -20,8 +20,6 @@
 
 Each Neon project is created with a [primary branch](/docs/reference/glossary#primary-branch) called `main`. The first branch that you create is branched from the project's primary branch. Subsequent branches can be branched from the primary branch or from a previously created branch.
 
-<<<<<<< HEAD
-=======
 ## Branch compute endpoints
 
 When creating a new branch, you have the option to create a compute endpoint for the branch.
@@ -34,7 +32,6 @@
 
 If a branch does not have a compute endpoint, you can add one. See [Create a compute endpoint](/docs/manage/endpoints#create-a-compute-endpoint).
 
->>>>>>> 01b58291
 ## Branching workflows
 
 You can use Neon's branching feature in variety development workflows, a few of which are discussed below.
@@ -49,13 +46,9 @@
 
 ![branch for each developer](/docs/introduction/branching_each_dev.png)
 
-<<<<<<< HEAD
-With Neon's branching capabilities, you can create a branch for each preview deployment. You can automate branch creation for every pull request using the Neon API or, if you use Vercel, you can use the Neon Vercel Integration, which automates this task for you. For more information, see [Connect with the Neon Vercel Integration](../guides/vercel).
-=======
 ### Preview deployments
 
 With Neon's branching capabilities, you can create a branch for each preview deployment. You can automate branch creation for every pull request using the Neon API or, if you use Vercel, you can use the Neon Vercel Integration, which automates this task for you. For more information, see [Connect with the Neon Vercel Integration](/docs/guides/vercel).
->>>>>>> 01b58291
 
 ### Testing
 
