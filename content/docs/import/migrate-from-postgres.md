---
title: Migrate data from Postgres with pg_dump and pg_restore
enableTableOfContents: true
redirectFrom:
  - /docs/cloud/tutorials
  - /docs/how-to-guides/import-an-existing-database
  - /docs/import/import-from-postgres
updatedOn: '2024-09-25T23:29:08.593Z'
---

This topic describes migrating data from one Postgres database to another using the `pg_dump` and `pg_restore`.

<Admonition type="important">
Avoid using `pg_dump` over a [pooled connection string](/docs/reference/glossary#pooled-connection-string) (see PgBouncer issues [452](https://github.com/pgbouncer/pgbouncer/issues/452) & [976](https://github.com/pgbouncer/pgbouncer/issues/976) for details). Use an [unpooled connection string](/docs/reference/glossary#unpooled-connection-string) instead.
</Admonition>

Repeat the `pg_dump` and `pg_restore` process for each database you want to migrate.

If you are performing this procedure to migrate data from one Neon project to another to upgrade to a new Postgres version, read [Upgrading your Postgres version](/docs/postgresql/postgres-upgrade) first.

## Before you begin

- We recommended that you use the `pg_dump` and `pg_restore` programs from the latest version of Postgres, to take advantage of enhancements that might have been made in these programs. To check the version of `pg_dump` or `pg_restore`, use the `-V` option. For example: `pg_dump -V`.
<<<<<<< HEAD
- Neon supports PostgreSQL 14, 15, 16, and 17. We recommend that clients are the same version as source Postgres instance.
- Retrieve the connection parameters or connection string for your source Postgres database. The instructions below use a [connection string](https://www.postgresql.org/docs/current/libpq-connect.html#LIBPQ-CONNSTRING), but you can use the connection format you prefer. If you are logged in to a local Postgres instance, you may only need to provide the database name. Refer to the [pg_dump](https://www.postgresql.org/docs/current/app-pgdump.html) documentation for information about connection parameters.
=======
- Retrieve the connection parameters or connection string for your source Postgres database. This could be a Neon Postgres database or another Postgres database. The instructions below use a [connection string](https://www.postgresql.org/docs/current/libpq-connect.html#LIBPQ-CONNSTRING), but you can use the connection format you prefer. If you are logged in to a local Postgres instance, you may only need to provide the database name. Refer to the [pg_dump](https://www.postgresql.org/docs/current/app-pgdump.html) documentation for information about connection parameters.
>>>>>>> c8630d29
- Optionally, create a role in Neon to perform the restore operation. The role that performs the restore operation becomes the owner of restored database objects. For example, if you want role `sally` to own database objects, create `role` sally in Neon and perform the restore operation as `sally`.
- If you have assigned database object ownership to different roles in your source database, read [Database object ownership considerations](#database-object-ownership-considerations). You may want to add the `-O, --no-owner` option to your `pg_restore` command to avoid errors.
- Create the target database in Neon. For example, if you are migrating a database named `pagila`, create a database named `pagila` in Neon. For instructions, see [Create a database](/docs/manage/databases#create-a-database).
- Retrieve the connection string for the target Neon database. You can find it in the **Connection Details** widget on the Neon **Dashboard**. It will look something like this:

  ```bash shouldWrap
  postgresql://[user]:[password]@[neon_hostname]/[dbname]
  ```

- Consider running a test migration first to ensure your actual migration goes smoothly. See [Run a test migration](#run-a-test-migration).
- If your database is small, you can pipe `pg_dump` output directly to `pg_restore` to save time. See [Pipe pg_dump to pg_restore](#pipe-pgdump-to-pgrestore).

## Export data with pg_dump

Export your data from the source database with `pg_dump`:

```bash shouldWrap
pg_dump -Fc -v -d <source_database_connection_string> -f <dump_file_name>
```

The `pg_dump` command above includes these arguments:

- `-Fc`: Sends the output to a custom-format archive suitable for input into `pg_restore`.
- `-v`: Runs `pg_dump` in verbose mode, allowing you to monitor what happens during the dump operation.
- `-d`: Specifies the source database name or [connection string](https://www.postgresql.org/docs/current/libpq-connect.html#LIBPQ-CONNSTRING).
- `-f`: The dump file name. It can be any name you choose (`mydumpfile.bak`, for example).

For more command options, see [Advanced pg_dump and pg_restore options](#advanced-pgdump-and-pgrestore-options).

## Restore data to Neon with pg_restore

Restore your data to the target database in Neon with `pg_restore`.

<Admonition type="note">
If you assigned database object ownership to different roles in your source database, consider adding the `-O, --no-owner` option to your `pg_restore` command to avoid errors. See [Database object ownership considerations](#database-object-ownership-considerations).
</Admonition>

```bash shouldWrap
pg_restore -v -d <neon_database_connection_string> <dump_file_name>
```

The example above includes these arguments:

- `-v`: Runs `pg_restore` in verbose mode, allowing you to monitor what happens during the restore operation.
- `-d`: Specifies the Neon database to connect to. The value is a Neon database connection string. See [Before you begin](#before-you-begin).
- `<dump_file_name>` is the name of the dump file you created with `pg_dump`.

For more command options, see [Advanced pg_dump and pg_restore options](#advanced-pgdump-and-pgrestore-options).

## pg_dump and pg_restore example

The following example shows how data from a `pagila` source database is dumped and restored to a `pagila` database in Neon using the commands described in the previous sections. (A database named `pagila` was created in Neon prior to running the restore operation.)

```bash shouldWrap
~$ cd mydump
~/mydump$ pg_dump -Fc -v -d postgresql://[user]:[password]@[neon_hostname]/pagila -f mydumpfile.bak

~/mydump$ ls
mydumpfile.bak

~/mydump$ pg_restore -v -d postgresql://[user]:[password]@[neon_hostname]/pagila mydumpfile.bak
```

## Pipe pg_dump to pg_restore

For small databases, the standard output of `pg_dump` can be piped directly into a `pg_restore` command to minimize migration downtime:

```bash
pg_dump [args] | pg_restore [args]
```

For example:

```bash shouldWrap
pg_dump -Fc -v -d <source_database_connection_string> | pg_restore -v -d <neon-database-connection-string>
```

Piping is not recommended for large databases, as it is susceptible to failures during lengthy migration operations.

When piping `pg_dump` output directly to `pg_restore`, the custom output format (`-Fc`) is most efficient. The directory format (`-Fd`) format cannot be piped to `pg_restore`.

## Post-migration steps

After migrating your data, update your applications to connect to your new database in Neon. You will need the database connection string that you used in your `pg_restore` command. If you run into any problems, see [Connect from any application](/docs/connect/connect-from-any-app). After connecting your applications, test them thoroughly to ensure they function correctly with your new database.

## Database object ownership considerations

Roles created in the Neon Console, including the default role created with your Neon project, are automatically granted membership in the [neon_superuser](/docs/manage/roles#the-neonsuperuser-role) role. This role can create roles and databases, select from all tables and views, and insert, update, or delete data in all tables. However, the `neon_superuser` is not a PostgreSQL `superuser`. It cannot run `ALTER OWNER` statements to grant ownership of database objects. As a result, if you granted ownership of database objects in your source database to different roles, your dump file will contain `ALTER OWNER` statements, and those statements will cause non-fatal errors when you restore data to your Neon database.

<Admonition type="note">
Regardless of `ALTER OWNER` statement errors, a restore operation still succeeds because assigning ownership is not necessary for the data itself to be restored. The restore operation will still create tables, import data, and create other objects.
</Admonition>

To avoid the non-fatal errors, you can ignore database object ownership statements when restoring data by specifying the `-O, --no-owner` option in your `pg_restore` command:

```bash shouldWrap
pg_restore -v -O -d postgresql://[user]:[password]@[neon_hostname]/pagila mydumpfile.bak
```

The Neon role performing the restore operation becomes the owner of all database objects.

## Advanced pg_dump and pg_restore options

The `pg_dump` and `pg_restore` commands provide numerous advanced options, some of which are described below. Full descriptions and more options are found in the PostgreSQL [pg_dump](https://www.postgresql.org/docs/current/app-pgdump.html) and [pg_restore](https://www.postgresql.org/docs/current/app-pgrestore.html) documentation.

### pg_dump options

- `-Z`: Defines the compression level to use when using a compressible format. 0 means no compression, while 9 means maximum compression. In general, we recommend a setting of 1. A higher compression level slows the dump and restore process but also uses less disk space.
- `--lock-wait-timeout=20s`: Error out early in the dump process instead of waiting for an unknown amount of time if there is lock contention.
  Do not wait forever to acquire shared table locks at the beginning of the dump. Instead fail if unable to lock a table within the specified timeout.`
- `-j <njobs>`: Consider this option for large databases to dump tables in parallel. Set `<njobs>` to the number of available CPUs. Refer to the [pg_dump](https://www.postgresql.org/docs/current/app-pgdump.html) documentation for more information. In Neon, this option only make sense for Neon paid plan users who can configure computes with >1 vCPU.
- `--no-blobs`: Excludes large objects from your dump. See [Data migration notes](#data-migration-notes).

### pg_restore options

- `-c --if-exists`: Drop database objects before creating them if they already exist. If you had a failed migration, you can use these options to drop objects created by the previous migration to avoid errors when retrying the migration.
- `-j <njobs>`: Consider this option for large databases to run the restore process in parallel. Set `<njobs>` to the number of available vCPUs. Refer to the [pg_dump](https://www.postgresql.org/docs/current/app-pgdump.html) documentation for more information. In Neon, this option only makes sense for Neon paid plan users who can configure computes with >1 vCPU. It cannot be used together with `--single-transaction`.
- `--single-transaction`: Forces the operation to run as an atomic transaction, which ensures that no data is left behind when a restore operation fails. Retrying an import operation after a failed attempt that leaves data behind may result in "duplicate key value" errors.
- `--no-tablespaces`: Do not output commands to select tablespaces. See [Data migration notes](#data-migration-notes).
- `-t <table_name>`: Allows you to restore individual tables from a custom-format database dump. Individual tables can also be imported from a CSV file. See [Import from CSV](/docs/import/migrate-from-csv).

## Run a test migration

It is recommended that you run a test migration before migrating your production database. Make sure you can successfully migrate data to the new database and connect to it. Before starting the actual migration, create a database dump and address any issues that show up. In Neon, you can quickly create a test database, obtain the connection string, and delete the database when you are finished with it. See [Create a database](/docs/manage/databases#create-a-database).

## Other migration options

This section discusses migration options other than `pg_dump` and `pg_restore`.

### Postgres GUI clients

Some Postgres clients offer backup and restore capabilities. These include [pgAdmin](https://www.pgadmin.org/docs/pgadmin4/latest/backup_and_restore.html) and [phppgadmin](https://github.com/phppgadmin/phppgadmin/releases), among others. We have not tested migrations using these clients, but if you are uncomfortable using command-line utilities, they may provide an alternative.

### Table-level data migration

Table-level data migration (using CSV files, for example) does not preserve database schemas, constraints, indexes, types, or other database features. You will have to create these separately. Table-level migration is simple but could result in significant downtime depending on the size of your data and the number of tables. For instructions, see [Import data from CSV](/docs/import/migrate-from-csv).

## Data migration notes

- You can load data using the `psql` utility, but it only supports plain-text SQL dumps, which you should only consider for small datasets or specific use cases. To create a plain-text SQL dump with `pg_dump` utility, leave out the `-F` format option. Plain-text SQL is the default `pg_dump` output format.
- `pg_dumpall` is not supported.
- `pg_dump` with the `-C, --create` option is not supported.
- Some PostgreSQL features, such as tablespaces and large objects, which require access to the local file system are not supported by Neon. To exclude selecting tablespaces, specify the `--no-tablespaces` option with `pg_restore`. To exclude large objects, specify the `--no-blobs` option with `pg_dump`.

## Reference

For information about the Postgres client utilities referred to in this topic, refer to the following topics in the Postgres documentation:

- [pg_dump](https://www.postgresql.org/docs/current/app-pgdump.html)
- [pg_restore](https://www.postgresql.org/docs/current/app-pgrestore.html)
- [psql](https://www.postgresql.org/docs/current/app-psql.html)

<NeedHelp/><|MERGE_RESOLUTION|>--- conflicted
+++ resolved
@@ -21,12 +21,8 @@
 ## Before you begin
 
 - We recommended that you use the `pg_dump` and `pg_restore` programs from the latest version of Postgres, to take advantage of enhancements that might have been made in these programs. To check the version of `pg_dump` or `pg_restore`, use the `-V` option. For example: `pg_dump -V`.
-<<<<<<< HEAD
 - Neon supports PostgreSQL 14, 15, 16, and 17. We recommend that clients are the same version as source Postgres instance.
-- Retrieve the connection parameters or connection string for your source Postgres database. The instructions below use a [connection string](https://www.postgresql.org/docs/current/libpq-connect.html#LIBPQ-CONNSTRING), but you can use the connection format you prefer. If you are logged in to a local Postgres instance, you may only need to provide the database name. Refer to the [pg_dump](https://www.postgresql.org/docs/current/app-pgdump.html) documentation for information about connection parameters.
-=======
 - Retrieve the connection parameters or connection string for your source Postgres database. This could be a Neon Postgres database or another Postgres database. The instructions below use a [connection string](https://www.postgresql.org/docs/current/libpq-connect.html#LIBPQ-CONNSTRING), but you can use the connection format you prefer. If you are logged in to a local Postgres instance, you may only need to provide the database name. Refer to the [pg_dump](https://www.postgresql.org/docs/current/app-pgdump.html) documentation for information about connection parameters.
->>>>>>> c8630d29
 - Optionally, create a role in Neon to perform the restore operation. The role that performs the restore operation becomes the owner of restored database objects. For example, if you want role `sally` to own database objects, create `role` sally in Neon and perform the restore operation as `sally`.
 - If you have assigned database object ownership to different roles in your source database, read [Database object ownership considerations](#database-object-ownership-considerations). You may want to add the `-O, --no-owner` option to your `pg_restore` command to avoid errors.
 - Create the target database in Neon. For example, if you are migrating a database named `pagila`, create a database named `pagila` in Neon. For instructions, see [Create a database](/docs/manage/databases#create-a-database).
