--- conflicted
+++ resolved
@@ -48,14 +48,12 @@
 Error querying the database: db error: ERROR: prepared statement "s0" already exists
  ```
 
-<<<<<<< HEAD
 You may encounter this error with other applications that require a direct connection to PostgreSQL or applications that are not compatible with PgBouncer in `transaction mode`. In these cases, do not enable connection pooling in Neon.
   
 For more information about using Prisma in a PgBouncer-enabled environment, refer to the [Prisma documentation](https://www.prisma.io/docs/guides/performance-and-optimization/connection-management/configure-pg-bouncer#add-pgbouncer-to-the-connection-url).
-=======
+
 PostgreSQL features such as prepared statements and [LISTEN](https://www.postgresql.org/docs/15/sql-listen.html)/[NOTIFY](https://www.postgresql.org/docs/15/sql-notify.html) are not supported with connection pooling. For a complete list of limitations, refer to the "_SQL feature map for pooling modes_" section, in the [pgbouncer.org Features](https://www.pgbouncer.org/features.html) documentation.
 
 ## Need help?
 
 Send a request to [support@neon.tech](mailto:support@neon.tech), or join the [Neon community forum](https://community.neon.tech/).
->>>>>>> 9e65f62f
