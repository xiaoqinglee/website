---
title: Connection pooling
subtitle: Learn how to enable connection pooling in Neon
enableTableOfContents: true
redirectFrom:
  - /docs/get-started-with-neon/connection-pooling
<<<<<<< HEAD
updatedOn: '2023-10-24T19:23:49.895Z'
=======
updatedOn: '2024-01-05T18:59:15.317Z'
>>>>>>> cf098d78
---

Neon uses [PgBouncer](https://www.pgbouncer.org/) to offer support for connection pooling, enabling up to 10,000 concurrent connections. PgBouncer is a lightweight connection pooler for Postgres.

This topic describes Neon's default connection limits, how connection pooling works, and how you can enable connection pooling for your applications.

## Default connection limits

Each Postgres connection creates a new process in the operating system, which consumes resources. Postgres limits the number of open connections for this reason. The Postgres connection limit is defined by the `max_connections` parameter.

In Neon, the size of your compute determines the `max_connections` setting. The formula used to calculate `max_connections` is `RAM in bytes / 9531392 bytes`. For a Neon Free Tier compute, which has 1 GB of RAM, this works out to approximately 100 connections. Larger computes offered with the [Neon Pro Plan](/docs/introduction/pro-plan) have more RAM and therefore support a larger number of connections. For example, a compute with 12 GB of RAM supports 1351 connections. You can check the `max_connections` limit for your compute by running the following query from the Neon SQL Editor or a client connected to Neon:

```sql
SHOW max_connections;
```

Even with the largest compute size, the `max_connections` limit may not be sufficient for some applications, such as those that use serverless functions. To increase the number of connections that Neon supports, you can use _connection pooling_. All Neon plans, including the [Neon Free Tier](/docs/introduction/free-tier), support connection pooling.

## Connection pooling

Some applications open numerous connections, with most eventually becoming inactive. This behavior can often be attributed to database driver limitations, running many instances of an application, or applications with serverless functions. With regular Postgres, new connections are rejected when reaching the `max_connections` limit. To overcome this limitation, Neon supports connection pooling using [PgBouncer](https://www.pgbouncer.org/), which allows Neon to support up to 10,000 concurrent connections.

PgBouncer is an open-source connection pooler for Postgres. When an application needs to connect to a database, PgBouncer provides a connection from the pool. Connections in the pool are routed to a smaller number of actual Postgres connections. When a connection is no longer required, it is returned to the pool and is available to be used again. Maintaining a pool of available connections improves performance by reducing the number of connections that need to be created and torn down to service incoming requests. Connection pooling also helps avoid rejected connections. When all connections in the pool are being used, PgBouncer queues a new request until a connection from the pool becomes available.

Neon uses `PgBouncer` in `transaction mode`. For limitations associated with `transaction mode`, see [Connection pooling notes and limitations](#connection-pooling-notes-and-limitations). For more information about `PgBouncer`, refer to [https://www.pgbouncer.org/](https://www.pgbouncer.org/).

## Enable connection pooling

Enabling connection pooling in Neon requires adding a `-pooler` suffix to the compute endpoint ID, which is part of the Neon hostname. Connections that specify the `-pooler` suffix in the connection string use a pooled connection.

You can add the `-pooler` suffix to the endpoint ID in your connection string as shown:

<CodeBlock shouldWrap>

```text
postgres://alex:AbC123dEf@ep-cool-darkness-123456-pooler.us-east-2.aws.neon.tech/dbname
```

</CodeBlock>

The **Connection Details** widget on the Neon **Dashboard** provides **Pooled connection** checkbox that adds the `-pooler` option to a connection string that you can copy and paste.

![Connection Details pooled connection string](/docs/connect/connection_details_pooled.png)

<<<<<<< HEAD
## Optimize queries with PgBouncer and prepared statements

Protocol-level prepared statements are supported with Neon and PgBouncer as of the [PgBouncer 1.21.0 release](https://github.com/pgbouncer/pgbouncer/releases/tag/pgbouncer_1_21_0). Using prepared statements can help boost query performance while providing an added layer of protection against potential SQL injection attacks.

### Understanding prepared statements

A prepared statement in Postgres allows for the optimization of an SQL query by defining its structure once and executing it multiple times with varied parameters. Here's an SQL-level example to illustrate. Note that direct SQL-level `PREPARE` and `EXECUTE` are not supported with PgBouncer (see [below](#use-prepared-statements-with-pgbouncer)), so you can't use this query from the SQL editor. It is meant to give you a clear idea of how a prepared statement works. Refer to the protocol-level samples below to see how this SQL-level example translates to different protocol-level examples.

```sql
PREPARE fetch_plan (TEXT) AS
SELECT * FROM users WHERE username = $1;

EXECUTE fetch_plan('alice');
```

`fetch_plan` here is the prepared statement's name, and `$1` acts as a parameter placeholder.

The benefits of using prepared statements include:

- **Performance**: Parsing the SQL and creating the execution plan happens just once, speeding up subsequent executions. This performance benefit would be most noticeable on databases with heavy and repeated traffic.
- **Security**: By sending data values separately from the query, prepared statements reduce the risk of SQL injection attacks.

You can learn more about prepared statements in the PostgreSQL documentation. See [PREPARE](https://www.postgresql.org/docs/current/sql-prepare.html).

### Use prepared statements with PgBouncer

Since pgBouncer supports protocol-level prepared statements only, you must rely on PostgreSQL client libraries instead (direct SQL-level `PREPARE` and `EXECUTE` are not supported). Fortunately, most PostgreSQL client libraries support prepared statements. Here are a couple of examples showing how to use prepared statements with Javascript and Python client libraries:

<CodeTabs labels={["pg", "psycopg2"]}>

```javascript
const query = {
   // give the query a unique name
   name: 'fetch-plan',
      text: 'SELECT * FROM users WHERE username = $1',
      values: ['alice'],
  };
  client.query(query);
```

```python
cur = conn.cursor()
  query = "SELECT * FROM users WHERE username = %s;"
  cur.execute(query, ('alice',), prepare=True)
  results = cur.fetchall()
```

</CodeTabs>
=======
## Neon PgBouncer configuration settings

Neon's PgBouncer configuration is shown below. The settings are not user-configurable.

```ini
[pgbouncer]
pool_mode=transaction
max_client_conn=10000
default_pool_size=64
max_prepared_statements=0
query_wait_timeout=120
```

The following list describes each setting. For a full explanation of each parameter, please refer to the official [PgBouncer documentation](https://www.pgbouncer.org/config.html).

- `pool_mode=transaction`: The pooling mode PgBouncer uses, set to `transaction` pooling.
- `max_client_conn=10000`: Maximum number of client connections allowed.
- `default_pool_size=64`: Default number of server connections to allow per user/database pair.
- `max_prepared_statements=0`: Maximum number of prepared statements a connection is allowed to have at the same time. `0` means prepared statements are disabled.
- `query_wait_timeout=120`: Maximum time queries are allowed to spend waiting for execution. Neon uses the default setting of `120` seconds.
>>>>>>> cf098d78

## Connection pooling notes and limitations

Neon uses PgBouncer in _transaction mode_, which limits some functionality in Postgres. For a complete list of limitations, refer to the "_SQL feature map for pooling modes_" section in the [pgbouncer.org Features](https://www.pgbouncer.org/features.html) documentation.

<NeedHelp/><|MERGE_RESOLUTION|>--- conflicted
+++ resolved
@@ -4,11 +4,7 @@
 enableTableOfContents: true
 redirectFrom:
   - /docs/get-started-with-neon/connection-pooling
-<<<<<<< HEAD
-updatedOn: '2023-10-24T19:23:49.895Z'
-=======
 updatedOn: '2024-01-05T18:59:15.317Z'
->>>>>>> cf098d78
 ---
 
 Neon uses [PgBouncer](https://www.pgbouncer.org/) to offer support for connection pooling, enabling up to 10,000 concurrent connections. PgBouncer is a lightweight connection pooler for Postgres.
@@ -53,7 +49,6 @@
 
 ![Connection Details pooled connection string](/docs/connect/connection_details_pooled.png)
 
-<<<<<<< HEAD
 ## Optimize queries with PgBouncer and prepared statements
 
 Protocol-level prepared statements are supported with Neon and PgBouncer as of the [PgBouncer 1.21.0 release](https://github.com/pgbouncer/pgbouncer/releases/tag/pgbouncer_1_21_0). Using prepared statements can help boost query performance while providing an added layer of protection against potential SQL injection attacks.
@@ -102,7 +97,7 @@
 ```
 
 </CodeTabs>
-=======
+
 ## Neon PgBouncer configuration settings
 
 Neon's PgBouncer configuration is shown below. The settings are not user-configurable.
@@ -123,7 +118,6 @@
 - `default_pool_size=64`: Default number of server connections to allow per user/database pair.
 - `max_prepared_statements=0`: Maximum number of prepared statements a connection is allowed to have at the same time. `0` means prepared statements are disabled.
 - `query_wait_timeout=120`: Maximum time queries are allowed to spend waiting for execution. Neon uses the default setting of `120` seconds.
->>>>>>> cf098d78
 
 ## Connection pooling notes and limitations
 
