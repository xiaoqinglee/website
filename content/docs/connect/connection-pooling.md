---
title: About Connection pooling
subtitle: Learn how connection pooling works in Neon
enableTableOfContents: true
redirectFrom:
  - /docs/get-started-with-neon/connection-pooling
updatedOn: '2024-09-16T11:38:01.447Z'
---

Neon uses [PgBouncer](https://www.pgbouncer.org/) to support connection pooling, enabling up to 10,000 concurrent connections. PgBouncer is a lightweight connection pooler for Postgres.

## How to use connection pooling

To use connection pooling with Neon, use a pooled connection string instead of a regular connection string. A pooled connection string adds the `-pooler` option to your compute ID, as shown below:

```text shouldWrap
postgresql://alex:AbC123dEf@ep-cool-darkness-123456-pooler.us-east-2.aws.neon.tech/dbname?sslmode=require
```

The **Connection Details** widget on the Neon **Dashboard** provides **Pooled connection** checkbox that adds the `-pooler` option to a connection string for you. You can copy a pooled connection string from the **Dashboard** or manually add the `-pooler` option to the endpoint ID in an existing connection string.

![Connection Details pooled connection string](/docs/connect/connection_details_pooled.png)

<Admonition type="info">
The `-pooler` option routes the connection to a connection pooling port at the Neon Proxy.
</Admonition>

## Connection limits without connection pooling

Each Postgres connection creates a new process in the operating system, which consumes resources. Postgres limits the number of open connections for this reason. The Postgres connection limit is defined by the Postgres `max_connections` parameter. In Neon, `max_connections` is set according to your compute size &#8212; and if you are using Neon's Autoscaling feature, it is set according to your **minimum** compute size.

| Compute Size (CU) | vCPU | RAM   | max_connections |
| :---------------- | :--- | :---- | :-------------- |
| 0.25              | 0.25 | 1 GB  | 112             |
| 0.50              | 0.50 | 2 GB  | 225             |
| 1                 | 1    | 4 GB  | 450             |
| 2                 | 2    | 8 GB  | 901             |
| 3                 | 3    | 12 GB | 1351            |
| 4                 | 4    | 16 GB | 1802            |
| 5                 | 5    | 20 GB | 2253            |
| 6                 | 6    | 24 GB | 2703            |
| 7                 | 7    | 28 GB | 3154            |
| 8                 | 8    | 32 GB | 3604            |
| 9                 | 9    | 36 GB | 4000            |
| 10                | 10   | 40 GB | 4000            |

The formula used to calculate `max_connections` for Neon computes is `RAM in bytes / 9531392 bytes`. For a Neon Free Plan compute, which has 1 GB of RAM, this works out to approximately 112 connections. Larger computes offered with paid plans have more RAM and therefore support a larger number of connections. For example, a compute with 12 GB of RAM supports up to 1351 connections. You can check the `max_connections` limit for your compute by running the following query from the Neon SQL Editor or a client connected to Neon:

```sql
SHOW max_connections;
```

<Admonition type="note">
<<<<<<< HEAD
Seven connections are reserved for the Neon-managed Postgres `superuser` account. For example, for a 0.25 compute size, 7/112 connections are reserved, so you would only have 105 available connections. If you are running queries from the Neon SQL Editor, that will also use a connection. To view the currently open connections, you can run the following query:
=======
Seven connections are reserved for the Neon-managed Postgres `superuser` account. For example, for a 0.25 compute size, 7/112 connections are reserved, so you would only have 105 available connections. If you are running queries from the Neon SQL Editor, that will also use a connection. To view connections that are currently open, you can run the following query:
>>>>>>> b6dbab15

```sql
SELECT usename FROM pg_stat_activity WHERE datname = '<database_name>';
```

</Admonition>

Even with the largest compute size, the `max_connections` limit may not be sufficient for some applications, such as those that use serverless functions. To increase the number of connections that Neon supports, you can use _connection pooling_. All Neon plans, including the [Neon Free Plan](/docs/introduction/plans#free-plan), support connection pooling.

## Connection pooling

Some applications open numerous connections, with most eventually becoming inactive. This behavior can often be attributed to database driver limitations, running many instances of an application, or applications with serverless functions. With regular Postgres, new connections are rejected when reaching the `max_connections` limit. To overcome this limitation, Neon supports connection pooling using [PgBouncer](https://www.pgbouncer.org/), which allows Neon to support up to 10,000 concurrent connections to the pooler endpoint.

The use of connection pooling, however, is not a magic bullet: As the name implies, connections to the pooler endpoint together share a pool of connections to the normal Postgres endpoint, so they still consume some connections to the main Postgres instance.

To ensure that direct access to Postgres is still possible for administrative tasks or similar, the pooler is configured to only open up to [64 connections](#neon-pgbouncer-configuration-settings) to Postgres for each user to each database. For example, there can be only 64 active connections from role `alex` to the `neondb` database through the pooler. All other connections by `alex` to the `neondb` database will have to wait for one of those 64 active connections to complete their transactions before the next connection's work is started.  
At the same time, role `dana` will also be able to connect to the `neondb` database through the pooler and have up to 64 concurrent active transactions across 64 connections, assuming the endpoint started with a high enough minimum Neon compute size to have a high enough `max_connections` setting to support those 128 concurrent connections from the two roles.  
Similarly, even if role `alex` has 64 concurrently active transactions through the pooler to the `neondb` database, that role can still start up to 64 concurrent transactions in the `alex_db` database (a different database) when connected through the pooler; but again, only if the Postgres `max_connections` limit can support the number of connections managed by the pooler.

For further information, see [PgBouncer](#pgbouncer).

<Admonition type="important">
You will not be able to get interactive results from all 10,000 connections at the same time. Connections to the pooler endpoint still consume  connections on the main Postgres endpoint: PgBouncer forwards operations from a role's connections through its own pool of connections to Postgres, and adaptively adds more connections to Postgres as needed by other concurrently active role connections. The 10,000 connection limit is therefore most useful for "serverless" applications and application-side connection pools that have many open connections but infrequent and short [transactions](https://neon.tech/docs/postgresql/query-reference#transactions).
</Admonition>

## PgBouncer

PgBouncer is an open-source connection pooler for Postgres. When an application needs to connect to a database, PgBouncer provides a connection from the pool. Connections in the pool are routed to a smaller number of actual Postgres connections. When a connection is no longer required, it is returned to the pool and is available to be used again. Maintaining a pool of available connections improves performance by reducing the number of connections that need to be created and torn down to service incoming requests. Connection pooling also helps avoid rejected connections. When all connections in the pool are being used, PgBouncer queues a new request until a connection from the pool becomes available.

Neon uses `PgBouncer` in `transaction mode`. For limitations associated with `transaction mode`, see [Connection pooling notes and limitations](#connection-pooling-notes). For more information about `PgBouncer`, refer to [https://www.pgbouncer.org/](https://www.pgbouncer.org/).

## Neon PgBouncer configuration settings

Neon's PgBouncer configuration is shown below. The settings are not user-configurable, but if you are a paid plan user and require a different setting, please contact [Neon Support](/docs/introduction/support). For example, Neon sometimes raises the `default_pool_size` setting for users who support a large number of concurrent connections and repeatedly hit PgBouncer's pool size limit.

```ini
[pgbouncer]
pool_mode=transaction
max_client_conn=10000
default_pool_size=64
max_prepared_statements=0
query_wait_timeout=120
```

The following list describes each setting. For a full explanation of each parameter, please refer to the official [PgBouncer documentation](https://www.pgbouncer.org/config.html).

- `pool_mode=transaction`: The pooling mode PgBouncer uses, set to `transaction` pooling.
- `max_client_conn=10000`: Maximum number of client connections allowed.
- `default_pool_size=64`: Default number of server connections to allow per user/database pair.
- `max_prepared_statements=0`: Maximum number of prepared statements a connection is allowed to have at the same time. `0` means prepared statements are disabled.
- `query_wait_timeout=120`: Maximum time queries are allowed to spend waiting for execution. Neon uses the default setting of `120` seconds.

## Connection pooling notes

Neon uses PgBouncer in _transaction mode_, which limits some functionality in Postgres. For a complete list of limitations, refer to the "_SQL feature map for pooling modes_" section in the [pgbouncer.org Features](https://www.pgbouncer.org/features.html) documentation.

## Optimize queries with PgBouncer and prepared statements

Protocol-level prepared statements are supported with Neon and PgBouncer as of the [PgBouncer 1.22.0 release](https://github.com/pgbouncer/pgbouncer/releases/tag/pgbouncer_1_21_0). Using prepared statements can help boost query performance while providing an added layer of protection against potential SQL injection attacks.

### Understanding prepared statements

A prepared statement in Postgres allows for the optimization of an SQL query by defining its structure once and executing it multiple times with varied parameters. Here's an SQL-level example to illustrate. Note that direct SQL-level `PREPARE` and `EXECUTE` are not supported with PgBouncer (see [below](#use-prepared-statements-with-pgbouncer)), so you can't use this query from the SQL Editor. It is meant to give you a clear idea of how a prepared statement works. Refer to the protocol-level samples below to see how this SQL-level example translates to different protocol-level examples.

```sql
PREPARE fetch_plan (TEXT) AS
SELECT * FROM users WHERE username = $1;

EXECUTE fetch_plan('alice');
```

`fetch_plan` here is the prepared statement's name, and `$1` acts as a parameter placeholder.

The benefits of using prepared statements include:

- **Performance**: Parsing the SQL and creating the execution plan happens just once, speeding up subsequent executions. This performance benefit would be most noticeable on databases with heavy and repeated traffic.
- **Security**: By sending data values separately from the query, prepared statements reduce the risk of SQL injection attacks.

You can learn more about prepared statements in the PostgreSQL documentation. See [PREPARE](https://www.postgresql.org/docs/current/sql-prepare.html).

### Use prepared statements with PgBouncer

Since pgBouncer supports protocol-level prepared statements only, you must rely on PostgreSQL client libraries instead (direct SQL-level `PREPARE` and `EXECUTE` are not supported). Fortunately, most PostgreSQL client libraries support prepared statements. Here are a couple of examples showing how to use prepared statements with Javascript and Python client libraries:

<CodeTabs labels={["pg", "psycopg2"]}>

```javascript
const query = {
  // give the query a unique name
  name: 'fetch-plan',
  text: 'SELECT * FROM users WHERE username = $1',
  values: ['alice'],
};
client.query(query);
```

```python
cur = conn.cursor()
  query = "SELECT * FROM users WHERE username = %s;"
  cur.execute(query, ('alice',), prepare=True)
  results = cur.fetchall()
```

</CodeTabs>

<NeedHelp/><|MERGE_RESOLUTION|>--- conflicted
+++ resolved
@@ -51,11 +51,7 @@
 ```
 
 <Admonition type="note">
-<<<<<<< HEAD
-Seven connections are reserved for the Neon-managed Postgres `superuser` account. For example, for a 0.25 compute size, 7/112 connections are reserved, so you would only have 105 available connections. If you are running queries from the Neon SQL Editor, that will also use a connection. To view the currently open connections, you can run the following query:
-=======
 Seven connections are reserved for the Neon-managed Postgres `superuser` account. For example, for a 0.25 compute size, 7/112 connections are reserved, so you would only have 105 available connections. If you are running queries from the Neon SQL Editor, that will also use a connection. To view connections that are currently open, you can run the following query:
->>>>>>> b6dbab15
 
 ```sql
 SELECT usename FROM pg_stat_activity WHERE datname = '<database_name>';
