--- conflicted
+++ resolved
@@ -1,11 +1,6 @@
 ---
-<<<<<<< HEAD
 title: Connect a GUI application
 subtitle: Learn how to connect a GUI application to Neon
-=======
-title: Connect a GUI or IDE
-subtitle: Learn how to connect a GUI application or IDE to Neon 
->>>>>>> 901358de
 enableTableOfContents: true
 ---
 
