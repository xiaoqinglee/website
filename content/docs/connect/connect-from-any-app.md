--- conflicted
+++ resolved
@@ -63,11 +63,7 @@
 
 ## Where do I obtain a password?
 
-<<<<<<< HEAD
-The connection string on the Neon **Dashboard** only includes a password immediately after you create a project. The password no longer appears in the connection string once you navigate away from the Neon Console or refresh the browser. If you have misplaced your password, refer to [Users](../../manage/users/#reset-a-password) for password reset instructions.
-=======
 The connection string on the Neon **Dashboard** only includes a password immediately after you create a project. The password no longer appears in the connection string once you navigate away from the Neon Console or refresh the browser. If you have misplaced your password, refer to [Reset a password](../../manage/users/#reset-a-password) for password reset instructions.
->>>>>>> f19ddaa4
 
 ## What port does Neon use?
 
