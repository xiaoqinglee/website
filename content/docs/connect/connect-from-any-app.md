--- conflicted
+++ resolved
@@ -2,11 +2,7 @@
 title: Connect from any application
 subtitle: Learn how to connect to Neon from any application
 enableTableOfContents: true
-<<<<<<< HEAD
-updatedOn: '2023-10-07T10:43:33.362Z'
-=======
 updatedOn: '2023-10-20T14:08:54.529Z'
->>>>>>> aed575a3
 ---
 When connecting to Neon from an application or client, you connect to a database in your Neon project. In Neon, a database belongs to a branch, which may be the primary branch of your project (`main`) or a child branch.
 
