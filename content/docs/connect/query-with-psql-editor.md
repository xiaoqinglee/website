--- conflicted
+++ resolved
@@ -6,11 +6,7 @@
   - /docs/quickstart/postgres
   - /docs/integrations/postgres
   - /docs/get-started-with-neon/query-with-psql-editor
-<<<<<<< HEAD
-updatedOn: '2023-10-20T14:08:54.535Z'
-=======
 updatedOn: '2023-11-24T11:25:06.745Z'
->>>>>>> c85868d5
 ---
 
 The following instructions require a working installation of [psql](https://www.postgresql.org/download/). The `psql` client is the native command-line client for Postgres. It provides an interactive session for sending commands to Postgres and running ad-hoc queries. For more information about `psql`, refer to the [psql reference](https://www.postgresql.org/docs/15/app-psql.html), in the _PostgreSQL Documentation_.
