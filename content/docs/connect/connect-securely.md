--- conflicted
+++ resolved
@@ -5,11 +5,7 @@
 isDraft: false
 redirectFrom:
   - /docs/security/secure-connections
-<<<<<<< HEAD
-updatedOn: '2023-10-20T14:08:54.532Z'
-=======
 updatedOn: '2023-11-24T11:25:06.743Z'
->>>>>>> c85868d5
 ---
 
 Neon requires that all connections use SSL/TLS encryption to ensure that data sent over the Internet cannot be viewed or manipulated by third parties. Neon rejects connections that do not use SSL/TLS, behaving in the same way as standalone Postgres with only `hostssl` records in a `pg_hba.conf` configuration file.
