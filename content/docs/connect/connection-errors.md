--- conflicted
+++ resolved
@@ -172,10 +172,7 @@
 
 The `terminating connection due to administrator command` error is typically encountered when running a query from a connection that has sat idle long enough for the compute endpoint to suspend due to inactivity. Neon automatically suspends a compute endpoint after 5 minutes of inactivity, by default. You can reproduce this error by connecting to your database from an application or client such as `psql`, letting the connection remain idle until the compute suspends, and then running a query from the same connection.
 
-<<<<<<< HEAD
-If you encounter this error, you can try adjusting the timing of your query or reestablishing the connection before running the query. Alternatively, if you are a [Neon Pro Plan](/docs/introduction/pro-plan) user, you can disable auto-suspend or configure a different suspension period. For instructions, see [Configuring Auto-suspend for Neon computes](/docs/guides/auto-suspend-guide).  [Neon Free Tier](/docs/introduction/free-tier) users cannot modify the default 5 minute auto-suspend setting.
-=======
-If you encounter this error, you can try adjusting the timing of your query or reestablishing the connection before running the query. Alternatively, if you are a [Neon Pro Plan](/docs/introduction/pro-plan) user, you can disable autosuspend or configure a different suspension period. For instructions, see [Configuring Autosuspend for Neon computes](/docs/guides/auto-suspend-guide).  [Neon Free Tier](/docs/introduction/free-tier) users cannot modify the default 5 minute autosuspend setting. 
+If you encounter this error, you can try adjusting the timing of your query or reestablishing the connection before running the query. Alternatively, if you are a [Neon Pro Plan](/docs/introduction/pro-plan) user, you can disable autosuspend or configure a different suspension period. For instructions, see [Configuring Autosuspend for Neon computes](/docs/guides/auto-suspend-guide).  [Neon Free Tier](/docs/introduction/free-tier) users cannot modify the default 5 minute autosuspend setting.
 
 ## Unsupported startup parameter
 
@@ -190,6 +187,5 @@
 ```
 
 The error occurs when using a pooled Neon connection string with startup options that are not supported by PgBouncer. PgBouncer allows only startup parameters it can keep track of in startup packets. These include: `client_encoding`, `datestyle`, `timezone`, `standard_conforming_strings`, and `application_name`. See **track_extra_parameters**, in the [PgBouncer documentation](https://www.pgbouncer.org/config.html#track_extra_parameters). To resolve this error, you can either remove the unsupported parameter from your connection string or use an unpooled Neon connection string. For information about pooled and unpooled connections in Neon, see [Connection pooling](/docs/connect/connection-pooling).
->>>>>>> 459762cc
 
 <NeedHelp/>