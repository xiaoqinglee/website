---
title: Connection errors
subtitle: Learn how to resolve connection errors
enableTableOfContents: true
redirectFrom:
  - /docs/how-to-guides/connectivity-issues
  - /docs/connect/connectivity-issues
updatedOn: '2025-09-30T11:29:44.951Z'
---

This topic describes how to resolve connection errors you may encounter when using Neon. The errors covered include:

- [The endpoint ID is not specified](#the-endpoint-id-is-not-specified)
- [Password authentication failed for user](#password-authentication-failed-for-user)
- [Couldn't connect to compute node](#couldnt-connect-to-compute-node)
- [Can't reach database server](#cant-reach-database-server)
- [Error undefined: Database error](#error-undefined-database-error)
- [Terminating connection due to administrator command](#terminating-connection-due-to-administrator-command)
- [Unsupported startup parameter](#unsupported-startup-parameter)
- [You have exceeded the limit of concurrently active endpoints](#you-have-exceeded-the-limit-of-concurrently-active-endpoints)
- [Remaining connection slots are reserved for roles with the SUPERUSER attribute](#remaining-connection-slots-are-reserved-for-roles-with-the-superuser-attribute)
- [Relation not found](#relation-not-found)
- [Postgrex: DBConnection ConnectionError ssl send: closed](#postgrex-dbconnection-connectionerror-ssl-send-closed)
- [query_wait_timeout SSL connection has been closed unexpectedly](#querywaittimeout-ssl-connection-has-been-closed-unexpectedly)
- [The request could not be authorized due to an internal error](#the-request-could-not-be-authorized-due-to-an-internal-error)
- [Terminating connection due to idle-in-transaction timeout](#terminating-connection-due-to-idle-in-transaction-timeout)
- [DNS resolution issues](#dns-resolution-issues)

<Admonition type="info">
Connection problems are sometimes related to a system issue. To check for system issues, please refer to the [Neon status page](https://neonstatus.com/).  
</Admonition>

## The endpoint ID is not specified

With older clients and some native Postgres clients, you may receive the following error when attempting to connect to Neon:

```txt shouldWrap
ERROR: The endpoint ID is not specified. Either upgrade the Postgres client library (libpq) for SNI support or pass the endpoint ID (the first part of the domain name) as a parameter: '&options=endpoint%3D'. See [https://neon.com/sni](/sni) for more information.
```

This error occurs if your client library or application does not support the **Server Name Indication (SNI)** mechanism in TLS.

Neon uses compute IDs (the first part of a Neon domain name) to route incoming connections. However, the Postgres wire protocol does not transfer domain name information, so Neon relies on the Server Name Indication (SNI) extension of the TLS protocol to do this.

SNI support was added to `libpq` (the official Postgres client library) in Postgres 14, which was released in September 2021. Clients that use your system's `libpq` library should work if your Postgres version is >= 14. On Linux and macOS, you can check Postgres version by running `pg_config --version`. On Windows, check the `libpq.dll` version in your Postgres installation's `bin` directory. Right-click on the file, select **Properties** > **Details**.

If a library or application upgrade does not help, there are several workarounds, described below, for providing the required domain name information when connecting to Neon.

### A. Pass the endpoint ID as an option

Neon supports a connection option named `endpoint`, which you can use to identify the compute you are connecting to. Specifically, you can add `options=endpoint%3D[endpoint_id]` as a parameter to your connection string, as shown in the example below. The `%3D` is a URL-encoded `=` sign. Replace `[endpoint_id]` with your compute's ID, which you can find in your Neon connection string. It looks similar to this: `ep-cool-darkness-123456`.

```txt shouldWrap
postgresql://[user]:[password]@[neon_hostname]/[dbname]?options=endpoint%3D[endpoint-id]
```

<Admonition type="note">
The `endpoint` connection option was previously named `project`. The `project` option is deprecated but remains supported for backward compatibility.
</Admonition>

The `endpoint` option works if your application or library permits it to be set. Not all of them do, especially in the case of GUI applications.

### B. Use libpq key=value syntax in the database field

If your application or client is based on `libpq` but you cannot upgrade the library, such as when the library is compiled inside of a an application, you can take advantage of the fact that `libpq` permits adding options to the database name. So, in addition to the database name, you can specify the `endpoint` option, as shown below. Replace `[endpoint_id]` with your compute's endpoint ID, which you can find in your Neon connection string. It looks similar to this: `ep-cool-darkness-123456`.

```txt
dbname=neondb options=endpoint=[endpoint_id]
```

### C. Set verify-full for golang-based clients

If your application or service uses golang Postgres clients like `pgx` and `lib/pg`, you can set `sslmode=verify-full`, which causes SNI information to be sent when you connect. Most likely, this behavior is not intended but happens inadvertently due to the golang's TLS library API design.

### D. Specify the endpoint ID in the password field

Another supported workaround involves specifying the endpoint ID in the password field. So, instead of specifying only your password, you provide a string consisting of the `endpoint` option and your password, separated by a semicolon (`;`) or dollar sign character (`$`), as shown in the examples below. Replace `[endpoint_id]` with your compute's endpoint ID, which you can find in your Neon connection string. It looks similar to this: `ep-cool-darkness-123456`.

```txt
endpoint=<endpoint_id>;<password>
```

or

```txt
endpoint=<endpoint_id>$<password>
```

Example:

```txt
postgresql://alex:endpoint=ep-cool-darkness-123456;AbC123dEf@ep-cool-darkness-123456.us-east-2.aws.neon.tech/dbname?sslmode=require&channel_binding=require
```

<Admonition type="note">
Using a dollar sign (`$`) character as a separator may be required if a semicolon (`;`) is not a permitted character in a password field. For example, the [AWS Database Migration Service (DMS)](https://aws.amazon.com/dms/) does not permit a semicolon character in the **Password** field when defining connection details for database endpoints.
</Admonition>

This approach causes the authentication method to be downgraded from `scram-sha-256` (never transfers a plain text password) to `password` (transfers a plain text password). However, the connection is still TLS-encrypted, so the level of security is equivalent to the security provided by `https` websites as long as `sslmode=verify-full` or channel binding is used. We intend deprecate this option when most libraries and applications provide SNI support.

### Libraries

Clients on the [list of drivers](https://wiki.postgresql.org/wiki/List_of_drivers) on the PostgreSQL community wiki that use your system's `libpq` library should work if your `libpq` version is >= 14.

Neon has tested the following drivers for SNI support:

| Driver            | Language   | SNI Support | Notes                                                                                                                                             |
| ----------------- | ---------- | ----------- | ------------------------------------------------------------------------------------------------------------------------------------------------- |
| npgsql            | C#         | &check;     |                                                                                                                                                   |
| Postgrex          | Elixir     | &check;     | [Requires ssl_opts with server_name_indication](/docs/guides/elixir-ecto#configure-ecto)                                                          |
| github.com/lib/pq | Go         | &check;     | Supported with macOS Build 436, Windows Build 202, and Ubuntu 20, 21 and 22 (Deprecated, use pgx instead)                                         |
| pgx               | Go         | &check;     | Recommended driver for Go. SNI support available in v5.0.0-beta.3 and later                                                                       |
| go-pg             | Go         | &check;     | requires `verify-full` mode                                                                                                                       |
| JDBC              | Java       | &check;     |                                                                                                                                                   |
| node-postgres     | JavaScript | &check;     | Requires the `ssl: {'sslmode': 'require'}` option                                                                                                 |
| postgres.js       | JavaScript | &check;     | Requires the `ssl: 'require'` option                                                                                                              |
| asyncpg           | Python     | &check;     |                                                                                                                                                   |
| pg8000            | Python     | &check;     | Requires [scramp >= v1.4.3](https://pypi.org/project/scramp/), which is included in [pg8000 v1.29.3](https://pypi.org/project/pg8000/) and higher |
| PostgresClientKit | Swift      | &#x2717;    |                                                                                                                                                   |
| PostgresNIO       | Swift      | &check;     |                                                                                                                                                   |
| postgresql-client | TypeScript | &check;     |                                                                                                                                                   |

## Password authentication failed for user

The following error is often the result of an incorrectly defined connection information, or the driver you are using does not support Server Name Indication (SNI).

```text shouldWrap
ERROR:  password authentication failed for user '<user_name>' connection to server at "ep-billowing-fun-123456.us-west-2.aws.neon.tech" (12.345.67.89), port 5432 failed: ERROR:  connection is insecure (try using `sslmode=require&channel_binding=require`)
```

Check your connection to see if it is defined correctly. Your Neon connection string can be obtained by clicking the **Connect** button on your **Project Dashboard** to open the **Connect to your database** modal. It appears similar to this:

```text shouldWrap
postgresql://[user]:[password]@[neon_hostname]/[dbname]
```

For clients or applications that require specifying connection parameters such as user, password, and hostname separately, the values in a Neon connection string correspond to the following:

- **User**: `daniel`
- **Password**: `f74wh99w398H`
- **Hostname**: `ep-white-morning-123456.us-east-2.aws.neon.tech`
- **Port number**: `5432` (Neon uses default Postgres port, `5432`, and is therefore not included in the connection string)
- **Database name**: `neondb` (`neondb` is the ready-to-use database created with each Neon project. Your database name may differ.)

If you find that your connection string is defined correctly, see the instructions regarding SNI support outlined in the preceding section: [The endpoint ID is not specified](#the-endpoint-id-is-not-specified).

## Couldn't connect to compute node

This error arises when the Neon proxy, which accepts and handles connections from clients that use the Postgres protocol, fails to establish a connection with your compute. This issue sometimes occurs due to repeated connection attempts during the compute's restart phase after it has been idle due to [scale to zero](/docs/reference/glossary#scale-to-zero). The transition from an idle to an active state only takes a few hundred milliseconds.

Consider these recommended steps:

- Visit the [Neon status page](https://neonstatus.com/) to ensure there are no ongoing issues.
- Pause for a short period to allow your compute to restart, then try reconnecting.
- Try [connecting with psql](/docs/connect/query-with-psql-editor) to see if a connection can be established.
- Review the strategies in [Connection latency and timeouts](/docs/connect/connection-latency) for avoiding connection issues due to compute startup time.

If the connection issue persists, please reach out to [Support](/docs/introduction/support).

## Can't reach database server

This error is sometimes encountered when using Prisma Client with Neon.

```text shouldWrap
Error: P1001: Can't reach database server at `ep-white-thunder-826300.us-east-2.aws.neon.tech`:`5432`
Please make sure your database server is running at `ep-white-thunder-826300.us-east-2.aws.neon.tech`:`5432`.
```

A compute in Neon has two main states: **Active** and **Idle**. Active means that Postgres is currently running. If there are no active queries for 5 minutes, the activity monitor gracefully places the compute into an idle state to reduce compute usage.

When you connect to an idle compute, Neon automatically activates it. Activation typically happens within a few seconds. If the error above is reported, it most likely means that the Prisma query engine timed out before your Neon compute was activated. For dealing with this connection timeout scenario, refer to the [connection timeout](/docs/guides/prisma#connection-timeouts) instructions in our Prisma documentation. Our [connection latency and timeout](/docs/connect/connection-latency) documentation may also be useful in addressing this issue.

## Error undefined: Database error

This error is sometimes encountered when using Prisma Migrate with Neon.

```text
Error undefined: Database error
Error querying the database: db error: ERROR: prepared statement
"s0" already exists
```

Prisma Migrate requires a direct connection to the database. It does not support a pooled connection with PgBouncer, which is the connection pooler used by Neon. Attempting to run Prisma Migrate commands, such as `prisma migrate dev`, with a pooled connection causes this error. To resolve this issue, please refer to our [Connection pooling with Prisma Migrate](/docs/guides/prisma#connect-pooling-with-prisma-migrate) instructions.

## Terminating connection due to administrator command

The `terminating connection due to administrator command` error is typically encountered when running a query from a connection that has sat idle long enough for the compute to suspend due to inactivity. Neon automatically suspends a compute after 5 minutes of inactivity, by default. You can reproduce this error by connecting to your database from an application or client such as `psql`, letting the connection remain idle until the compute suspends, and then running a query from the same connection.

If you encounter this error, you can try adjusting the timing of your query or reestablishing the connection before running the query. Alternatively, if you are on a paid plan, you can disable scale to zero. For instructions, see [Configuring scale to zero for Neon computes](/docs/guides/scale-to-zero-guide). [Free plan](/docs/introduction/plans) users cannot disable scale to zero.

## Unsupported startup parameter

This error is reported in two variations:

```text
unsupported startup parameter: <...>
```

```text
unsupported startup parameter in options: <...>
```

The error occurs when using a pooled Neon connection string with startup options that are not supported by PgBouncer. PgBouncer allows only startup parameters it can keep track of in startup packets. These include: `client_encoding`, `datestyle`, `timezone`, `standard_conforming_strings`, and `application_name`. See **track_extra_parameters**, in the [PgBouncer documentation](https://www.pgbouncer.org/config.html#track_extra_parameters). To resolve this error, you can either remove the unsupported parameter from your connection string or use an unpooled Neon connection string. For information about pooled and unpooled connections in Neon, see [Connection pooling](/docs/connect/connection-pooling).

## You have exceeded the limit of concurrently active endpoints

This error can also appear as: `active endpoints limit exceeded`.

<<<<<<< HEAD
Neon has a default limit of 20 concurrently active computes to prevent resource exhaustion. The compute associated with the default branch is exempt from the [concurrently active compute limit](/docs/reference/glossary#simultaneously-active-compute-limit), ensuring that it is always available. When you exceed the limit, any compute exceeding the limit and associated with a non-default branch will remain suspended and you will see this error when attempting to connect to it. You can suspend other active computes and try again. Alternatively, if you encounter this error often, you can reach out to [Support](/docs/introduction/support) to request a `max_active_endpoints` limit increase.
=======
Neon has a default limit of 20 concurrently active computes to prevent resource exhaustion. The compute associated with the default branch is exempt from the [concurrently active compute limit](/docs/reference/glossary#concurrently-active-compute-limit), ensuring that it is always available. When you exceed the limit, additional computes beyond the limit will remain suspended and you will see this error when attempting to connect to them. You can suspend other active computes and try again. Alternatively, if you encounter this error often, you can reach out to [Support](/docs/introduction/support) to request a `max_active_endpoints` limit increase.
>>>>>>> 9934f109

## Remaining connection slots are reserved for roles with the SUPERUSER attribute

This error occurs when the maximum number of simultaneous database connections, defined by the Postgres `max_connections` setting, is reached.

To resolve this issue, you have several options:

- Find and remove long-running or idle connections. See [Find long-running or idle connections](/docs/postgresql/query-reference#find-long-running-or-idle-connections).
- Use a larger compute, with a higher `max_connections` configuration. See [How to size your compute](/docs/manage/computes#how-to-size-your-compute).
- Enable [connection pooling](/docs/connect/connection-pooling).

If you are already using connection pooling, you may need to reach out to Neon Support to request a higher `default_pool_size` setting for PgBouncer. See [Neon PgBouncer configuration settings for more information](/docs/connect/connection-pooling#neon-pgbouncer-configuration-settings).

## Relation not found

This error is often encountered when attempting to set the Postgres `search_path` session variable using a `SET search_path` statement over a pooled connection. For more information and workarounds, please see [Connection pooling in transaction mode](/docs/connect/connection-pooling#connection-pooling-in-transaction-mode).

## Postgrex: DBConnection ConnectionError ssl send: closed

Postgrex has an `:idle_interval` connection parameter that defines an interval for pinging connections after a period of inactivity. The default setting is `1000ms`. If you rely on Neon's [autosuspend](/docs/introduction/auto-suspend) feature to scale your compute to zero when your database is not active, this setting will prevent that and you may encounter a `(DBConnection.ConnectionError) ssl send: closed (ecto_sql 3.12.0)` error as a result. As a workaround, you can set the interval to a higher value to allow your Neon compute to suspend. For example:

```elixir
config :app_name, AppName.Repo
  # normal connection options
  ...
  idle_interval:
:timer.hours(24)
```

For additional details, refer to this discussion on our Discord server: [Compute not suspended due to Postgrex idle_interval setting](https://discord.com/channels/1176467419317940276/1295401751574351923/1295419826319265903)

## query_wait_timeout SSL connection has been closed unexpectedly

The `query_wait_timeout` setting is a PgBouncer configuration option that determines the maximum time a query can wait in the queue before being executed. Neon’s default value for this setting is **120 seconds**. If a query exceeds this timeout while in the queue, it will not be executed. For more details about this setting, refer to [Neon PgBouncer configuration settings](/docs/connect/connection-pooling#neon-pgbouncer-configuration-settings).

To avoid this error, we recommend reviewing your workload. If it includes batch processing with `UPDATE` or `INSERT` statements, review their performance. Slow queries may be the root cause. Try optimizing these queries to reduce execution time, which can help prevent them from exceeding the timeout.

Alternatively, Neon can increase the `query_wait_timeout` value for you, but this is not typically recommended, as increasing the timeout can lead to higher latency or blocked queries under heavy workloads.

## The request could not be authorized due to an internal error

This error page in the Neon Console is most often the result of attempting to access a Neon project in one browser window after you've have logged in under a different Neon user account from another browser window. The error occurs because the currently logged in Neon user account does not have access to the Neon project. To avoid this issue, ensure that you're logged in with a Neon user account that has access to the Neon project you're trying to access.

## Terminating connection due to idle-in-transaction timeout

This error occurs when a session remains idle within an open transaction for longer than the specified timeout period. By default, the `idle_in_transaction_session_timeout` setting is set to `5min` (300,000 milliseconds). This timeout helps prevent idle sessions from holding locks or contributing to table bloat.

If you encounter this error, you can adjust the `idle_in_transaction_session_timeout` setting to a higher value or disable it entirely by setting it to `0`. Below are ways to change this setting:

1. Change at the session level: `SET idle_in_transaction_session_timeout = 0;`

2. Change at the database level: `ALTER DATABASE <dbname> SET idle_in_transaction_session_timeout = 0;` (replace `<dbname>` with the name of your database)

3. Change at the role level: `ALTER ROLE <role> SET idle_in_transaction_session_timeout = 0;` (replace `<role>` with the name of the user role)

Be aware that leaving transactions idle for extended periods can prevent vacuuming and increase the number of open connections. Please use caution and consider only changing the value temporarily, as needed.

## DNS resolution issues

Some users encounter DNS resolution failures when connecting to their Neon database. These issues are often reported when using the **Tables** page in the Neon Console. In such cases, users may see an **Unexpected error happened** message like the one below:

![Unexpected error happened on Tables page](/docs/guides/tables_error.png)

To check for a DNS resolution issue, you can run `nslookup` on your Neon hostname, which is the part of your Neon database [connection string](/docs/reference/glossary#connection-string) starting with your endpoint ID (e.g., `ep-cool-darkness-a1b2c3d4`) and ending with `neon.tech`. For example:

```bash shouldWrap
nslookup ep-cool-darkness-a1b2c3d4.ap-southeast-1.aws.neon.tech
```

If the Neon hostname resolves correctly, you'll see output similar to this:

```bash
nslookup ep-cool-darkness-a1b2c3d4.ap-southeast-1.aws.neon.tech
Server:		192.168.2.1
Address:	192.168.2.1#53

Non-authoritative answer:
p-cool-darkness-a1b2c3d4.ap-southeast-1.aws.neon.tech	canonical name = ap-southeast-1.aws.neon.tech.
Name:	ap-southeast-1.aws.neon.tech
Address: 203.0.113.10
Name:	ap-southeast-1.aws.neon.tech
Address: 203.0.113.20
Name:	ap-southeast-1.aws.neon.tech
Address: 203.0.113.30
```

If the hostname does not resolve, you might see an error like this, where the DNS query is refused:

```bash shouldWrap
** server can't find ep-cool-darkness-a1b2c3d4.ap-southeast-1.aws.neon.tech: REFUSED
```

To verify that it's a DNS resolution issue, run the following test using a public DNS resolver, such as Google DNS:

```bash
nslookup ep-cool-darkness-a1b2c3d4.ap-southeast-1.aws.neon.tech 8.8.8.8
```

If this succeeds, it's very likely a DNS resolution issue.

**Cause**

Failure to resolve the Neon hostname can happen for different reasons:

- Regional DNS caching or propagation delays
- Restrictive or misconfigured DNS resolvers (such as those provided by your ISP)
- System-wide web proxy settings that interfere with DNS resolution

**Workarounds**

1. **Using a Public DNS Resolver**
   - Google DNS: 8.8.8.8, 8.8.4.4
   - Cloudflare DNS: 1.1.1.1, 1.0.0.1

   These can be changed at:
   - OS level (macOS, Windows, Linux)
   - Router level
   - Mobile device network settings
   - Android Private DNS (configure a trusted provider such as `dns.google` or `1dot1dot1dot1.cloudflare-dns.com`)

   To change your DNS configuration at the OS level:
   - **macOS**: System Settings → Network → Wi-Fi → Details → DNS
   - **Windows**: Control Panel → Network and Internet → Network Connections → Right-click your connection → Properties → Internet Protocol Version 4 (TCP/IPv4)
   - **Linux**: Edit `/etc/resolv.conf` or configure your network manager (e.g., NetworkManager, Netplan)

   This article provides detailed instructions: [How to Turn on Private DNS Mode](https://news.trendmicro.com/2023/03/21/how-to-turn-on-private-dns-mode/)

2. **Disable system-wide web proxies**

   If you’re using a proxy configured at the OS level, it may interfere with DNS lookups. To check and disable system proxy settings:
   - **macOS**: System Settings → Network → Wi-Fi → Details → Proxies. Uncheck any active proxy options (e.g., "Web Proxy (HTTP)", "Secure Web Proxy (HTTPS)")
   - **Windows**: Settings → Network & Internet → Proxy. Turn off "Use a proxy server" if it's enabled
   - **Linux**: Check your environment variables (e.g., `http_proxy`, `https_proxy`) and system settings under Network/Proxy.

3. **Using a VPN**

   Using a VPN routes DNS queries through a different resolver and often bypasses the issue entirely.

<NeedHelp/><|MERGE_RESOLUTION|>--- conflicted
+++ resolved
@@ -206,11 +206,7 @@
 
 This error can also appear as: `active endpoints limit exceeded`.
 
-<<<<<<< HEAD
-Neon has a default limit of 20 concurrently active computes to prevent resource exhaustion. The compute associated with the default branch is exempt from the [concurrently active compute limit](/docs/reference/glossary#simultaneously-active-compute-limit), ensuring that it is always available. When you exceed the limit, any compute exceeding the limit and associated with a non-default branch will remain suspended and you will see this error when attempting to connect to it. You can suspend other active computes and try again. Alternatively, if you encounter this error often, you can reach out to [Support](/docs/introduction/support) to request a `max_active_endpoints` limit increase.
-=======
 Neon has a default limit of 20 concurrently active computes to prevent resource exhaustion. The compute associated with the default branch is exempt from the [concurrently active compute limit](/docs/reference/glossary#concurrently-active-compute-limit), ensuring that it is always available. When you exceed the limit, additional computes beyond the limit will remain suspended and you will see this error when attempting to connect to them. You can suspend other active computes and try again. Alternatively, if you encounter this error often, you can reach out to [Support](/docs/introduction/support) to request a `max_active_endpoints` limit increase.
->>>>>>> 9934f109
 
 ## Remaining connection slots are reserved for roles with the SUPERUSER attribute
 
