--- conflicted
+++ resolved
@@ -300,13 +300,10 @@
           slug: data-types/array
         - title: Boolean
           slug: data-types/boolean
-<<<<<<< HEAD
         - title: Date and time
           slug: data-types/date-and-time
-=======
         - title: JSON
           slug: data-types/json
->>>>>>> c8c84ed4
         - title: Decimal
           slug: data-types/decimal
         - title: Floating point
