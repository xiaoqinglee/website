--- conflicted
+++ resolved
@@ -334,13 +334,10 @@
           slug: functions/json_each
         - title: json_extract_path
           slug: functions/json_extract_path
-<<<<<<< HEAD
         - title: json_object
           slug: functions/json_object
-=======
         - title: json_populate_record
           slug: functions/json_populate_record
->>>>>>> 33caeec5
         - title: json_to_record
           slug: functions/json_to_record
     - title: Compatibility
