- title: Home
  slug: introduction
- title: Why Neon?
  items:
    - title: Our mission
      slug: get-started-with-neon/why-neon
    - title: Developer experience with Neon
      slug: get-started-with-neon/dev-experience
    - title: Production readiness with Neon
      slug: get-started-with-neon/production-readiness
- title: Getting Started
  items:
    - title: 1 - Playing with Neon
      slug: get-started-with-neon/signing-up
    - title: 2 - Connect Neon to your stack
      slug: get-started-with-neon/connect-neon
    - title: 3 - Branching workflows
      slug: get-started-with-neon/workflow-primer
    - title: 4 - Getting ready for production
      slug: get-started-with-neon/production-checklist
      enableTableOfContents: true
    - title: Framework quickstarts
      slug: get-started-with-neon/frameworks
      items:
        - title: Astro
          slug: guides/astro
        - title: Django
          slug: guides/django
        - title: Express
          slug: guides/express
          tag: new
        - title: Laravel
          slug: guides/laravel
        - title: Next.js
          slug: guides/nextjs

        - title: Quarkus (JDBC)
          slug: guides/quarkus-jdbc
        - title: Quarkus (Reactive)
          slug: guides/quarkus-reactive
        - title: Reflex
          slug: guides/reflex
          tag: new
        - title: Remix
          slug: guides/remix
        - title: Ruby on Rails
          slug: guides/ruby-on-rails
        - title: SQLAlchemy
          slug: guides/sqlalchemy
        - title: Symfony
          slug: guides/symfony
    - title: Language quickstarts
      slug: get-started-with-neon/languages
      items:
        - title: Elixir
          slug: guides/elixir-ecto
        - title: Go
          slug: guides/go
          ariaLabel: Connect a Go application to Neon
        - title: Java
          slug: guides/java
        - title: Javascript
          items:
            - title: Node.js
              slug: guides/node
        - title: Python
          items:
            - title: Psycopg
              slug: guides/python
        - title: Rust
          slug: guides/rust
    - title: Import data
      slug: import/import-intro
      items:
        - title: Import from Postgres with pg_dump and pg_restore
          slug: import/import-from-postgres
        - title: Import from Postgres with pg-import
          slug: import/import-from-postgres-pg-import
        - title: Import from a Neon project
          slug: import/import-from-neon
        - title: Import from CSV
          slug: import/import-from-csv
        - title: Import from Heroku
          slug: import/import-from-heroku
        - title: Migrate data with AWS DMS
          slug: import/migrate-aws-dms
        - title: Migrate from MySQL to Postgres
          slug: import/migrate-mysql
        - title: Sample data
          slug: import/import-sample-data
    - title: Architecture
      items:
        - title: Overview
          slug: introduction/architecture-overview
        - title: Compute lifecycle
          slug: introduction/compute-lifecycle
    - title: Regions
      slug: introduction/regions
    - title: Neon roadmap
      slug: introduction/roadmap
- title: Connect
  slug: connect/connect-intro
  items:
    - title: Neon SQL Editor
      slug: get-started-with-neon/query-with-neon-sql-editor
    - title: Passwordless auth
      slug: connect/passwordless-connect
    - title: Connect securely
      slug: connect/connect-securely
    - title: Connect a GUI application
      slug: connect/connect-postgres-gui
    - title: Connect with psql
      slug: connect/query-with-psql-editor
    - title: Connect with pgcli
      slug: connect/connect-pgcli
    - title: Connect with AI
      slug: connect/connect-ai
    - title: Connection pooling
      slug: connect/connection-pooling
    - title: Connection issues
      items:
        - title: Connection errors
          slug: connect/connection-errors
        - title: Latency and timeouts
          slug: connect/connection-latency
- title: Platform management
  items:
    - title: Access control
      items:
        - title: E-mail signup
          slug: manage/email-signup
        - title: Organizations
          slug: manage/organizations
        - title: Project access
          slug: manage/project-access
        - title: Project sharing
          slug: guides/project-sharing-guide
        - title: Database access
          slug: manage/database-access
        - title: API keys
          slug: manage/api-keys
    - title: Plans and billing
      slug: introduction/about-billing
      items:
        - title: Plans
          slug: introduction/plans
        - title: Pricing estimation guide
          slug: introduction/pricing-estimation-guide
        - title: Extra usage
          slug: introduction/extra-usage
        - title: Usage metrics
          slug: introduction/usage-metrics
        - title: Sample project billing
          slug: introduction/billing-sample
        - title: Monitor billing and usage
          slug: introduction/monitor-usage
        - title: Manage billing
          slug: introduction/manage-billing
        - title: AWS Marketplace
          slug: introduction/billing-aws-marketplace
    - title: Project management
      items:
        - title: Object hierarchy
          slug: manage/overview
        - title: Projects
          slug: manage/projects
        - title: Branches
          slug: manage/branches
        - title: Computes
          slug: manage/endpoints
        - title: Roles
          slug: manage/roles
        - title: Databases
          slug: manage/databases
        - title: Tables
          slug: guides/tables
        - title: Integrations
          slug: manage/integrations
    - title: Monitoring
      slug: introduction/monitoring
      items:
        - title: Monitoring dashboard
          slug: introduction/monitoring-page
        - title: System operations
          slug: manage/operations
        - title: External tools
          slug: introduction/monitor-external-tools
    - title: Security
      items:
        - title: Overview
          slug: security/security-overview
        - title: Security reporting
          slug: security/security-reporting
        - title: SOC 2 compliance
          slug: security/soc2-compliance
        - title: Acceptable Use Policy
          slug: security/acceptable-use-policy
    - title: Backups
      slug: manage/backups
    - title: Support
      slug: introduction/support
    - title: Status
      slug: introduction/status
- title: Neon features
  slug: guides/neon-features
  items:
    - title: Autoscaling
      slug: introduction/autoscaling
      items:
        - title: Autoscaling guide
          slug: guides/autoscaling-guide
    - title: Autosuspend
      slug: introduction/auto-suspend
      items:
        - title: Autosuspend guide
          slug: guides/auto-suspend-guide
    - title: Branching
      slug: guides/branching-intro
      items:
        - title: About branching
          slug: introduction/branching
        - title: Branch reset and restore
          slug: introduction/point-in-time-restore
          items:
            - title: Reset from parent
              slug: guides/reset-from-parent
            - title: Branch Restore
              slug: guides/branch-restore
        - title: Branching with the CLI
          slug: guides/branching-neon-cli
        - title: Branching with the API
          slug: guides/branching-neon-api
        - title: Branching with GitHub Actions
          slug: guides/branching-github-actions
        - title: Branching — Testing queries
          slug: guides/branching-test-queries
        - title: Promote a branch with the Neon API
          slug: guides/branch-promote
    - title: Logical replication
      slug: introduction/logical-replication
      items:
        - title: Concepts
          slug: guides/logical-replication-concepts
        - title: Manage
          slug: guides/logical-replication-neon
    - title: Read replicas
      slug: introduction/read-replicas
      items:
        - title: Working with read replicas
          slug: guides/read-replica-guide
        - title: Data analysis and reporting
          slug: guides/read-replica-data-analysis
        - title: Use read replicas with Prisma
          slug: guides/read-replica-prisma
    - title: Time Travel
      slug: guides/time-travel-assist
      items:
        - title: Time Travel tutorial
          slug: guides/time-travel-tutorial
    - title: Schema diff
      slug: guides/schema-diff
      items:
        - title: Schema diff tutorial
          slug: guides/schema-diff-tutorial
    - title: IP Allow
      slug: introduction/ip-allow
    - title: Protected branches
      slug: guides/protected-branches

- title: Integration guides
  slug: guides/integrations
  items:
    - title: Deploy
      items:
        - title: Vercel
          items:
            - title: Overview
              slug: guides/vercel-overview
            - title: Vercel Postgres
              slug: guides/vercel-postgres
            - title: Neon Vercel Integration
              slug: guides/vercel
            - title: Connect manually
              slug: guides/vercel-manual
        - title: Cloudflare
          items:
            - title: Cloudflare Pages
              slug: guides/cloudflare-pages
            - title: Cloudflare Workers
              slug: guides/cloudflare-workers
        - title: Deno
          slug: guides/deno
        - title: Heroku
          slug: guides/heroku
        - title: Koyeb
          slug: guides/koyeb
        - title: Netlify Functions
          slug: guides/netlify-functions
        - title: Railway
          slug: guides/railway
        - title: Render
          slug: guides/render
    - title: Serverless
      items:
        - title: Neon serverless driver
          slug: serverless/serverless-driver
        - title: AWS Lambda
          slug: guides/aws-lambda
    - title: Query
      items:
        - title: Exograph
          slug: guides/exograph
        - title: FerretDB
          slug: guides/ferretdb
        - title: Grafbase
          slug: guides/grafbase
        - title: Hasura
          slug: guides/hasura
        - title: AskYourDatabase
          slug: guides/askyourdatabase
        - title: Cloudflare Hyperdrive
          slug: guides/cloudflare-hyperdrive
        - title: Outerbase
          slug: guides/outerbase
        - title: StepZen
          slug: guides/stepzen
        - title: WunderGraph
          slug: guides/wundergraph
    - title: Develop
      items:
        - title: GitHub integration
          slug: guides/neon-github-app
        - title: Neosync
          items:
            - title: Generate synthetic data
              slug: guides/neosync-generate
              tag: new
            - title: Anonymize data
              slug: guides/neosync-anonymize
              tag: new
        - title: Prisma
          slug: guides/prisma
    - title: Replicate
      items:
        - title: Airbyte
          slug: guides/logical-replication-airbyte
        - title: Bemi
          slug: guides/bemi
        - title: ClickHouse (DoubleCloud)
          slug: guides/logical-replication-clickhouse
        - title: Confluent
          slug: guides/logical-replication-kafka-confluent
        - title: Fivetran
          slug: guides/logical-replication-fivetran
        - title: Materialize
          slug: guides/logical-replication-materialize
        - title: Postgres
          slug: guides/logical-replication-postgres
        - title: Sequin
          slug: guides/sequin
    - title: Schema Migration
      items:
        - title: Django
          slug: guides/django-migrations
        - title: Drizzle
          slug: guides/drizzle-migrations
        - title: Entity Framework
          slug: guides/entity-migrations
        - title: Flyway
          items:
            - title: Get started
              slug: guides/flyway
            - title: Manage multiple environments
              slug: guides/flyway-multiple-environments
        - title: Laravel
          slug: guides/laravel-migrations
        - title: Liquibase
          items:
            - title: Get started
              slug: guides/liquibase
            - title: Developer workflow
              slug: guides/liquibase-workflow
        - title: Prisma
          slug: guides/prisma-migrations
        - title: Rails
          slug: guides/rails-migrations
        - title: Sequelize
          slug: guides/sequelize
        - title: SQLAlchemy
          slug: guides/sqlalchemy-migrations
    - title: Authentication
      items:
        - title: Auth0
          slug: guides/auth-auth0
        - title: Clerk
          slug: guides/auth-clerk
        - title: Okta
          slug: guides/auth-okta
- title: Postgres guides
  slug: postgresql/introduction
  items:
    - title: Data types
      slug: data-types/introduction
      items:
        - title: Array
          slug: data-types/array
        - title: Boolean
          slug: data-types/boolean
        - title: Date and time
          slug: data-types/date-and-time
        - title: Character
          slug: data-types/character
        - title: JSON
          slug: data-types/json
        - title: Decimal
          slug: data-types/decimal
        - title: Floating point
          slug: data-types/floating-point
        - title: Integer
          slug: data-types/integer
        - title: UUID
          slug: data-types/uuid
    - title: Extensions
      slug: extensions/extensions-intro
      items:
        - title: Supported extensions
          slug: extensions/pg-extensions
        - title: citext
          slug: extensions/citext
        - title: hstore
          slug: extensions/hstore
        - title: neon
          slug: extensions/neon
        - title: neon_utils
          slug: extensions/neon-utils
        - title: pgvector
          slug: extensions/pgvector
        - title: pg_partman
          slug: extensions/pg_partman
        - title: pg_prewarm
          slug: extensions/pg_prewarm
        - title: pg_stat_statements
          slug: extensions/pg_stat_statements
        - title: pg_tiktoken
          slug: extensions/pg_tiktoken
        - title: pg_trgm
          slug: extensions/pg_trgm
        - title: postgis
          slug: extensions/postgis
        - title: timescaledb
          slug: extensions/timescaledb
    - title: Functions
      slug: functions/introduction
      items:
        - title: Aggregate functions
          items:
            - title: array_agg
              slug: functions/array_agg
            - title: avg
              slug: functions/avg
            - title: count
              slug: functions/count
            - title: max
              slug: functions/max
            - title: sum
              slug: functions/sum
        - title: Date / Time functions
          items:
            - title: age
              slug: functions/age
            - title: current_timestamp
              slug: functions/current_timestamp
            - title: date_trunc
              slug: functions/date_trunc
            - title: extract
              slug: functions/extract
            - title: now
              slug: functions/now
        - title: JSON functions
          items:
            - title: array_to_json
              slug: functions/array_to_json
            - title: json_agg
              slug: functions/json_agg
            - title: json_array_elements
              slug: functions/json_array_elements
            - title: jsonb_array_elements
              slug: functions/jsonb_array_elements
            - title: json_build_object
              slug: functions/json_build_object
            - title: json_each
              slug: functions/json_each
            - title: jsonb_each
              slug: functions/jsonb_each
            - title: json_extract_path
              slug: functions/json_extract_path
            - title: jsonb_extract_path
              slug: functions/jsonb_extract_path
            - title: json_extract_path_text
              slug: functions/json_extract_path_text
            - title: jsonb_extract_path_text
              slug: functions/jsonb_extract_path_text
            - title: json_object
              slug: functions/json_object
            - title: jsonb_object
              slug: functions/jsonb_object
            - title: json_populate_record
              slug: functions/json_populate_record
            - title: jsonb_populate_record
              slug: functions/jsonb_populate_record
            - title: json_to_record
              slug: functions/json_to_record
            - title: jsonb_to_record
              slug: functions/jsonb_to_record
        - title: Window functions
          items:
            - title: dense_rank
              slug: functions/dense_rank
            - title: lag
              slug: functions/window-lag
            - title: lead
              slug: functions/window-lead
            - title: rank
              slug: functions/window-rank
        - title: String functions
          items:
            - title: concat
              slug: functions/concat
            - title: lower
              slug: functions/lower
            - title: substring
              slug: functions/substring
<<<<<<< HEAD
            - title: regexp_match
              slug: functions/regexp_match
=======
            - title: trim
              slug: functions/trim
        - title: Math functions
          items:
            - title: abs
              slug: functions/math-abs
            - title: random
              slug: functions/math-random
            - title: round
              slug: functions/math-round
>>>>>>> f6b85b7c
    - title: Optimize queries
      slug: postgresql/query-performance
    - title: Query reference
      slug: postgresql/query-reference
    - title: Compatibility
      slug: reference/compatibility
- title: AI & embeddings
  items:
    - title: Introduction
      slug: ai/ai-intro
    - title: AI concepts
      slug: ai/ai-concepts
    - title: Scale with Neon
      slug: ai/ai-scale-with-neon
    - title: AI tools
      items:
        - title: Google Colab
          slug: ai/ai-google-colab
- title: Command line & SDKs
  items:
    - title: CLI Reference
      slug: reference/neon-cli
      items:
        - title: Install and connect
          slug: reference/cli-install
        - title: auth
          slug: reference/cli-auth
        - title: me
          slug: reference/cli-me
        - title: projects
          slug: reference/cli-projects
        - title: ip-allow
          slug: reference/cli-ip-allow
        - title: branches
          slug: reference/cli-branches
        - title: databases
          slug: reference/cli-databases
        - title: roles
          slug: reference/cli-roles
        - title: operations
          slug: reference/cli-operations
        - title: connection-string
          slug: reference/cli-connection-string
        - title: set-context
          slug: reference/cli-set-context
        - title: completion
          slug: reference/cli-completion
    - title: SDKs
      slug: reference/sdk
- title: Partner guide
  slug: guides/partner-intro
  items:
    - title: OAuth
      slug: guides/oauth-integration
    - title: Manage billing with quotas
      slug: guides/partner-billing
- title: Community
  slug: community/community-intro
  items:
    - title: Docs Contribution Guide
      slug: community/contribution-guide
- title: Glossary
  slug: reference/glossary<|MERGE_RESOLUTION|>--- conflicted
+++ resolved
@@ -530,10 +530,8 @@
               slug: functions/lower
             - title: substring
               slug: functions/substring
-<<<<<<< HEAD
             - title: regexp_match
               slug: functions/regexp_match
-=======
             - title: trim
               slug: functions/trim
         - title: Math functions
@@ -544,7 +542,6 @@
               slug: functions/math-random
             - title: round
               slug: functions/math-round
->>>>>>> f6b85b7c
     - title: Optimize queries
       slug: postgresql/query-performance
     - title: Query reference
