- title: Introduction
  slug: introduction
  items:
    - title: What is Neon?
      slug: introduction/about
    - title: Neon roadmap
      slug: introduction/roadmap
    - title: Neon architecture
      items:
        - title: Overview
          slug: introduction/architecture-overview
        - title: Compute lifecycle
          slug: introduction/compute-lifecycle
    - title: Features
      items:
        - title: Autoscaling
          slug: introduction/autoscaling
        - title: Autosuspend
          slug: introduction/auto-suspend
        - title: Branching
          slug: introduction/branching
        - title: Branch reset and restore
          slug: introduction/point-in-time-restore
        - title: Read replicas
          slug: introduction/read-replicas
        - title: Logical replication
          slug: introduction/logical-replication
        - title: IP Allow
          slug: introduction/ip-allow
    - title: Regions
      slug: introduction/regions
    - title: Billing
      slug: introduction/about-billing
      items:
        - title: Plans
          slug: introduction/plans
        - title: How billing works
          slug: introduction/how-billing-works
        - title: Usage metrics
          slug: introduction/usage-metrics
        - title: Manage billing
          slug: introduction/manage-billing
        - title: Sample billing
          slug: introduction/billing-sample
        - title: AWS Marketplace
          slug: introduction/billing-aws-marketplace
    - title: Support
      slug: introduction/support
    - title: Status
      slug: introduction/status
    - title: Monitoring
      slug: introduction/monitoring
      items:
        - title: Monitoring dashboard
          slug: introduction/monitoring-page
        - title: Usage metrics
          slug: introduction/monitor-usage
        - title: External tools
          slug: introduction/monitor-external-tools
- title: Get started
  items:
    - title: Sign up
      slug: get-started-with-neon/signing-up
    - title: Query with Neon's SQL Editor
      slug: get-started-with-neon/query-with-neon-sql-editor
- title: Connect
  slug: connect/connect-intro
  items:
    - title: Connect from any application
      slug: connect/connect-from-any-app
    - title: Connect a GUI application
      slug: connect/connect-postgres-gui
    - title: Passwordless auth
      slug: connect/passwordless-connect
    - title: Connect with psql
      slug: connect/query-with-psql-editor
    - title: Connect with pgcli
      slug: connect/connect-pgcli
    - title: Connect securely
      slug: connect/connect-securely
    - title: Connection pooling
      slug: connect/connection-pooling
    - title: Connection issues
      items:
        - title: Connection errors
          slug: connect/connection-errors
        - title: Latency and timeouts
          slug: connect/connection-latency
- title: Manage
  items:
    - title: Overview
      slug: manage/overview
    - title: API keys
      slug: manage/api-keys
    - title: Projects
      slug: manage/projects
    - title: Branches
      slug: manage/branches
    - title: Computes
      slug: manage/endpoints
    - title: Roles
      slug: manage/roles
    - title: Databases
      slug: manage/databases
    - title: Integrations
      slug: manage/integrations
    - title: Operations
      slug: manage/operations
    - title: Access
      items:
        - title: Project access
          slug: manage/project-access
        - title: Database access
          slug: manage/database-access
    - title: Backups
      slug: manage/backups
    - title: Logical replication
      items:
        - title: Concepts
          slug: guides/logical-replication-concepts
        - title: Manage
          slug: guides/logical-replication-neon
- title: Guides
  slug: guides/guides-intro
  items:
    - title: Neon
      items:
        - title: Autoscaling
          slug: guides/autoscaling-guide
        - title: Autosuspend
          slug: guides/auto-suspend-guide
        - title: Branching
          slug: guides/branching-intro
          items:
            - title: Reset from parent
              slug: guides/reset-from-parent
            - title: Branch Restore
              slug: guides/branch-restore
            - title: Branching with the CLI
              slug: guides/branching-neon-cli
            - title: Branching with the API
              slug: guides/branching-neon-api
            - title: Branching with GitHub Actions
              slug: guides/branching-github-actions
            - title: Branching — Testing queries
              slug: guides/branching-test-queries
            - title: Promote a branch with the Neon API
              slug: guides/branch-promote
        - title: Logical replication
          slug: guides/logical-replication-guide
          items:
            - title: Airbyte
              slug: guides/logical-replication-airbyte
            - title: Fivetran
              slug: guides/logical-replication-fivetran
            - title: Kafka (Confluent)
              slug: guides/logical-replication-kafka-confluent
            - title: Materialize
              slug: guides/logical-replication-materialize
            - title: Postgres
              slug: guides/logical-replication-postgres
        - title: Project sharing
          slug: guides/project-sharing-guide
        - title: Read replicas
          items:
            - title: Working with read replicas
              slug: guides/read-replica-guide
            - title: Data analysis and reporting
              slug: guides/read-replica-data-analysis
            - title: Use read replicas with Prisma
              slug: guides/read-replica-prisma
<<<<<<< HEAD
        - title: Schema diff
          slug: guides/schema-diff
          items:
            - title: Schema diff tutorial
              slug: guides/schema-diff-tutorial
=======
        - title: Protected branches
          slug: guides/protected-branches
>>>>>>> 5c94f1a9
    - title: Frameworks
      items:
        - title: Astro
          slug: guides/astro
        - title: Django
          slug: guides/django
        - title: Next.js
          slug: guides/nextjs
        - title: Quarkus (JDBC)
          slug: guides/quarkus-jdbc
        - title: Quarkus (Reactive)
          slug: guides/quarkus-reactive
        - title: Remix
          slug: guides/remix
        - title: Ruby on Rails
          slug: guides/ruby-on-rails
    - title: Languages
      items:
        - title: Elixir
          slug: guides/elixir-ecto
        - title: Go
          slug: guides/go
          ariaLabel: Connect a Go application to Neon
        - title: Java
          items:
            - title: JDBC
              slug: guides/java
        - title: Javascript
          items:
            - title: Node.js
              slug: guides/node
            - title: Prisma
              slug: guides/prisma
        - title: PHP
          items:
            - title: Laravel
              slug: guides/laravel
            - title: Symfony
              slug: guides/symfony
        - title: Python
          items:
            - title: Psycopg
              slug: guides/python
            - title: SQL Alchemy
              slug: guides/sqlalchemy
        - title: Rust
          slug: guides/rust
    - title: Backend-as-a-service
      items:
        - title: Exograph
          slug: guides/exograph
        - title: FerretDB
          slug: guides/ferretdb
        - title: Grafbase
          slug: guides/grafbase
        - title: Hasura
          slug: guides/hasura
        - title: StepZen
          slug: guides/stepzen
        - title: WunderGraph
          slug: guides/wundergraph
    - title: Schema migration
      items:
        - title: Django
          slug: guides/django-migrations
        - title: Drizzle
          slug: guides/drizzle-migrations
        - title: Entity Framework
          slug: guides/entity-migrations
        - title: Flyway
          items:
            - title: Get started
              slug: guides/flyway
            - title: Manage multiple environments
              slug: guides/flyway-multiple-environments
        - title: Laravel
          slug: guides/laravel-migrations
        - title: Liquibase
          items:
            - title: Get started
              slug: guides/liquibase
            - title: Developer workflow
              slug: guides/liquibase-workflow
        - title: Prisma
          slug: guides/prisma-migrations
        - title: Rails
          slug: guides/rails-migrations
        - title: Sequelize
          slug: guides/sequelize
        - title: SQLAlchemy
          slug: guides/sqlalchemy-migrations
    - title: Serverless
      items:
        - title: Neon serverless driver
          slug: serverless/serverless-driver
        - title: AWS Lambda
          slug: guides/aws-lambda
    - title: Caching
      items:
        - title: Cloudflare Hyperdrive
          slug: guides/cloudflare-hyperdrive
        - title: PolyScale integration
          slug: guides/polyscale-integration
        - title: PolyScale manual setup
          slug: guides/polyscale
    - title: Deployment platforms
      items:
        - title: Cloudflare
          items:
            - title: Cloudflare Pages
              slug: guides/cloudflare-pages
            - title: Cloudflare Workers
              slug: guides/cloudflare-workers
        - title: Deno
          slug: guides/deno
        - title: Heroku
          slug: guides/heroku
        - title: Koyeb
          slug: guides/koyeb
        - title: Netlify Functions
          slug: guides/netlify-functions
        - title: Railway
          slug: guides/railway
        - title: Render
          slug: guides/render
        - title: Vercel
          items:
            - title: Overview
              slug: guides/vercel-overview
            - title: Vercel Postgres
              slug: guides/vercel-postgres
            - title: Neon Vercel Integration
              slug: guides/vercel
            - title: Connect manually
              slug: guides/vercel-manual
    - title: Authentication
      items:
        - title: Auth0
          slug: guides/auth-auth0
        - title: Clerk
          slug: guides/auth-clerk
        - title: Okta
          slug: guides/auth-okta
    - title: For Partners
      slug: guides/partner-intro
      items:
        - title: OAuth
          slug: guides/oauth-integration
        - title: Manage billing with quotas
          slug: guides/partner-billing
- title: AI & embeddings
  items:
    - title: Introduction
      slug: ai/ai-intro
    - title: AI concepts
      slug: ai/ai-concepts
    - title: Scale with Neon
      slug: ai/ai-scale-with-neon
    - title: AI tools
      items:
        - title: Google Colab
          slug: ai/ai-google-colab
- title: Postgres
  slug: postgres/postgres-intro
  items:
    - title: Data types
      slug: postgres/data-types-intro
      items:
        - title: Array
          slug: data-types/array
        - title: Boolean
          slug: data-types/boolean
        - title: Date and time
          slug: data-types/date-and-time
        - title: Character
          slug: data-types/character
        - title: JSON
          slug: data-types/json
        - title: Decimal
          slug: data-types/decimal
        - title: Floating point
          slug: data-types/floating-point
        - title: Integer
          slug: data-types/integer
        - title: UUID
          slug: data-types/uuid
    - title: Extensions
      slug: extensions/extensions-intro
      items:
        - title: Supported extensions
          slug: extensions/pg-extensions
        - title: citext
          slug: extensions/citext
        - title: hstore
          slug: extensions/hstore
        - title: neon
          slug: extensions/neon
        - title: neon_utils
          slug: extensions/neon-utils
        - title: pgvector
          slug: extensions/pgvector
        - title: pg_partman
          slug: extensions/pg_partman     
        - title: pg_prewarm
          slug: extensions/pg_prewarm
        - title: pg_stat_statements
          slug: extensions/pg_stat_statements
        - title: pg_tiktoken
          slug: extensions/pg_tiktoken
        - title: pg_trgm
          slug: extensions/pg_trgm
        - title: postgis
          slug: extensions/postgis
        - title: timescaledb
          slug: extensions/timescaledb
    - title: Functions
      slug: postgres/functions-intro
      items:
        - title: array_to_json
          slug: functions/array_to_json
        - title: dense_rank
          slug: functions/dense_rank
        - title: json_array_elements
          slug: functions/json_array_elements
        - title: jsonb_array_elements
          slug: functions/jsonb_array_elements
        - title: json_build_object
          slug: functions/json_build_object
        - title: json_each
          slug: functions/json_each
        - title: jsonb_each
          slug: functions/jsonb_each
        - title: json_extract_path
          slug: functions/json_extract_path
        - title: jsonb_extract_path
          slug: functions/jsonb_extract_path
        - title: json_extract_path_text
          slug: functions/json_extract_path_text
        - title: jsonb_extract_path_text
          slug: functions/jsonb_extract_path_text
        - title: json_object
          slug: functions/json_object
        - title: jsonb_object
          slug: functions/jsonb_object
        - title: json_populate_record
          slug: functions/json_populate_record
        - title: jsonb_populate_record
          slug: functions/jsonb_populate_record
        - title: json_to_record
          slug: functions/json_to_record
        - title: jsonb_to_record
          slug: functions/jsonb_to_record
    - title: Optimize queries
      slug: postgres/query-performance
    - title: Query reference
      slug: postgres/query-reference
    - title: Compatibility
      slug: reference/compatibility
- title: Import data
  slug: import/import-intro
  items:
    - title: Import from Postgres
      slug: import/import-from-postgres
    - title: Import from a Neon project
      slug: import/import-from-neon
    - title: Import from CSV
      slug: import/import-from-csv
    - title: Import from Heroku
      slug: import/import-from-heroku
    - title: Migrate data with AWS DMS
      slug: import/migrate-aws-dms
    - title: Migrate from MySQL to Postgres
      slug: import/migrate-mysql
    - title: Sample data
      slug: import/import-sample-data
- title: Security
  items:
    - title: Security overview
      slug: security/security-overview
    - title: Security reporting
      slug: security/security-reporting
    - title: SOC 2 compliance
      slug: security/soc2-compliance
    - title: Acceptable Use Policy
      slug: security/acceptable-use-policy
- title: Reference
  items:
    - title: Neon CLI
      slug: reference/neon-cli
      items:
        - title: Install and connect
          slug: reference/cli-install
        - title: auth
          slug: reference/cli-auth
        - title: me
          slug: reference/cli-me
        - title: projects
          slug: reference/cli-projects
        - title: ip-allow
          slug: reference/cli-ip-allow
        - title: branches
          slug: reference/cli-branches
        - title: databases
          slug: reference/cli-databases
        - title: roles
          slug: reference/cli-roles
        - title: operations
          slug: reference/cli-operations
        - title: connection-string
          slug: reference/cli-connection-string
        - title: set-context
          slug: reference/cli-set-context
        - title: completion
          slug: reference/cli-completion
    - title: SDKs
      slug: reference/sdk
    - title: Glossary
      slug: reference/glossary
- title: Community
  slug: community/community-intro
  items:
    - title: Docs Contribution Guide
      slug: community/contribution-guide<|MERGE_RESOLUTION|>--- conflicted
+++ resolved
@@ -169,16 +169,13 @@
               slug: guides/read-replica-data-analysis
             - title: Use read replicas with Prisma
               slug: guides/read-replica-prisma
-<<<<<<< HEAD
         - title: Schema diff
           slug: guides/schema-diff
           items:
             - title: Schema diff tutorial
               slug: guides/schema-diff-tutorial
-=======
         - title: Protected branches
           slug: guides/protected-branches
->>>>>>> 5c94f1a9
     - title: Frameworks
       items:
         - title: Astro
