--- conflicted
+++ resolved
@@ -1043,15 +1043,12 @@
               tag: new
             - title: wal2json
               slug: extensions/wal2json
-<<<<<<< HEAD
             - title: pg_cron
               slug: extensions/pg_cron
               tag: new
             - title: PostgreSQL Anonymizer
               slug: extensions/postgresql-anonymizer
               tag: new
-=======
->>>>>>> 69b5f62b
         - title: Functions
           slug: functions/introduction
           items:
