--- conflicted
+++ resolved
@@ -334,13 +334,10 @@
           slug: functions/json_each
         - title: json_extract_path
           slug: functions/json_extract_path
-<<<<<<< HEAD
         - title: json_extract_path_text
           slug: functions/json_extract_path_text
-=======
         - title: json_object
           slug: functions/json_object
->>>>>>> ab5f9c02
         - title: json_populate_record
           slug: functions/json_populate_record
         - title: json_to_record
