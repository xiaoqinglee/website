- title: Introduction
  slug: introduction
  items:
    - title: What is Neon?
      slug: introduction/about
    - title: Neon roadmap
      slug: introduction/roadmap
    - title: Neon architecture
      items: 
        - title: Overview
          slug: introduction/architecture-overview
        - title: Compute lifecycle
          slug: introduction/compute-lifecycle
    - title: Features
      items:
        - title: Autoscaling
          slug: introduction/autoscaling
        - title: Autosuspend
          slug: introduction/auto-suspend
        - title: Branching
          slug: introduction/branching
        - title: Point-in-time restore
          slug: introduction/point-in-time-restore
        - title: Read replicas
          slug: introduction/read-replicas
        - title: Logical replication
          slug: introduction/logical-replication
        - title: IP Allow
          slug: introduction/ip-allow
    - title: Regions
      slug: introduction/regions
    - title: Plans
      items:
        - title: Overview
          slug: introduction/plans
        - title: Free
          slug: introduction/free-tier
        - title: Pro
          slug: introduction/pro-plan
        - title: Custom
          slug: introduction/custom-plan
    - title: Billing
      slug: introduction/about-billing
      items:
        - title: Billing overview
          slug: introduction/billing-overview
        - title: Pricing calculators
          slug: introduction/billing-calculators
        - title: Billing metrics
          slug: introduction/billing
        - title: Billing rates
          slug: introduction/billing-rates
        - title: Manage billing
          slug: introduction/manage-billing
        - title: Sample billing
          slug: introduction/billing-sample
    - title: Support
      slug: introduction/support
    - title: Status
      slug: introduction/status
- title: Get started
  items:
    - title: Sign up
      slug: get-started-with-neon/signing-up
    - title: Query with Neon's SQL Editor
      slug: get-started-with-neon/query-with-neon-sql-editor
- title: Connect
  slug: connect/connect-intro
  items:
    - title: Connect from any application
      slug: connect/connect-from-any-app
    - title: Connect a GUI application
      slug: connect/connect-postgres-gui
    - title: Passwordless auth
      slug: connect/passwordless-connect
    - title: Connect with psql
      slug: connect/query-with-psql-editor
    - title: Connect with pgcli
      slug: connect/connect-pgcli
    - title: Connect securely
      slug: connect/connect-securely
    - title: Connection pooling
      slug: connect/connection-pooling
    - title: Connection issues
      items:
        - title: Connection errors
          slug: connect/connection-errors
        - title: Latency and timeouts
          slug: connect/connection-latency
- title: Manage
  items:
    - title: Overview
      slug: manage/overview
    - title: API keys
      slug: manage/api-keys
    - title: Projects
      slug: manage/projects
    - title: Branches
      slug: manage/branches
    - title: Computes
      slug: manage/endpoints
    - title: Roles
      slug: manage/roles
    - title: Databases
      slug: manage/databases
    - title: Integrations
      slug: manage/integrations
    - title: Operations
      slug: manage/operations
    - title: Access
      items: 
         - title: Project access
           slug: manage/project-access
         - title: Database access
           slug: manage/database-access
    - title: Backups
      slug: manage/backups
    - title: Logical replication
      items:
         - title: Concepts
           slug: guides/logical-replication-concepts
         - title: Manage
           slug: guides/logical-replication-neon
- title: Guides
  slug: guides/guides-intro
  items:
    - title: Neon
      items: 
        - title: Autoscaling
          slug: guides/autoscaling-guide
        - title: Autosuspend
          slug: guides/auto-suspend-guide
        - title: Branching
          slug: guides/branching-intro
          items: 
            - title: Branching — Point-in-time restore
              slug: guides/branching-pitr
            - title: Branching — Testing queries
              slug: guides/branching-test-queries
            - title: Branching with the CLI
              slug: guides/branching-neon-cli
            - title: Branching with the API
              slug: guides/branching-neon-api
            - title: Branching with GitHub Actions
              slug: guides/branching-github-actions
            - title: Refresh a branch with the Neon API
              slug: guides/branch-refresh
            - title: Promote a branch with the Neon API
              slug: guides/branch-promote
        - title: Logical replication
          slug: guides/logical-replication-guide
          items:
            - title: Airbyte
              slug: guides/logical-replication-airbyte
            - title: Fivetran
              slug: guides/logical-replication-fivetran
            - title: Kafka (Confluent)
              slug: guides/logical-replication-kafka-confluent
            - title: Materialize
              slug: guides/logical-replication-materialize
            - title: Postgres
              slug: guides/logical-replication-postgres
        - title: Project sharing
          slug: guides/project-sharing-guide
        - title: Read replicas
          items:
            - title: Working with read replicas
              slug: guides/read-replica-guide
            - title: Data analysis and reporting
              slug: guides/read-replica-data-analysis
            - title: Use read replicas with Prisma
              slug: guides/read-replica-prisma    
    - title: Frameworks
      items:
        - title: Next.js
          slug: guides/nextjs
        - title: Astro
          slug: guides/astro
        - title: Remix
          slug: guides/remix
        - title: Ruby on Rails
          slug: guides/ruby-on-rails
    - title: Languages
      items:
        - title: Elixir
          slug: guides/elixir-ecto
        - title: Go
          slug: guides/go
          ariaLabel: Connect a Go application to Neon
        - title: Java
          items:
            - title: Quarkus (JDBC)
              slug: guides/quarkus-jdbc
            - title: Quarkus (Reactive)
              slug: guides/quarkus-reactive
            - title: JDBC
              slug: guides/java
        - title: Javascript
          items:
            - title: Node.js
              slug: guides/node
            - title: Prisma
              slug: guides/prisma
        - title: PHP
          items:
            - title: Laravel
              slug: guides/laravel
            - title: Symfony
              slug: guides/symfony
        - title: Python
          items:
            - title: Django
              slug: guides/django
            - title: Psycopg 
              slug: guides/python
            - title: SQL Alchemy
              slug: guides/sqlalchemy
        - title: Rust
          slug: guides/rust
    - title: Backend-as-a-service
      items:
        - title: Exograph
          slug: guides/exograph
        - title: FerretDB
          slug: guides/ferretdb
        - title: Grafbase
          slug: guides/grafbase
        - title: Hasura
          slug: guides/hasura
        - title: StepZen
          slug: guides/stepzen
        - title: WunderGraph
          slug: guides/wundergraph
    - title: Schema migration
      items:
        - title: Flyway
          items:
            - title: Get started
              slug: guides/flyway  
            - title: Manage multiple environments
              slug: guides/flyway-multiple-environments 
        - title: Liquibase
          items:
             - title: Get started
               slug: guides/liquibase
             - title: Developer workflow
               slug: guides/liquibase-workflow
    - title: Serverless
      items:
        - title: Neon serverless driver
          slug: serverless/serverless-driver
        - title: AWS Lambda
          slug: guides/aws-lambda
    - title: Caching
      items:
        - title: PolyScale integration
          slug: guides/polyscale-integration
        - title: PolyScale manual setup
          slug: guides/polyscale
    - title: Deployment platforms
      items:
        - title: Koyeb
          slug: guides/koyeb
        - title: Vercel
          items:
            - title: Overview
              slug: guides/vercel-overview
            - title: Vercel Postgres
              slug: guides/vercel-postgres
            - title: Neon Vercel Integration
              slug: guides/vercel
            - title: Connect manually
              slug: guides/vercel-manual
    - title: For Partners
      slug: guides/partner-intro
      items: 
        - title: OAuth
          slug: guides/oauth-integration
        - title: Manage billing with quotas
          slug: guides/partner-billing
- title: AI & embeddings
  items:
    - title: Introduction
      slug: ai/ai-intro
    - title: AI concepts
      slug: ai/ai-concepts
    - title: Scale with Neon
      slug: ai/ai-scale-with-neon
    - title: AI tools
      items:
        - title: Google Colab
          slug: ai/ai-google-colab
- title: Postgres
  items:
    - title: Extensions
      items:
        - title: Supported extensions
          slug: extensions/pg-extensions
<<<<<<< HEAD
        - title: citext
          slug: extensions/citext          
=======
        - title: hstore
          slug: extensions/hstore          
>>>>>>> 4e9bb0d6
        - title: neon
          slug: extensions/neon
        - title: neon_utils
          slug: extensions/neon-utils       
        - title: pgvector
          slug: extensions/pgvector
        - title: pg_stat_statements
          slug: extensions/pg_stat_statements
        - title: pg_tiktoken
          slug: extensions/pg_tiktoken
        - title: postgis
          slug: extensions/postgis
        - title: timescaledb
          slug: extensions/timescaledb
    - title: Functions
      items:
        - title: array_to_json
          slug: functions/array_to_json
        - title: json_array_elements
          slug: functions/json_array_elements
        - title: jsonb_array_elements
          slug: functions/jsonb_array_elements
        - title: json_build_object
          slug: functions/json_build_object
        - title: json_extract_path
          slug: functions/json_extract_path
        - title: dense_rank
          slug: functions/dense_rank
    - title: Compatibility
      slug: reference/compatibility
- title: Import data
  slug: import/import-intro
  items:
    - title: Import from Postgres
      slug: import/import-from-postgres
    - title: Import from a Neon project
      slug: import/import-from-neon
    - title: Import from CSV
      slug: import/import-from-csv
    - title: Import from Heroku
      slug: import/import-from-heroku
    - title: Migrate data with AWS DMS
      slug: import/migrate-aws-dms
    - title: Sample data
      slug: import/import-sample-data
- title: Security
  items:
    - title: Security overview
      slug: security/security-overview
    - title: Security reporting
      slug: security/security-reporting
    - title: SOC 2 compliance
      slug: security/soc2-compliance
- title: Reference
  items:
    - title: Neon CLI
      slug: reference/neon-cli
      items:
        - title: Install and connect
          slug: reference/cli-install
        - title: auth
          slug: reference/cli-auth
        - title: me
          slug: reference/cli-me
        - title: projects
          slug: reference/cli-projects
        - title: ip-allow
          slug: reference/cli-ip-allow
        - title: branches
          slug: reference/cli-branches
        - title: databases
          slug: reference/cli-databases
        - title: roles
          slug: reference/cli-roles
        - title: operations
          slug: reference/cli-operations
        - title: connection-string
          slug: reference/cli-connection-string
        - title: set-context
          slug: reference/cli-set-context
        - title: completion
          slug: reference/cli-completion
    - title: SDKs
      slug: reference/sdk
    - title: Glossary
      slug: reference/glossary
- title: Community
  slug: community/community-intro
  items:
    - title: Docs Contribution Guide
      slug: community/contribution-guide<|MERGE_RESOLUTION|>--- conflicted
+++ resolved
@@ -296,13 +296,10 @@
       items:
         - title: Supported extensions
           slug: extensions/pg-extensions
-<<<<<<< HEAD
         - title: citext
           slug: extensions/citext          
-=======
         - title: hstore
           slug: extensions/hstore          
->>>>>>> 4e9bb0d6
         - title: neon
           slug: extensions/neon
         - title: neon_utils
