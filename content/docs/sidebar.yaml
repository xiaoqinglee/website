--- conflicted
+++ resolved
@@ -530,12 +530,10 @@
               slug: functions/lower
             - title: substring
               slug: functions/substring
-<<<<<<< HEAD
+            - title: regexp_match
+              slug: functions/regexp_match
             - title: regexp_replace
               slug: functions/regexp-replace
-=======
-            - title: regexp_match
-              slug: functions/regexp_match
             - title: trim
               slug: functions/trim
         - title: Math functions
@@ -546,7 +544,6 @@
               slug: functions/math-random
             - title: round
               slug: functions/math-round
->>>>>>> 2ff11fa6
     - title: Optimize queries
       slug: postgresql/query-performance
     - title: Query reference
