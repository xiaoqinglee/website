--- conflicted
+++ resolved
@@ -448,19 +448,12 @@
     - title: Functions
       slug: functions/introduction
       items:
-<<<<<<< HEAD
-        - title: Date/Time functions
-          items:
-            - title: extract
-              slug: functions/extract
-=======
         - title: Aggregate functions
           items:
             - title: array_agg
               slug: functions/array_agg
             - title: avg
               slug: functions/avg
->>>>>>> af569613
         - title: JSON functions
           items:
             - title: array_to_json
