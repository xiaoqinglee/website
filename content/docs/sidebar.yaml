- title: Introduction
  slug: introduction
  items:
    - title: What is Neon?
      slug: introduction/about
    - title: Neon roadmap
      slug: introduction/roadmap
    - title: Neon architecture
      items: 
        - title: Overview
          slug: introduction/architecture-overview
        - title: Compute lifecycle
          slug: introduction/compute-lifecycle
    - title: Features
      items:
        - title: Autoscaling
          slug: introduction/autoscaling
        - title: Auto-suspend
          slug: introduction/auto-suspend
        - title: Branching
          slug: introduction/branching
        - title: Point-in-time restore
          slug: introduction/point-in-time-restore
        - title: Read replicas
          slug: introduction/read-replicas
    - title: Regions
      slug: introduction/regions
    - title: Plans
      items:
        - title: Overview
          slug: introduction/plans
        - title: Free
          slug: introduction/free-tier
        - title: Pro
          slug: introduction/pro-plan
        - title: Custom
          slug: introduction/custom-plan
    - title: Billing
      items:
        - title: Billing metrics
          slug: introduction/billing
        - title: Manage billing
          slug: introduction/manage-billing
    - title: Support
      slug: introduction/support
    - title: Status
      slug: introduction/status
- title: Get started
  items:
    - title: Sign up
      slug: get-started-with-neon/signing-up
    - title: Create your first project
      slug: get-started-with-neon/setting-up-a-project
    - title: Query with Neon's SQL Editor
      slug: get-started-with-neon/query-with-neon-sql-editor
- title: Connect
  items:
    - title: Connect from any application
      slug: connect/connect-from-any-app
    - title: Connect a GUI application
      slug: connect/connect-postgres-gui
    - title: Passwordless auth
      slug: connect/passwordless-connect
    - title: Connect with psql
      slug: connect/query-with-psql-editor
    - title: Connect with pgcli
      slug: connect/connect-pgcli
    - title: Connect securely
      slug: connect/connect-securely
    - title: Connection pooling
      slug: connect/connection-pooling
    - title: Connection issues
      items:
        - title: Connection errors
          slug: connect/connection-errors
        - title: Latency and timeouts
          slug: connect/connection-latency
- title: Manage
  items:
    - title: Overview
      slug: manage/overview
    - title: API keys
      slug: manage/api-keys
    - title: Projects
      slug: manage/projects
    - title: Branches
      slug: manage/branches
    - title: Computes
      slug: manage/endpoints
    - title: Roles
      slug: manage/roles
    - title: Databases
      slug: manage/databases
    - title: Integrations
      slug: manage/integrations
    - title: Operations
      slug: manage/operations
    - title: Backups
      slug: manage/backups
- title: Guides
  items:
    - title: Neon features
      items: 
        - title: Autoscaling
          slug: guides/autoscaling-guide
        - title: Auto-suspend
          slug: guides/auto-suspend-guide
        - title: Branching
          items: 
            - title: Branching — Point-in-time restore
              slug: guides/branching-pitr
            - title: Branching — Testing queries
              slug: guides/branching-test-queries
            - title: Branching with the CLI
              slug: guides/branching-neon-cli
            - title: Branching with the API
              slug: guides/branching-neon-api
            - title: Branching with GitHub Actions
              slug: guides/branching-github-actions
            - title: Refresh a branch with the Neon API
              slug: guides/branch-refresh
            - title: Promote a branch to primary with the Neon API
              slug: guides/branch-promote
        - title: Project sharing
          slug: guides/project-sharing-guide
        - title: Read replicas
          items:
            - title: Working with read replicas
              slug: guides/read-replica-guide
            - title: Data analysis and reporting
              slug: guides/read-replica-data-analysis
        - title: Manage roles and databases with SQL
          slug: guides/manage-database-access
        - title: Extensions
          items:
            - title: neon_utils
              slug: extensions/neon-utils
    - title: Languages
      items:
        - title: Elixir
          slug: guides/elixir-ecto
        - title: Go
          slug: guides/go
          ariaLabel: Connect a Go application to Neon
        - title: Java
          slug: guides/java
        - title: Javascript
          items:
            - title: Next.js
              slug: guides/nextjs
            - title: Node.js
              slug: guides/node
            - title: Prisma
              items:
                - title: Connect from Prisma
                  slug: guides/prisma
                - title: Use Prisma Migrate With Neon
                  slug: guides/prisma-migrate
        - title: PHP
          items:
            - title: Laravel
              slug: guides/laravel
            - title: Symfony
              slug: guides/symfony
        - title: Python
          items:
            - title: Django
              slug: guides/django
            - title: Psycopg 
              slug: guides/python
            - title: SQL Alchemy
              slug: guides/sqlalchemy
        - title: Rust
          slug: guides/rust
    - title: Backend-as-a-service
      items:
        - title: Exograph
          slug: guides/exograph
        - title: Grafbase
          slug: guides/grafbase
        - title: Hasura
          slug: guides/hasura
        - title: StepZen
          slug: guides/stepzen
        - title: WunderGraph
          slug: guides/wundergraph
    - title: Serverless
      items:
        - title: Neon serverless driver
          slug: serverless/serverless-driver
        - title: AWS Lambda
          slug: guides/aws-lambda
    - title: Caching
      items:
        - title: PolyScale
          slug: guides/polyscale
    - title: Deployment platforms
      items:
        - title: Koyeb
          slug: guides/koyeb
        - title: Vercel
          items:
            - title: Overview
              slug: guides/vercel-overview
            - title: Vercel Postgres
              slug: guides/vercel-postgres
            - title: Neon Vercel Integration
              slug: guides/vercel
            - title: Connect manually
              slug: guides/vercel-manual
    - title: OAuth
      slug: guides/oauth-integration
- title: AI & embeddings
  items:
    - title: Introduction
      slug: ai/ai-intro
    - title: AI concepts
      slug: ai/ai-concepts
    - title: Scale with Neon
      slug: ai/ai-scale-with-neon
    - title: pg_embedding
      slug: extensions/pg_embedding
    - title: pgvector
      slug: extensions/pgvector
    - title: pg_tiktoken
      slug: extensions/pg_tiktoken
- title: Postgres extensions
  slug: extensions/pg-extensions
- title: Import data
  items:
    - title: Import from Postgres
      slug: import/import-from-postgres
    - title: Import from Heroku
      slug: import/import-from-heroku
    - title: Import from CSV
      slug: import/import-from-csv
    - title: Import from a Neon project
      slug: import/import-from-neon
    - title: Migrate data with AWS DMS
      slug: import/migrate-aws-dms
- title: Security
  items:
    - title: Security overview
      slug: security/security-overview
    - title: Security reporting
      slug: security/security-reporting
    - title: SOC 2 compliance
      slug: security/soc2-compliance
- title: Reference
  items:
    - title: Neon CLI
      slug: reference/neon-cli
      items:
        - title: Install and connect
          slug: reference/cli-install
        - title: auth
          slug: reference/cli-auth
        - title: me
          slug: reference/cli-me
        - title: projects
          slug: reference/cli-projects
        - title: branches
          slug: reference/cli-branches
        - title: databases
          slug: reference/cli-databases
        - title: roles
          slug: reference/cli-roles
        - title: operations
          slug: reference/cli-operations
        - title: connection-string
          slug: reference/cli-connection-string
        - title: completion
          slug: reference/cli-completion
    - title: SDKs
      slug: reference/sdk
    - title: Glossary
      slug: reference/glossary
<<<<<<< HEAD
    - title: PostgreSQL Compatibility
      slug: reference/compatibility
- title: Community
  items:
    - title: Community forum
      slug: https://community.neon.tech/
    - title: Contribution guide
      slug: community/contribution-guide
=======
    - title: Postgres compatibility
      slug: reference/compatibility
>>>>>>> b36e126d
<|MERGE_RESOLUTION|>--- conflicted
+++ resolved
@@ -275,16 +275,11 @@
       slug: reference/sdk
     - title: Glossary
       slug: reference/glossary
-<<<<<<< HEAD
-    - title: PostgreSQL Compatibility
+    - title: Postgres compatibility
       slug: reference/compatibility
 - title: Community
   items:
     - title: Community forum
       slug: https://community.neon.tech/
     - title: Contribution guide
-      slug: community/contribution-guide
-=======
-    - title: Postgres compatibility
-      slug: reference/compatibility
->>>>>>> b36e126d
+      slug: community/contribution-guide