--- conflicted
+++ resolved
@@ -869,14 +869,13 @@
               slug: extensions/wal2json
             - title: pg_cron
               slug: extensions/pg_cron
-<<<<<<< HEAD
+              tag: new
             - title: dblink
               slug: extensions/dblink
+              tag: new
             - title: postgres_fdw
               slug: extensions/postgres_fdw
-=======
               tag: new
->>>>>>> fa66aca5
         - title: Functions
           slug: functions/introduction
           items:
