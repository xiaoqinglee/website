- title: Introduction
  slug: introduction
  items:
    - title: What is Neon?
      slug: introduction/about
    - title: Neon roadmap
      slug: introduction/roadmap
    - title: Neon architecture
      items: 
        - title: Overview
          slug: introduction/architecture-overview
        - title: Compute lifecycle
          slug: introduction/compute-lifecycle
    - title: Features
      items:
        - title: Autoscaling
          slug: introduction/autoscaling
        - title: Autosuspend
          slug: introduction/auto-suspend
        - title: Branching
          slug: introduction/branching
        - title: Branch reset and restore
          slug: introduction/point-in-time-restore
        - title: Read replicas
          slug: introduction/read-replicas
        - title: Logical replication
          slug: introduction/logical-replication
        - title: IP Allow
          slug: introduction/ip-allow
    - title: Regions
      slug: introduction/regions
    - title: Plans
      items:
        - title: Overview
          slug: introduction/plans
        - title: Free
          slug: introduction/free-tier
        - title: Pro
          slug: introduction/pro-plan
        - title: Custom
          slug: introduction/custom-plan
    - title: Billing
      slug: introduction/about-billing
      items:
        - title: Billing overview
          slug: introduction/billing-overview
        - title: Pricing calculators
          slug: introduction/billing-calculators
        - title: Billing metrics
          slug: introduction/billing
        - title: Billing rates
          slug: introduction/billing-rates
        - title: Manage billing
          slug: introduction/manage-billing
        - title: Sample billing
          slug: introduction/billing-sample
    - title: Support
      slug: introduction/support
    - title: Status
      slug: introduction/status
- title: Get started
  items:
    - title: Sign up
      slug: get-started-with-neon/signing-up
    - title: Query with Neon's SQL Editor
      slug: get-started-with-neon/query-with-neon-sql-editor
- title: Connect
  slug: connect/connect-intro
  items:
    - title: Connect from any application
      slug: connect/connect-from-any-app
    - title: Connect a GUI application
      slug: connect/connect-postgres-gui
    - title: Passwordless auth
      slug: connect/passwordless-connect
    - title: Connect with psql
      slug: connect/query-with-psql-editor
    - title: Connect with pgcli
      slug: connect/connect-pgcli
    - title: Connect securely
      slug: connect/connect-securely
    - title: Connection pooling
      slug: connect/connection-pooling
    - title: Connection issues
      items:
        - title: Connection errors
          slug: connect/connection-errors
        - title: Latency and timeouts
          slug: connect/connection-latency
- title: Manage
  items:
    - title: Overview
      slug: manage/overview
    - title: API keys
      slug: manage/api-keys
    - title: Projects
      slug: manage/projects
    - title: Branches
      slug: manage/branches
    - title: Computes
      slug: manage/endpoints
    - title: Roles
      slug: manage/roles
    - title: Databases
      slug: manage/databases
    - title: Integrations
      slug: manage/integrations
    - title: Operations
      slug: manage/operations
    - title: Access
      items: 
         - title: Project access
           slug: manage/project-access
         - title: Database access
           slug: manage/database-access
    - title: Backups
      slug: manage/backups
    - title: Logical replication
      items:
         - title: Concepts
           slug: guides/logical-replication-concepts
         - title: Manage
           slug: guides/logical-replication-neon
- title: Guides
  slug: guides/guides-intro
  items:
    - title: Neon
      items: 
        - title: Autoscaling
          slug: guides/autoscaling-guide
        - title: Autosuspend
          slug: guides/auto-suspend-guide
        - title: Branching
          slug: guides/branching-intro
          items: 
            - title: Branch Restore
              slug: guides/branch-restore
            - title: Branching — Point-in-time restore
              slug: guides/branching-pitr
            - title: Branching — Testing queries
              slug: guides/branching-test-queries
            - title: Branching with the CLI
              slug: guides/branching-neon-cli
            - title: Branching with the API
              slug: guides/branching-neon-api
            - title: Branching with GitHub Actions
              slug: guides/branching-github-actions
            - title: Refresh a branch with the Neon API
              slug: guides/branch-refresh
            - title: Promote a branch with the Neon API
              slug: guides/branch-promote
        - title: Logical replication
          slug: guides/logical-replication-guide
          items:
            - title: Airbyte
              slug: guides/logical-replication-airbyte
            - title: Fivetran
              slug: guides/logical-replication-fivetran
            - title: Kafka (Confluent)
              slug: guides/logical-replication-kafka-confluent
            - title: Materialize
              slug: guides/logical-replication-materialize
            - title: Postgres
              slug: guides/logical-replication-postgres
        - title: Project sharing
          slug: guides/project-sharing-guide
        - title: Read replicas
          items:
            - title: Working with read replicas
              slug: guides/read-replica-guide
            - title: Data analysis and reporting
              slug: guides/read-replica-data-analysis
            - title: Use read replicas with Prisma
              slug: guides/read-replica-prisma    
    - title: Frameworks
      items:
        - title: Next.js
          slug: guides/nextjs
        - title: Astro
          slug: guides/astro
        - title: Remix
          slug: guides/remix
        - title: Ruby on Rails
          slug: guides/ruby-on-rails
    - title: Languages
      items:
        - title: Elixir
          slug: guides/elixir-ecto
        - title: Go
          slug: guides/go
          ariaLabel: Connect a Go application to Neon
        - title: Java
          items:
            - title: Quarkus (JDBC)
              slug: guides/quarkus-jdbc
            - title: Quarkus (Reactive)
              slug: guides/quarkus-reactive
            - title: JDBC
              slug: guides/java
        - title: Javascript
          items:
            - title: Node.js
              slug: guides/node
            - title: Prisma
              slug: guides/prisma
        - title: PHP
          items:
            - title: Laravel
              slug: guides/laravel
            - title: Symfony
              slug: guides/symfony
        - title: Python
          items:
            - title: Django
              slug: guides/django
            - title: Psycopg 
              slug: guides/python
            - title: SQL Alchemy
              slug: guides/sqlalchemy
        - title: Rust
          slug: guides/rust
    - title: Backend-as-a-service
      items:
        - title: Exograph
          slug: guides/exograph
        - title: FerretDB
          slug: guides/ferretdb
        - title: Grafbase
          slug: guides/grafbase
        - title: Hasura
          slug: guides/hasura
        - title: StepZen
          slug: guides/stepzen
        - title: WunderGraph
          slug: guides/wundergraph
    - title: Schema migration
      items:
        - title: Flyway
          items:
            - title: Get started
              slug: guides/flyway  
            - title: Manage multiple environments
              slug: guides/flyway-multiple-environments 
        - title: Liquibase
          items:
             - title: Get started
               slug: guides/liquibase
             - title: Developer workflow
               slug: guides/liquibase-workflow
    - title: Serverless
      items:
        - title: Neon serverless driver
          slug: serverless/serverless-driver
        - title: AWS Lambda
          slug: guides/aws-lambda
    - title: Caching
      items:
        - title: PolyScale integration
          slug: guides/polyscale-integration
        - title: PolyScale manual setup
          slug: guides/polyscale
    - title: Deployment platforms
      items:
        - title: Koyeb
          slug: guides/koyeb
        - title: Vercel
          items:
            - title: Overview
              slug: guides/vercel-overview
            - title: Vercel Postgres
              slug: guides/vercel-postgres
            - title: Neon Vercel Integration
              slug: guides/vercel
            - title: Connect manually
              slug: guides/vercel-manual
    - title: For Partners
      slug: guides/partner-intro
      items: 
        - title: OAuth
          slug: guides/oauth-integration
        - title: Manage billing with quotas
          slug: guides/partner-billing
- title: AI & embeddings
  items:
    - title: Introduction
      slug: ai/ai-intro
    - title: AI concepts
      slug: ai/ai-concepts
    - title: Scale with Neon
      slug: ai/ai-scale-with-neon
    - title: AI tools
      items:
        - title: Google Colab
          slug: ai/ai-google-colab
- title: Postgres
  items:
    - title: Extensions
      items:
        - title: Supported extensions
          slug: extensions/pg-extensions
        - title: citext
          slug: extensions/citext          
        - title: hstore
          slug: extensions/hstore          
        - title: neon
          slug: extensions/neon
        - title: neon_utils
          slug: extensions/neon-utils       
        - title: pgvector
          slug: extensions/pgvector
        - title: pg_stat_statements
          slug: extensions/pg_stat_statements
        - title: pg_tiktoken
          slug: extensions/pg_tiktoken
        - title: pg_trgm
          slug: extensions/pg_trgm
        - title: postgis
          slug: extensions/postgis
        - title: timescaledb
          slug: extensions/timescaledb
    - title: Functions
      items:
        - title: array_to_json
          slug: functions/array_to_json
        - title: dense_rank
          slug: functions/dense_rank
        - title: json_array_elements
          slug: functions/json_array_elements
        - title: jsonb_array_elements
          slug: functions/jsonb_array_elements
        - title: json_build_object
          slug: functions/json_build_object
        - title: json_extract_path
          slug: functions/json_extract_path
<<<<<<< HEAD
        - title: json_populate_record
          slug: functions/json_populate_record
        - title: dense_rank
          slug: functions/dense_rank
=======
        - title: json_to_record
          slug: functions/json_to_record
>>>>>>> dac67d70
    - title: Compatibility
      slug: reference/compatibility
- title: Import data
  slug: import/import-intro
  items:
    - title: Import from Postgres
      slug: import/import-from-postgres
    - title: Import from a Neon project
      slug: import/import-from-neon
    - title: Import from CSV
      slug: import/import-from-csv
    - title: Import from Heroku
      slug: import/import-from-heroku
    - title: Migrate data with AWS DMS
      slug: import/migrate-aws-dms
    - title: Sample data
      slug: import/import-sample-data
- title: Security
  items:
    - title: Security overview
      slug: security/security-overview
    - title: Security reporting
      slug: security/security-reporting
    - title: SOC 2 compliance
      slug: security/soc2-compliance
- title: Reference
  items:
    - title: Neon CLI
      slug: reference/neon-cli
      items:
        - title: Install and connect
          slug: reference/cli-install
        - title: auth
          slug: reference/cli-auth
        - title: me
          slug: reference/cli-me
        - title: projects
          slug: reference/cli-projects
        - title: ip-allow
          slug: reference/cli-ip-allow
        - title: branches
          slug: reference/cli-branches
        - title: databases
          slug: reference/cli-databases
        - title: roles
          slug: reference/cli-roles
        - title: operations
          slug: reference/cli-operations
        - title: connection-string
          slug: reference/cli-connection-string
        - title: set-context
          slug: reference/cli-set-context
        - title: completion
          slug: reference/cli-completion
    - title: SDKs
      slug: reference/sdk
    - title: Glossary
      slug: reference/glossary
- title: Community
  slug: community/community-intro
  items:
    - title: Docs Contribution Guide
      slug: community/contribution-guide<|MERGE_RESOLUTION|>--- conflicted
+++ resolved
@@ -332,15 +332,10 @@
           slug: functions/json_build_object
         - title: json_extract_path
           slug: functions/json_extract_path
-<<<<<<< HEAD
         - title: json_populate_record
           slug: functions/json_populate_record
-        - title: dense_rank
-          slug: functions/dense_rank
-=======
         - title: json_to_record
           slug: functions/json_to_record
->>>>>>> dac67d70
     - title: Compatibility
       slug: reference/compatibility
 - title: Import data
